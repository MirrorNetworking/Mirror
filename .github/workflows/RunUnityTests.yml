--- conflicted
+++ resolved
@@ -13,14 +13,9 @@
         unityVersion:
           - 2019.4.40f1
           - 2020.3.48f1
-<<<<<<< HEAD
-          - 2021.3.26f1
+          - 2021.3.27f1
           - 2022.3.2f1
           - 2023.1.0f1
-=======
-          - 2021.3.27f1
-          #- 2022.3.0f1
->>>>>>> 73c9990f
 
     steps:
       - name: Checkout repository
