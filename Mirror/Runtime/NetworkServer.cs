﻿using System;
using System.Collections.Generic;
using System.Linq;
using System.Net;
using UnityEngine;

namespace Mirror
{
    public sealed class NetworkServer
    {
        static bool s_Active;
        static bool s_DontListen;
        static bool s_LocalClientActive;
        static ULocalConnectionToClient s_LocalConnection;

        static NetworkScene s_NetworkScene = new NetworkScene();

        static Dictionary<short, NetworkMessageDelegate> s_MessageHandlers = new Dictionary<short, NetworkMessageDelegate>();

        // <connectionId, NetworkConnection>
        static Dictionary<int, NetworkConnection> s_Connections = new Dictionary<int, NetworkConnection>();

        static int s_ServerHostId = -1;
        static int s_ServerPort = -1;
        static bool s_UseWebSockets;
        static bool s_Initialized;

        // original HLAPI has .localConnections list with only m_LocalConnection in it
        // (for downwards compatibility because they removed the real localConnections list a while ago)
        // => removed it for easier code. use .localConection now!
        public static NetworkConnection localConnection { get { return (NetworkConnection)s_LocalConnection; } }

        public static int listenPort { get { return s_ServerPort; } }
        public static int serverHostId { get { return s_ServerHostId; } }

        public static Dictionary<int, NetworkConnection> connections { get { return s_Connections; } }
        public static Dictionary<short, NetworkMessageDelegate> handlers { get { return s_MessageHandlers; } }

        public static Dictionary<uint, NetworkIdentity> objects { get { return s_NetworkScene.localObjects; } }
        public static bool dontListen { get { return s_DontListen; } set { s_DontListen = value; } }
        public static bool useWebSockets { get { return s_UseWebSockets; } set { s_UseWebSockets = value; } }

        public static bool active { get { return s_Active; } }
        public static bool localClientActive { get { return s_LocalClientActive; } }

        static Type s_NetworkConnectionClass = typeof(NetworkConnection);
        public static Type networkConnectionClass { get { return s_NetworkConnectionClass; } }
        public static void SetNetworkConnectionClass<T>() where T : NetworkConnection
        {
            s_NetworkConnectionClass = typeof(T);
        }

        public static void Reset()
        {
            s_Active = false;
        }

        public static void Shutdown()
        {
            if (s_Initialized)
            {
                InternalDisconnectAll();

                if (s_DontListen)
                {
                    // was never started, so dont stop
                }
                else
                {
                    Transport.layer.ServerStop();
                    s_ServerHostId = -1;
                }

                s_Initialized = false;
            }
            s_DontListen = false;
            s_Active = false;
        }

        public static void Initialize()
        {
            if (s_Initialized)
                return;

            s_Initialized = true;
            if (LogFilter.logDebug) { Debug.Log("NetworkServer Created version " + Version.Current); }
        }

        internal static void RegisterMessageHandlers()
        {
            RegisterHandler(MsgType.Ready, OnClientReadyMessage);
            RegisterHandler(MsgType.Command, OnCommandMessage);
            RegisterHandler(MsgType.LocalPlayerTransform, NetworkTransform.HandleTransform);
            RegisterHandler(MsgType.LocalChildTransform, NetworkTransformChild.HandleChildTransform);
            RegisterHandler(MsgType.RemovePlayer, OnRemovePlayerMessage);
            RegisterHandler(MsgType.Animation, NetworkAnimator.OnAnimationServerMessage);
            RegisterHandler(MsgType.AnimationParameters, NetworkAnimator.OnAnimationParametersServerMessage);
            RegisterHandler(MsgType.AnimationTrigger, NetworkAnimator.OnAnimationTriggerServerMessage);
            RegisterHandler(MsgType.Ping, NetworkTime.OnServerPing);
        }

        public static bool Listen(int serverPort, int maxConnections)
        {
            return InternalListen("127.0.0.1", serverPort, maxConnections);
        }

        public static bool Listen(string ipAddress, int serverPort, int maxConnections)
        {
            return InternalListen(ipAddress, serverPort, maxConnections);
        }

        internal static bool InternalListen(string ipAddress, int serverPort, int maxConnections)
        {
            Initialize();

            // only start server if we want to listen
            if (!s_DontListen)
            {
                s_ServerPort = serverPort;

                if (s_UseWebSockets)
                {
                    Transport.layer.ServerStartWebsockets(ipAddress, serverPort, maxConnections);
                    s_ServerHostId = 0; // so it doesn't return false
                }
                else
                {
                    Transport.layer.ServerStart(ipAddress, serverPort, maxConnections);
                    s_ServerHostId = 0; // so it doesn't return false
                }

                if (s_ServerHostId == -1)
                {
                    return false;
                }

                if (LogFilter.logDebug) { Debug.Log("Server listen: " + ipAddress + ":" + s_ServerPort); }
            }

            s_Active = true;
            RegisterMessageHandlers();
            return true;
        }

        public static bool AddConnection(NetworkConnection conn)
        {
            if (!s_Connections.ContainsKey(conn.connectionId))
            {
                // connection cannot be null here or conn.connectionId
                // would throw NRE
                s_Connections[conn.connectionId] = conn;
                conn.SetHandlers(s_MessageHandlers);
                return true;
            }
            // already a connection with this id
            return false;
        }

        public static bool RemoveConnection(int connectionId)
        {
            return s_Connections.Remove(connectionId);
        }

        // called by LocalClient to add itself. dont call directly.
        internal static int AddLocalClient(LocalClient localClient)
        {
            if (s_LocalConnection != null)
            {
                Debug.LogError("Local Connection already exists");
                return -1;
            }

            s_LocalConnection = new ULocalConnectionToClient(localClient);
            s_LocalConnection.connectionId = 0;
            AddConnection(s_LocalConnection);

            s_LocalConnection.InvokeHandlerNoData((short)MsgType.Connect);
            return 0;
        }

        internal static void RemoveLocalClient(NetworkConnection localClientConnection)
        {
            if (s_LocalConnection != null)
            {
                s_LocalConnection.Disconnect();
                s_LocalConnection.Dispose();
                s_LocalConnection = null;
            }
            s_LocalClientActive = false;
            RemoveConnection(0);
        }

        internal static void SetLocalObjectOnServer(uint netId, GameObject obj)
        {
            if (LogFilter.logDebug) { Debug.Log("SetLocalObjectOnServer " + netId + " " + obj); }

            s_NetworkScene.SetLocalObject(netId, obj, false, true);
        }

        internal static void ActivateLocalClientScene()
        {
            if (s_LocalClientActive)
                return;

            // ClientScene for a local connection is becoming active. any spawned objects need to be started as client objects
            s_LocalClientActive = true;
            foreach (var uv in objects.Values)
            {
                if (!uv.isClient)
                {
                    if (LogFilter.logDebug) { Debug.Log("ActivateClientScene " + uv.netId + " " + uv.gameObject); }

                    ClientScene.SetLocalObject(uv.netId, uv.gameObject);
                    uv.OnStartClient();
                }
            }
        }

        // this is like SendToReady - but it doesn't check the ready flag on the connection.
        // this is used for ObjectDestroy messages.
        static bool SendToObservers(GameObject contextObj, short msgType, MessageBase msg)
        {
            if (LogFilter.logDebug) { Debug.Log("Server.SendToObservers id:" + msgType); }

            NetworkIdentity uv = contextObj.GetComponent<NetworkIdentity>();
            if (uv != null && uv.observers != null)
            {
                bool result = true;
                foreach (KeyValuePair<int, NetworkConnection> kvp in uv.observers)
                {
                    result &= kvp.Value.Send(msgType, msg);
                }
                return result;
            }
            return false;
        }

        public static bool SendToAll(short msgType, MessageBase msg)
        {
            if (LogFilter.logDebug) { Debug.Log("Server.SendToAll id:" + msgType); }

            bool result = true;
            foreach (KeyValuePair<int, NetworkConnection> kvp in connections)
            {
                NetworkConnection conn = kvp.Value;
                result &= conn.Send(msgType, msg);
            }
            return result;
        }

        public static bool SendToReady(GameObject contextObj, short msgType, MessageBase msg)
        {
            if (LogFilter.logDebug) { Debug.Log("Server.SendToReady msgType:" + msgType); }

            if (contextObj == null)
            {
                // no context.. send to all ready connections
                foreach (KeyValuePair<int, NetworkConnection> kvp in connections)
                {
                    NetworkConnection conn = kvp.Value;
                    if (conn.isReady)
                    {
                        conn.Send(msgType, msg);
                    }
                }
                return true;
            }

            NetworkIdentity uv = contextObj.GetComponent<NetworkIdentity>();
            if (uv != null && uv.observers != null)
            {
                bool result = true;
                foreach (KeyValuePair<int, NetworkConnection> kvp in uv.observers)
                {
                    if (kvp.Value.isReady)
                    {
                        result &= kvp.Value.Send(msgType, msg);
                    }
                }
                return result;
            }
            return false;
        }

        public static void DisconnectAll()
        {
            InternalDisconnectAll();
        }

        public static void DisconnectAllConnections()
        {
            foreach (KeyValuePair<int, NetworkConnection> kvp in connections)
            {
                NetworkConnection conn = kvp.Value;
                conn.Disconnect();
                conn.Dispose();
            }
        }

        internal static void InternalDisconnectAll()
        {
            DisconnectAllConnections();

            if (s_LocalConnection != null)
            {
                s_LocalConnection.Disconnect();
                s_LocalConnection.Dispose();
                s_LocalConnection = null;
            }

            s_Active = false;
            s_LocalClientActive = false;
        }

        // The user should never need to pump the update loop manually
        internal static void Update()
        {
            InternalUpdate();
        }

        static void UpdateServerObjects()
        {
            // vis2k: original code only removed null entries every 100 frames. this was unnecessarily complicated and
            // probably even slower than removing null entries each time (hence less iterations next time).
            List<uint> removeNetIds = new List<uint>();
            foreach (var kvp in objects)
            {
                if (kvp.Value != null && kvp.Value.gameObject != null)
                {
                    kvp.Value.UNetUpdate();
                }
                else
                {
                    removeNetIds.Add(kvp.Key);
                }
            }

            // now remove
            foreach (uint netId in removeNetIds)
            {
                objects.Remove(netId);
            }
        }

        internal static void InternalUpdate()
        {
            if (s_ServerHostId == -1)
                return;

            int connectionId;
            TransportEvent transportEvent;
            byte[] data;
            while (Transport.layer.ServerGetNextMessage(out connectionId, out transportEvent, out data))
            {
                switch (transportEvent)
                {
                    case TransportEvent.Connected:
                        //Debug.Log("NetworkServer loop: Connected");
                        HandleConnect(connectionId, 0);
                        break;
                    case TransportEvent.Data:
                        //Debug.Log("NetworkServer loop: clientId: " + message.connectionId + " Data: " + BitConverter.ToString(message.data));
                        HandleData(connectionId, data, 0);
                        break;
                    case TransportEvent.Disconnected:
                        //Debug.Log("NetworkServer loop: Disconnected");
                        HandleDisconnect(connectionId, 0);
                        break;
                }
            }

            UpdateServerObjects();
        }

        static void HandleConnect(int connectionId, byte error)
        {
            if (LogFilter.logDebug) { Debug.Log("Server accepted client:" + connectionId); }

            if (error != 0)
            {
                GenerateConnectError(error);
                return;
            }

            // get ip address from connection
            string address;
            Transport.layer.GetConnectionInfo(connectionId, out address);

            // add player info
            NetworkConnection conn = (NetworkConnection)Activator.CreateInstance(s_NetworkConnectionClass);
            conn.Initialize(address, s_ServerHostId, connectionId);
            AddConnection(conn);
            OnConnected(conn);
        }

        static void OnConnected(NetworkConnection conn)
        {
            if (LogFilter.logDebug) { Debug.Log("Server accepted client:" + conn.connectionId); }
            conn.InvokeHandlerNoData((short)MsgType.Connect);
        }

        static void HandleDisconnect(int connectionId, byte error)
        {
            if (LogFilter.logDebug) { Debug.Log("Server disconnect client:" + connectionId); }

            NetworkConnection conn;
            if (s_Connections.TryGetValue(connectionId, out conn))
            {
                conn.Disconnect();
                RemoveConnection(connectionId);
                if (LogFilter.logDebug) { Debug.Log("Server lost client:" + connectionId); }

                OnDisconnected(conn);
            }
        }

        static void OnDisconnected(NetworkConnection conn)
        {
            conn.InvokeHandlerNoData((short)MsgType.Disconnect);

            if (conn.playerController != null)
            {
                //NOTE: should there be default behaviour here to destroy the associated player?
                Debug.LogWarning("Player not destroyed when connection disconnected.");
            }

            if (LogFilter.logDebug) { Debug.Log("Server lost client:" + conn.connectionId); }
            conn.RemoveObservers();
            conn.Dispose();
        }

        static void HandleData(int connectionId, byte[] data, byte error)
        {
            NetworkConnection conn;
            if (s_Connections.TryGetValue(connectionId, out conn))
            {
                OnData(conn, data);
            }
            else
            {
<<<<<<< HEAD
                Debug.LogError("HandleData Unknown connectionId:" + connectionId);
                return;
=======
                if (LogFilter.logError) { Debug.LogError("HandleData Unknown connectionId:" + connectionId); }
>>>>>>> d5713ec2
            }
        }

        static void OnData(NetworkConnection conn, byte[] data)
        {
            conn.TransportReceive(data);
        }

        static void GenerateConnectError(byte error)
        {
            Debug.LogError("UNet Server Connect Error: " + error);
            GenerateError(null, error);
        }

        /* TODO use or remove
        static void GenerateDataError(NetworkConnection conn, byte error)
        {
            NetworkError dataError = (NetworkError)error;
            Debug.LogError("UNet Server Data Error: " + dataError);
            GenerateError(conn, error);
        }

        static void GenerateDisconnectError(NetworkConnection conn, byte error)
        {
            NetworkError disconnectError = (NetworkError)error;
            Debug.LogError("UNet Server Disconnect Error: " + disconnectError + " conn:[" + conn + "]:" + conn.connectionId);
            GenerateError(conn, error);
        }
        */

        static void GenerateError(NetworkConnection conn, byte error)
        {
            if (handlers.ContainsKey((short)MsgType.Error))
            {
                ErrorMessage msg = new ErrorMessage();
                msg.errorCode = error;

                // write the message to a local buffer
                NetworkWriter writer = new NetworkWriter();
                msg.Serialize(writer);

                // pass a reader (attached to local buffer) to handler
                NetworkReader reader = new NetworkReader(writer.ToArray());
                conn.InvokeHandler((short)MsgType.Error, reader);
            }
        }

        public static void RegisterHandler(short msgType, NetworkMessageDelegate handler)
        {
            if (s_MessageHandlers.ContainsKey(msgType))
            {
                if (LogFilter.logDebug) { Debug.Log("NetworkServer.RegisterHandler replacing " + msgType); }
            }
            s_MessageHandlers[msgType] = handler;
        }

        static public void RegisterHandler(MsgType msgType, NetworkMessageDelegate handler)
        {
            RegisterHandler((short)msgType, handler);
        }

        public static void UnregisterHandler(short msgType)
        {
            s_MessageHandlers.Remove(msgType);
        }

        public static void UnregisterHandler(MsgType msgType)
        {
            UnregisterHandler((short)msgType);
        }

        public static void ClearHandlers()
        {
            s_MessageHandlers.Clear();
        }

        public static void ClearSpawners()
        {
            NetworkScene.ClearSpawners();
        }

        // send this message to the player only
        public static void SendToClientOfPlayer(GameObject player, short msgType, MessageBase msg)
        {
            foreach (KeyValuePair<int, NetworkConnection> kvp in connections)
            {
                NetworkConnection conn = kvp.Value;
                if (conn.playerController != null &&
                    conn.playerController.gameObject == player)
                {
                    conn.Send(msgType, msg);
                    return;
                }
            }

            Debug.LogError("Failed to send message to player object '" + player.name + ", not found in connection list");
        }

        public static void SendToClient(int connectionId, short msgType, MessageBase msg)
        {
            NetworkConnection conn;
            if (connections.TryGetValue(connectionId, out conn))
            {
                conn.Send(msgType, msg);
                return;
            }
            Debug.LogError("Failed to send message to connection ID '" + connectionId + ", not found in connection list");
        }

        public static bool ReplacePlayerForConnection(NetworkConnection conn, GameObject player, Guid assetId)
        {
            NetworkIdentity id;
            if (GetNetworkIdentity(player, out id))
            {
                id.SetDynamicAssetId(assetId);
            }
            return InternalReplacePlayerForConnection(conn, player);
        }

        public static bool ReplacePlayerForConnection(NetworkConnection conn, GameObject player)
        {
            return InternalReplacePlayerForConnection(conn, player);
        }

        public static bool AddPlayerForConnection(NetworkConnection conn, GameObject player, Guid assetId)
        {
            NetworkIdentity id;
            if (GetNetworkIdentity(player, out id))
            {
                id.SetDynamicAssetId(assetId);
            }
            return InternalAddPlayerForConnection(conn, player);
        }

        public static bool AddPlayerForConnection(NetworkConnection conn, GameObject player)
        {
            return InternalAddPlayerForConnection(conn, player);
        }

        internal static bool InternalAddPlayerForConnection(NetworkConnection conn, GameObject playerGameObject)
        {
            NetworkIdentity playerNetworkIdentity;
            if (!GetNetworkIdentity(playerGameObject, out playerNetworkIdentity))
            {
                Debug.Log("AddPlayer: playerGameObject has no NetworkIdentity. Please add a NetworkIdentity to " + playerGameObject);
                return false;
            }
            playerNetworkIdentity.Reset();

            // cannot have a player object in "Add" version
            if (conn.playerController != null)
            {
                Debug.Log("AddPlayer: player object already exists");
                return false;
            }

            conn.SetPlayerController(playerNetworkIdentity);

            // Set the connection on the NetworkIdentity on the server, NetworkIdentity.SetLocalPlayer is not called on the server (it is on clients)
            playerNetworkIdentity.SetConnectionToClient(conn);

            SetClientReady(conn);

            if (SetupLocalPlayerForConnection(conn, playerNetworkIdentity))
            {
                return true;
            }

            if (LogFilter.logDebug) { Debug.Log("Adding new playerGameObject object netId: " + playerGameObject.GetComponent<NetworkIdentity>().netId + " asset ID " + playerGameObject.GetComponent<NetworkIdentity>().assetId); }

            FinishPlayerForConnection(conn, playerNetworkIdentity, playerGameObject);
            if (playerNetworkIdentity.localPlayerAuthority)
            {
                playerNetworkIdentity.SetClientOwner(conn);
            }
            return true;
        }

        static bool SetupLocalPlayerForConnection(NetworkConnection conn, NetworkIdentity uv)
        {
            if (LogFilter.logDebug) { Debug.Log("NetworkServer SetupLocalPlayerForConnection netID:" + uv.netId); }

            var localConnection = conn as ULocalConnectionToClient;
            if (localConnection != null)
            {
                if (LogFilter.logDebug) { Debug.Log("NetworkServer AddPlayer handling ULocalConnectionToClient"); }

                // Spawn this player for other players, instead of SpawnObject:
                if (uv.netId == 0)
                {
                    // it is allowed to provide an already spawned object as the new player object.
                    // so dont spawn it again.
                    uv.OnStartServer(true);
                }
                uv.RebuildObservers(true);
                SendSpawnMessage(uv, null);

                // Set up local player instance on the client instance and update local object map
                localConnection.localClient.AddLocalPlayer(uv);
                uv.SetClientOwner(conn);

                // Trigger OnAuthority
                uv.ForceAuthority(true);

                // Trigger OnStartLocalPlayer
                uv.SetLocalPlayer();
                return true;
            }
            return false;
        }

        static void FinishPlayerForConnection(NetworkConnection conn, NetworkIdentity uv, GameObject playerGameObject)
        {
            if (uv.netId == 0)
            {
                // it is allowed to provide an already spawned object as the new player object.
                // so dont spawn it again.
                Spawn(playerGameObject);
            }

            OwnerMessage owner = new OwnerMessage();
            owner.netId = uv.netId;
            conn.Send((short)MsgType.Owner, owner);
        }

        internal static bool InternalReplacePlayerForConnection(NetworkConnection conn, GameObject playerGameObject)
        {
            NetworkIdentity playerNetworkIdentity;
            if (!GetNetworkIdentity(playerGameObject, out playerNetworkIdentity))
            {
                Debug.LogError("ReplacePlayer: playerGameObject has no NetworkIdentity. Please add a NetworkIdentity to " + playerGameObject);
                return false;
            }

            //NOTE: there can be an existing player
            if (LogFilter.logDebug) { Debug.Log("NetworkServer ReplacePlayer"); }

            // is there already an owner that is a different object??
            if (conn.playerController != null)
            {
                conn.playerController.SetNotLocalPlayer();
                conn.playerController.ClearClientOwner();
            }

            conn.SetPlayerController(playerNetworkIdentity);

            // Set the connection on the NetworkIdentity on the server, NetworkIdentity.SetLocalPlayer is not called on the server (it is on clients)
            playerNetworkIdentity.SetConnectionToClient(conn);

            //NOTE: DONT set connection ready.

            if (LogFilter.logDebug) { Debug.Log("NetworkServer ReplacePlayer setup local"); }

            if (SetupLocalPlayerForConnection(conn, playerNetworkIdentity))
            {
                return true;
            }

            if (LogFilter.logDebug) { Debug.Log("Replacing playerGameObject object netId: " + playerGameObject.GetComponent<NetworkIdentity>().netId + " asset ID " + playerGameObject.GetComponent<NetworkIdentity>().assetId); }

            FinishPlayerForConnection(conn, playerNetworkIdentity, playerGameObject);
            if (playerNetworkIdentity.localPlayerAuthority)
            {
                playerNetworkIdentity.SetClientOwner(conn);
            }
            return true;
        }

        static bool GetNetworkIdentity(GameObject go, out NetworkIdentity view)
        {
            view = go.GetComponent<NetworkIdentity>();
            if (view == null)
            {
                Debug.LogError("UNET failure. GameObject doesn't have NetworkIdentity.");
                return false;
            }
            return true;
        }

        public static void SetClientReady(NetworkConnection conn)
        {
            SetClientReadyInternal(conn);
        }

        internal static void SetClientReadyInternal(NetworkConnection conn)
        {
            if (LogFilter.logDebug) { Debug.Log("SetClientReadyInternal for conn:" + conn.connectionId); }

            if (conn.isReady)
            {
                if (LogFilter.logDebug) { Debug.Log("SetClientReady conn " + conn.connectionId + " already ready"); }
                return;
            }

            if (conn.playerController == null)
            {
                // this is now allowed
                if (LogFilter.logDebug) { Debug.LogWarning("Ready with no player object"); }
            }

            conn.isReady = true;

            var localConnection = conn as ULocalConnectionToClient;
            if (localConnection != null)
            {
                if (LogFilter.logDebug) { Debug.Log("NetworkServer Ready handling ULocalConnectionToClient"); }

                // Setup spawned objects for local player
                // Only handle the local objects for the first player (no need to redo it when doing more local players)
                // and don't handle player objects here, they were done above
                foreach (NetworkIdentity uv in objects.Values)
                {
                    // Need to call OnStartClient directly here, as it's already been added to the local object dictionary
                    // in the above SetLocalPlayer call
                    if (uv != null && uv.gameObject != null)
                    {
                        var vis = uv.OnCheckObserver(conn);
                        if (vis)
                        {
                            uv.AddObserver(conn);
                        }
                        if (!uv.isClient)
                        {
                            if (LogFilter.logDebug) { Debug.Log("LocalClient.SetSpawnObject calling OnStartClient"); }
                            uv.OnStartClient();
                        }
                    }
                }
                return;
            }

            // Spawn/update all current server objects
            if (LogFilter.logDebug) { Debug.Log("Spawning " + objects.Count + " objects for conn " + conn.connectionId); }

            ObjectSpawnFinishedMessage msg = new ObjectSpawnFinishedMessage();
            msg.state = 0;
            conn.Send((short)MsgType.SpawnFinished, msg);

            foreach (NetworkIdentity uv in objects.Values)
            {
                if (uv == null)
                {
                    Debug.LogWarning("Invalid object found in server local object list (null NetworkIdentity).");
                    continue;
                }
                if (!uv.gameObject.activeSelf)
                {
                    continue;
                }

                if (LogFilter.logDebug) { Debug.Log("Sending spawn message for current server objects name='" + uv.gameObject.name + "' netId=" + uv.netId); }

                var vis = uv.OnCheckObserver(conn);
                if (vis)
                {
                    uv.AddObserver(conn);
                }
            }

            msg.state = 1;
            conn.Send((short)MsgType.SpawnFinished, msg);
        }

        internal static void ShowForConnection(NetworkIdentity uv, NetworkConnection conn)
        {
            if (conn.isReady)
                SendSpawnMessage(uv, conn);
        }

        internal static void HideForConnection(NetworkIdentity uv, NetworkConnection conn)
        {
            ObjectDestroyMessage msg = new ObjectDestroyMessage();
            msg.netId = uv.netId;
            conn.Send((short)MsgType.ObjectHide, msg);
        }

        // call this to make all the clients not ready, such as when changing levels.
        public static void SetAllClientsNotReady()
        {
            foreach (KeyValuePair<int, NetworkConnection> kvp in connections)
            {
                NetworkConnection conn = kvp.Value;
                if (conn != null)
                {
                    SetClientNotReady(conn);
                }
            }
        }

        public static void SetClientNotReady(NetworkConnection conn)
        {
            InternalSetClientNotReady(conn);
        }

        internal static void InternalSetClientNotReady(NetworkConnection conn)
        {
            if (conn.isReady)
            {
                if (LogFilter.logDebug) { Debug.Log("PlayerNotReady " + conn); }
                conn.isReady = false;
                conn.RemoveObservers();

                NotReadyMessage msg = new NotReadyMessage();
                conn.Send((short)MsgType.NotReady, msg);
            }
        }

        // default ready handler.
        static void OnClientReadyMessage(NetworkMessage netMsg)
        {
            if (LogFilter.logDebug) { Debug.Log("Default handler for ready message from " + netMsg.conn); }
            SetClientReady(netMsg.conn);
        }

        // default remove player handler
        static void OnRemovePlayerMessage(NetworkMessage netMsg)
        {
            RemovePlayerMessage msg = new RemovePlayerMessage();
            netMsg.ReadMessage(msg);

            if (netMsg.conn.playerController != null)
            {
                netMsg.conn.RemovePlayerController();
                Destroy(netMsg.conn.playerController.gameObject);
            }
            else
            {
                Debug.LogError("Received remove player message but connection has no player");
            }
        }

        // Handle command from specific player, this could be one of multiple players on a single client
        static void OnCommandMessage(NetworkMessage netMsg)
        {
            CommandMessage message = netMsg.ReadMessage<CommandMessage>();

            var cmdObject = FindLocalObject(message.netId);
            if (cmdObject == null)
            {
                Debug.LogWarning("Instance not found when handling Command message [netId=" + message.netId + "]");
                return;
            }

            var uv = cmdObject.GetComponent<NetworkIdentity>();
            if (uv == null)
            {
                Debug.LogWarning("NetworkIdentity deleted when handling Command message [netId=" + message.netId + "]");
                return;
            }

            // Commands can be for player objects, OR other objects with client-authority
            // -> so if this connection's controller has a different netId then
            //    only allow the command if clientAuthorityOwner
            if (netMsg.conn.playerController != null && netMsg.conn.playerController.netId != uv.netId)
            {
                if (uv.clientAuthorityOwner != netMsg.conn)
                {
                    Debug.LogWarning("Command for object without authority [netId=" + message.netId + "]");
                    return;
                }
            }

            if (LogFilter.logDebug) { Debug.Log("OnCommandMessage for netId=" + message.netId + " conn=" + netMsg.conn); }
            uv.HandleCommand(message.cmdHash, new NetworkReader(message.payload));
        }

        internal static void SpawnObject(GameObject obj)
        {
            if (!NetworkServer.active)
            {
                Debug.LogError("SpawnObject for " + obj + ", NetworkServer is not active. Cannot spawn objects without an active server.");
                return;
            }

            NetworkIdentity objNetworkIdentity;
            if (!GetNetworkIdentity(obj, out objNetworkIdentity))
            {
                Debug.LogError("SpawnObject " + obj + " has no NetworkIdentity. Please add a NetworkIdentity to " + obj);
                return;
            }
            objNetworkIdentity.Reset();

            objNetworkIdentity.OnStartServer(false);

            if (LogFilter.logDebug) { Debug.Log("SpawnObject instance ID " + objNetworkIdentity.netId + " asset ID " + objNetworkIdentity.assetId); }

            objNetworkIdentity.RebuildObservers(true);
            //SendSpawnMessage(objNetworkIdentity, null);
        }

        internal static void SendSpawnMessage(NetworkIdentity uv, NetworkConnection conn)
        {
            if (uv.serverOnly)
                return;

            if (LogFilter.logDebug) { Debug.Log("Server SendSpawnMessage: name=" + uv.name + " sceneId=" + uv.sceneId + " netid=" + uv.netId); } // for easier debugging

            // 'uv' is a prefab that should be spawned
            if (uv.sceneId == 0)
            {
                SpawnPrefabMessage msg = new SpawnPrefabMessage();
                msg.netId = uv.netId;
                msg.assetId = uv.assetId;
                msg.position = uv.transform.position;
                msg.rotation = uv.transform.rotation;

                // serialize all components with initialState = true
                NetworkWriter writer = new NetworkWriter();
                uv.OnSerializeAllSafely(writer, true);
                msg.payload = writer.ToArray();

                // conn is != null when spawning it for a client
                if (conn != null)
                {
                    conn.Send((short)MsgType.SpawnPrefab, msg);
                }
                // conn is == null when spawning it for the local player
                else
                {
                    SendToReady(uv.gameObject, (short)MsgType.SpawnPrefab, msg);
                }
            }
            // 'uv' is a scene object that should be spawned again
            else
            {
                SpawnSceneObjectMessage msg = new SpawnSceneObjectMessage();
                msg.netId = uv.netId;
                msg.sceneId = uv.sceneId;
                msg.position = uv.transform.position;

                // include synch data
                NetworkWriter writer = new NetworkWriter();
                uv.OnSerializeAllSafely(writer, true);
                msg.payload = writer.ToArray();

                // conn is != null when spawning it for a client
                if (conn != null)
                {
                    conn.Send((short)MsgType.SpawnSceneObject, msg);
                }
                // conn is == null when spawning it for the local player
                else
                {
                    SendToReady(uv.gameObject, (short)MsgType.SpawnSceneObject, msg);
                }
            }
        }

        public static void DestroyPlayerForConnection(NetworkConnection conn)
        {
            if (conn.playerController == null)
            {
                // null if players are still in a lobby etc., no need to show a warning
                return;
            }

            if (conn.clientOwnedObjects != null)
            {
                HashSet<uint> tmp = new HashSet<uint>(conn.clientOwnedObjects);
                foreach (var netId in tmp)
                {
                    var obj = FindLocalObject(netId);
                    if (obj != null)
                    {
                        DestroyObject(obj);
                    }
                }
            }

            if (conn.playerController != null)
            {
                DestroyObject(conn.playerController, true);
            }

            conn.RemovePlayerController();
        }

        static void UnSpawnObject(GameObject obj)
        {
            if (obj == null)
            {
                if (LogFilter.logDebug) { Debug.Log("NetworkServer UnspawnObject is null"); }
                return;
            }

            NetworkIdentity objNetworkIdentity;
            if (!GetNetworkIdentity(obj, out objNetworkIdentity)) return;

            UnSpawnObject(objNetworkIdentity);
        }

        static void UnSpawnObject(NetworkIdentity uv)
        {
            DestroyObject(uv, false);
        }

        static void DestroyObject(GameObject obj)
        {
            if (obj == null)
            {
                if (LogFilter.logDebug) { Debug.Log("NetworkServer DestroyObject is null"); }
                return;
            }

            NetworkIdentity objNetworkIdentity;
            if (!GetNetworkIdentity(obj, out objNetworkIdentity)) return;

            DestroyObject(objNetworkIdentity, true);
        }

        static void DestroyObject(NetworkIdentity uv, bool destroyServerObject)
        {
            if (LogFilter.logDebug) { Debug.Log("DestroyObject instance:" + uv.netId); }
            if (objects.ContainsKey(uv.netId))
            {
                objects.Remove(uv.netId);
            }

            if (uv.clientAuthorityOwner != null)
            {
                uv.clientAuthorityOwner.RemoveOwnedObject(uv);
            }

            ObjectDestroyMessage msg = new ObjectDestroyMessage();
            msg.netId = uv.netId;
            SendToObservers(uv.gameObject, (short)MsgType.ObjectDestroy, msg);

            uv.ClearObservers();
            if (NetworkClient.active && s_LocalClientActive)
            {
                uv.OnNetworkDestroy();
                ClientScene.SetLocalObject(msg.netId, null);
            }

            // when unspawning, dont destroy the server's object
            if (destroyServerObject)
            {
                UnityEngine.Object.Destroy(uv.gameObject);
            }
            uv.MarkForReset();
        }

        public static void ClearLocalObjects()
        {
            objects.Clear();
        }

        public static void Spawn(GameObject obj)
        {
            if (VerifyCanSpawn(obj))
            {
                SpawnObject(obj);
            }
        }

        static bool CheckForPrefab(GameObject obj)
        {
#if UNITY_EDITOR
            return (UnityEditor.PrefabUtility.GetPrefabParent(obj) == null) && (UnityEditor.PrefabUtility.GetPrefabObject(obj) != null);
#else
            return false;
#endif
        }

        static bool VerifyCanSpawn(GameObject obj)
        {
            if (CheckForPrefab(obj))
            {
                Debug.LogErrorFormat("GameObject {0} is a prefab, it can't be spawned. This will cause errors in builds.", obj.name);
                return false;
            }

            return true;
        }

        public static Boolean SpawnWithClientAuthority(GameObject obj, GameObject player)
        {
            var uv = player.GetComponent<NetworkIdentity>();
            if (uv == null)
            {
                Debug.LogError("SpawnWithClientAuthority player object has no NetworkIdentity");
                return false;
            }

            if (uv.connectionToClient == null)
            {
                Debug.LogError("SpawnWithClientAuthority player object is not a player.");
                return false;
            }

            return SpawnWithClientAuthority(obj, uv.connectionToClient);
        }

        public static bool SpawnWithClientAuthority(GameObject obj, NetworkConnection conn)
        {
            if (!conn.isReady)
            {
                Debug.LogError("SpawnWithClientAuthority NetworkConnection is not ready!");
                return false;
            }

            Spawn(obj);

            var uv = obj.GetComponent<NetworkIdentity>();
            if (uv == null || !uv.isServer)
            {
                // spawning the object failed.
                return false;
            }

            return uv.AssignClientAuthority(conn);
        }

        public static bool SpawnWithClientAuthority(GameObject obj, Guid assetId, NetworkConnection conn)
        {
            Spawn(obj, assetId);

            var uv = obj.GetComponent<NetworkIdentity>();
            if (uv == null || !uv.isServer)
            {
                // spawning the object failed.
                return false;
            }

            return uv.AssignClientAuthority(conn);
        }

        public static void Spawn(GameObject obj, Guid assetId)
        {
            if (VerifyCanSpawn(obj))
            {
                NetworkIdentity id;
                if (GetNetworkIdentity(obj, out id))
                {
                    id.SetDynamicAssetId(assetId);
                }
                SpawnObject(obj);
            }
        }

        public static void Destroy(GameObject obj)
        {
            DestroyObject(obj);
        }

        public static void UnSpawn(GameObject obj)
        {
            UnSpawnObject(obj);
        }

        internal static bool InvokeBytes(ULocalConnectionToServer conn, byte[] buffer)
        {
            ushort msgType;
            byte[] content;
            if (Protocol.UnpackMessage(buffer, out msgType, out content))
            {
                if (handlers.ContainsKey((short)msgType) && s_LocalConnection != null)
                {
                    // this must be invoked with the connection to the client, not the client's connection to the server
                    s_LocalConnection.InvokeHandler((short)msgType, new NetworkReader(content));
                    return true;
                }
            }
            Debug.LogError("InvokeBytes: failed to unpack message:" + BitConverter.ToString(buffer));
            return false;
        }

        public static GameObject FindLocalObject(uint netId)
        {
            return s_NetworkScene.FindLocalObject(netId);
        }

        static bool ValidateSceneObject(NetworkIdentity netId)
        {
            if (netId.gameObject.hideFlags == HideFlags.NotEditable || netId.gameObject.hideFlags == HideFlags.HideAndDontSave)
                return false;

#if UNITY_EDITOR
            if (UnityEditor.EditorUtility.IsPersistent(netId.gameObject))
                return false;
#endif

            // If not a scene object
            return netId.sceneId != 0;
        }

        public static bool SpawnObjects()
        {
            if (!active)
                return true;

            NetworkIdentity[] netIds = Resources.FindObjectsOfTypeAll<NetworkIdentity>();
            for (int i = 0; i < netIds.Length; i++)
            {
                var netId = netIds[i];
                if (!ValidateSceneObject(netId))
                    continue;

                if (LogFilter.logDebug) { Debug.Log("SpawnObjects sceneId:" + netId.sceneId + " name:" + netId.gameObject.name); }
                netId.Reset();
                netId.gameObject.SetActive(true);
            }
            for (int i = 0; i < netIds.Length; i++)
            {
                var netId = netIds[i];
                if (!ValidateSceneObject(netId))
                    continue;

                Spawn(netId.gameObject);

                // these objects are server authority - even if "localPlayerAuthority" is set on them
                netId.ForceAuthority(true);
            }
            return true;
        }
    }
}<|MERGE_RESOLUTION|>--- conflicted
+++ resolved
@@ -438,12 +438,7 @@
             }
             else
             {
-<<<<<<< HEAD
                 Debug.LogError("HandleData Unknown connectionId:" + connectionId);
-                return;
-=======
-                if (LogFilter.logError) { Debug.LogError("HandleData Unknown connectionId:" + connectionId); }
->>>>>>> d5713ec2
             }
         }
 
