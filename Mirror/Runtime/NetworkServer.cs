﻿using System;
using System.Collections.Generic;
using System.Linq;
using System.Net;
using UnityEngine;

namespace Mirror
{
    public sealed class NetworkServer
    {
        static bool s_Active;
        static bool s_DontListen;
        static bool s_LocalClientActive;
        static ULocalConnectionToClient s_LocalConnection;

        static NetworkScene s_NetworkScene = new NetworkScene();

        static Dictionary<short, NetworkMessageDelegate> s_MessageHandlers = new Dictionary<short, NetworkMessageDelegate>();

        // <connectionId, NetworkConnection>
        static Dictionary<int, NetworkConnection> s_Connections = new Dictionary<int, NetworkConnection>();

        static int s_ServerHostId = -1;
        static int s_ServerPort = -1;
        static bool s_UseWebSockets;
        static bool s_Initialized;

        // original HLAPI has .localConnections list with only m_LocalConnection in it
        // (for downwards compatibility because they removed the real localConnections list a while ago)
        // => removed it for easier code. use .localConection now!
        public static NetworkConnection localConnection { get { return (NetworkConnection)s_LocalConnection; } }

        public static int listenPort { get { return s_ServerPort; } }
        public static int serverHostId { get { return s_ServerHostId; } }

        public static Dictionary<int, NetworkConnection> connections { get { return s_Connections; } }
        public static Dictionary<short, NetworkMessageDelegate> handlers { get { return s_MessageHandlers; } }

        public static Dictionary<uint, NetworkIdentity> objects { get { return s_NetworkScene.localObjects; } }
        public static bool dontListen { get { return s_DontListen; } set { s_DontListen = value; } }
        public static bool useWebSockets { get { return s_UseWebSockets; } set { s_UseWebSockets = value; } }

        public static bool active { get { return s_Active; } }
        public static bool localClientActive { get { return s_LocalClientActive; } }

        static Type s_NetworkConnectionClass = typeof(NetworkConnection);
        public static Type networkConnectionClass { get { return s_NetworkConnectionClass; } }
        public static void SetNetworkConnectionClass<T>() where T : NetworkConnection
        {
            s_NetworkConnectionClass = typeof(T);
        }

        public static void Reset()
        {
            s_Active = false;
        }

        public static void Shutdown()
        {
            if (s_Initialized)
            {
                InternalDisconnectAll();

                if (s_DontListen)
                {
                    // was never started, so dont stop
                }
                else
                {
                    Transport.layer.ServerStop();
                    s_ServerHostId = -1;
                }

                s_Initialized = false;
            }
            s_DontListen = false;
            s_Active = false;
        }

        public static void Initialize()
        {
            if (s_Initialized)
                return;

            s_Initialized = true;
            if (LogFilter.logDebug) { Debug.Log("NetworkServer Created version " + Version.Current); }
        }

        internal static void RegisterMessageHandlers()
        {
            RegisterHandler(MsgType.Ready, OnClientReadyMessage);
            RegisterHandler(MsgType.Command, OnCommandMessage);
            RegisterHandler(MsgType.LocalPlayerTransform, NetworkTransform.HandleTransform);
            RegisterHandler(MsgType.LocalChildTransform, NetworkTransformChild.HandleChildTransform);
            RegisterHandler(MsgType.RemovePlayer, OnRemovePlayerMessage);
            RegisterHandler(MsgType.Animation, NetworkAnimator.OnAnimationServerMessage);
            RegisterHandler(MsgType.AnimationParameters, NetworkAnimator.OnAnimationParametersServerMessage);
            RegisterHandler(MsgType.AnimationTrigger, NetworkAnimator.OnAnimationTriggerServerMessage);
            RegisterHandler(MsgType.Ping, NetworkTime.OnServerPing);
        }

        public static bool Listen(int serverPort, int maxConnections)
        {
            return InternalListen("127.0.0.1", serverPort, maxConnections);
        }

        public static bool Listen(string ipAddress, int serverPort, int maxConnections)
        {
            return InternalListen(ipAddress, serverPort, maxConnections);
        }

        internal static bool InternalListen(string ipAddress, int serverPort, int maxConnections)
        {
            Initialize();

            // only start server if we want to listen
            if (!s_DontListen)
            {
                s_ServerPort = serverPort;

                if (s_UseWebSockets)
                {
                    Transport.layer.ServerStartWebsockets(ipAddress, serverPort, maxConnections);
                    s_ServerHostId = 0; // so it doesn't return false
                }
                else
                {
                    Transport.layer.ServerStart(ipAddress, serverPort, maxConnections);
                    s_ServerHostId = 0; // so it doesn't return false
                }

                if (s_ServerHostId == -1)
                {
                    return false;
                }

                if (LogFilter.logDebug) { Debug.Log("Server listen: " + ipAddress + ":" + s_ServerPort); }
            }

            s_Active = true;
            RegisterMessageHandlers();
            return true;
        }

        public static bool AddConnection(NetworkConnection conn)
        {
            if (!s_Connections.ContainsKey(conn.connectionId))
            {
                // connection cannot be null here or conn.connectionId
                // would throw NRE
                s_Connections[conn.connectionId] = conn;
                conn.SetHandlers(s_MessageHandlers);
                return true;
            }
            // already a connection with this id
            return false;
        }

        public static bool RemoveConnection(int connectionId)
        {
            return s_Connections.Remove(connectionId);
        }

        // called by LocalClient to add itself. dont call directly.
        internal static int AddLocalClient(LocalClient localClient)
        {
            if (s_LocalConnection != null)
            {
                Debug.LogError("Local Connection already exists");
                return -1;
            }

            s_LocalConnection = new ULocalConnectionToClient(localClient);
            s_LocalConnection.connectionId = 0;
            AddConnection(s_LocalConnection);

            s_LocalConnection.InvokeHandlerNoData((short)MsgType.Connect);
            return 0;
        }

        internal static void RemoveLocalClient(NetworkConnection localClientConnection)
        {
            if (s_LocalConnection != null)
            {
                s_LocalConnection.Disconnect();
                s_LocalConnection.Dispose();
                s_LocalConnection = null;
            }
            s_LocalClientActive = false;
            RemoveConnection(0);
        }

        internal static void SetLocalObjectOnServer(uint netId, GameObject obj)
        {
            if (LogFilter.logDebug) { Debug.Log("SetLocalObjectOnServer " + netId + " " + obj); }

            s_NetworkScene.SetLocalObject(netId, obj, false, true);
        }

        internal static void ActivateLocalClientScene()
        {
            if (s_LocalClientActive)
                return;

            // ClientScene for a local connection is becoming active. any spawned objects need to be started as client objects
            s_LocalClientActive = true;
            foreach (var uv in objects.Values)
            {
                if (!uv.isClient)
                {
                    if (LogFilter.logDebug) { Debug.Log("ActivateClientScene " + uv.netId + " " + uv.gameObject); }

                    ClientScene.SetLocalObject(uv.netId, uv.gameObject);
                    uv.OnStartClient();
                }
            }
        }

        // this is like SendToReady - but it doesn't check the ready flag on the connection.
        // this is used for ObjectDestroy messages.
        static bool SendToObservers(GameObject contextObj, short msgType, MessageBase msg)
        {
            if (LogFilter.logDebug) { Debug.Log("Server.SendToObservers id:" + msgType); }

            NetworkIdentity uv = contextObj.GetComponent<NetworkIdentity>();
            if (uv != null && uv.observers != null)
            {
                bool result = true;
                foreach (KeyValuePair<int, NetworkConnection> kvp in uv.observers)
                {
                    result &= kvp.Value.Send(msgType, msg);
                }
                return result;
            }
            return false;
        }

        public static bool SendToAll(short msgType, MessageBase msg)
        {
            if (LogFilter.logDebug) { Debug.Log("Server.SendToAll id:" + msgType); }

            bool result = true;
            foreach (KeyValuePair<int, NetworkConnection> kvp in connections)
            {
                NetworkConnection conn = kvp.Value;
                result &= conn.Send(msgType, msg);
            }
            return result;
        }

        public static bool SendToReady(GameObject contextObj, short msgType, MessageBase msg)
        {
            if (LogFilter.logDebug) { Debug.Log("Server.SendToReady msgType:" + msgType); }

            if (contextObj == null)
            {
                // no context.. send to all ready connections
                foreach (KeyValuePair<int, NetworkConnection> kvp in connections)
                {
                    NetworkConnection conn = kvp.Value;
                    if (conn.isReady)
                    {
                        conn.Send(msgType, msg);
                    }
                }
                return true;
            }

            NetworkIdentity uv = contextObj.GetComponent<NetworkIdentity>();
            if (uv != null && uv.observers != null)
            {
                bool result = true;
                foreach (KeyValuePair<int, NetworkConnection> kvp in uv.observers)
                {
                    if (kvp.Value.isReady)
                    {
                        result &= kvp.Value.Send(msgType, msg);
                    }
                }
                return result;
            }
            return false;
        }

        public static void DisconnectAll()
        {
            InternalDisconnectAll();
        }

        public static void DisconnectAllConnections()
        {
            foreach (KeyValuePair<int, NetworkConnection> kvp in connections)
            {
                NetworkConnection conn = kvp.Value;
                conn.Disconnect();
                conn.Dispose();
            }
        }

        internal static void InternalDisconnectAll()
        {
            DisconnectAllConnections();

            if (s_LocalConnection != null)
            {
                s_LocalConnection.Disconnect();
                s_LocalConnection.Dispose();
                s_LocalConnection = null;
            }

            s_Active = false;
            s_LocalClientActive = false;
        }

        // The user should never need to pump the update loop manually
        internal static void Update()
        {
            InternalUpdate();
        }

        static void UpdateServerObjects()
        {
            // vis2k: original code only removed null entries every 100 frames. this was unnecessarily complicated and
            // probably even slower than removing null entries each time (hence less iterations next time).
            List<uint> removeNetIds = new List<uint>();
            foreach (var kvp in objects)
            {
                if (kvp.Value != null && kvp.Value.gameObject != null)
                {
                    kvp.Value.UNetUpdate();
                }
                else
                {
                    removeNetIds.Add(kvp.Key);
                }
            }

            // now remove
            foreach (uint netId in removeNetIds)
            {
                objects.Remove(netId);
            }
        }

        internal static void InternalUpdate()
        {
            if (s_ServerHostId == -1)
                return;

            int connectionId;
            TransportEvent transportEvent;
            byte[] data;
            while (Transport.layer.ServerGetNextMessage(out connectionId, out transportEvent, out data))
            {
                switch (transportEvent)
                {
                    case TransportEvent.Connected:
                        //Debug.Log("NetworkServer loop: Connected");
                        HandleConnect(connectionId, 0);
                        break;
                    case TransportEvent.Data:
                        //Debug.Log("NetworkServer loop: clientId: " + message.connectionId + " Data: " + BitConverter.ToString(message.data));
                        HandleData(connectionId, data, 0);
                        break;
                    case TransportEvent.Disconnected:
                        //Debug.Log("NetworkServer loop: Disconnected");
                        HandleDisconnect(connectionId, 0);
                        break;
                }
            }

            UpdateServerObjects();
        }

        static void HandleConnect(int connectionId, byte error)
        {
            if (LogFilter.logDebug) { Debug.Log("Server accepted client:" + connectionId); }

            if (error != 0)
            {
                GenerateConnectError(error);
                return;
            }

            // get ip address from connection
            string address;
            Transport.layer.GetConnectionInfo(connectionId, out address);

            // add player info
            NetworkConnection conn = (NetworkConnection)Activator.CreateInstance(s_NetworkConnectionClass);
            conn.Initialize(address, s_ServerHostId, connectionId);
            AddConnection(conn);
            OnConnected(conn);
        }

        static void OnConnected(NetworkConnection conn)
        {
            if (LogFilter.logDebug) { Debug.Log("Server accepted client:" + conn.connectionId); }
            conn.InvokeHandlerNoData((short)MsgType.Connect);
        }

        static void HandleDisconnect(int connectionId, byte error)
        {
            if (LogFilter.logDebug) { Debug.Log("Server disconnect client:" + connectionId); }

            NetworkConnection conn;
            if (s_Connections.TryGetValue(connectionId, out conn))
            {
                conn.Disconnect();
                RemoveConnection(connectionId);
                if (LogFilter.logDebug) { Debug.Log("Server lost client:" + connectionId); }

                OnDisconnected(conn);
            }
        }

        static void OnDisconnected(NetworkConnection conn)
        {
            conn.InvokeHandlerNoData((short)MsgType.Disconnect);

            if (conn.playerController != null)
            {
                //NOTE: should there be default behaviour here to destroy the associated player?
                Debug.LogWarning("Player not destroyed when connection disconnected.");
            }

            if (LogFilter.logDebug) { Debug.Log("Server lost client:" + conn.connectionId); }
            conn.RemoveObservers();
            conn.Dispose();
        }

        static void HandleData(int connectionId, byte[] data, byte error)
        {
            NetworkConnection conn;
            if (s_Connections.TryGetValue(connectionId, out conn))
            {
                OnData(conn, data);
            }
            else
            {
                Debug.LogError("HandleData Unknown connectionId:" + connectionId);
            }
        }

        static void OnData(NetworkConnection conn, byte[] data)
        {
            conn.TransportReceive(data);
        }

        static void GenerateConnectError(byte error)
        {
            Debug.LogError("UNet Server Connect Error: " + error);
            GenerateError(null, error);
        }

        /* TODO use or remove
        static void GenerateDataError(NetworkConnection conn, byte error)
        {
            NetworkError dataError = (NetworkError)error;
            Debug.LogError("UNet Server Data Error: " + dataError);
            GenerateError(conn, error);
        }

        static void GenerateDisconnectError(NetworkConnection conn, byte error)
        {
            NetworkError disconnectError = (NetworkError)error;
            Debug.LogError("UNet Server Disconnect Error: " + disconnectError + " conn:[" + conn + "]:" + conn.connectionId);
            GenerateError(conn, error);
        }
        */

        static void GenerateError(NetworkConnection conn, byte error)
        {
            if (handlers.ContainsKey((short)MsgType.Error))
            {
                ErrorMessage msg = new ErrorMessage();
                msg.errorCode = error;

                // write the message to a local buffer
                NetworkWriter writer = new NetworkWriter();
                msg.Serialize(writer);

                // pass a reader (attached to local buffer) to handler
                NetworkReader reader = new NetworkReader(writer.ToArray());
                conn.InvokeHandler((short)MsgType.Error, reader);
            }
        }

        public static void RegisterHandler(short msgType, NetworkMessageDelegate handler)
        {
            if (s_MessageHandlers.ContainsKey(msgType))
            {
                if (LogFilter.logDebug) { Debug.Log("NetworkServer.RegisterHandler replacing " + msgType); }
            }
            s_MessageHandlers[msgType] = handler;
        }

        static public void RegisterHandler(MsgType msgType, NetworkMessageDelegate handler)
        {
            RegisterHandler((short)msgType, handler);
        }

        public static void UnregisterHandler(short msgType)
        {
            s_MessageHandlers.Remove(msgType);
        }

        public static void UnregisterHandler(MsgType msgType)
        {
            UnregisterHandler((short)msgType);
        }

        public static void ClearHandlers()
        {
            s_MessageHandlers.Clear();
        }

        public static void ClearSpawners()
        {
            NetworkScene.ClearSpawners();
        }

        // send this message to the player only
        public static void SendToClientOfPlayer(GameObject player, short msgType, MessageBase msg)
        {
            foreach (KeyValuePair<int, NetworkConnection> kvp in connections)
            {
                NetworkConnection conn = kvp.Value;
                if (conn.playerController != null &&
                    conn.playerController.gameObject == player)
                {
                    conn.Send(msgType, msg);
                    return;
                }
            }

            Debug.LogError("Failed to send message to player object '" + player.name + ", not found in connection list");
        }

        public static void SendToClient(int connectionId, short msgType, MessageBase msg)
        {
            NetworkConnection conn;
            if (connections.TryGetValue(connectionId, out conn))
            {
                conn.Send(msgType, msg);
                return;
            }
            Debug.LogError("Failed to send message to connection ID '" + connectionId + ", not found in connection list");
        }

        public static bool ReplacePlayerForConnection(NetworkConnection conn, GameObject player, Guid assetId)
        {
            NetworkIdentity id;
            if (GetNetworkIdentity(player, out id))
            {
                id.SetDynamicAssetId(assetId);
            }
            return InternalReplacePlayerForConnection(conn, player);
        }

        public static bool ReplacePlayerForConnection(NetworkConnection conn, GameObject player)
        {
            return InternalReplacePlayerForConnection(conn, player);
        }

        public static bool AddPlayerForConnection(NetworkConnection conn, GameObject player, Guid assetId)
        {
            NetworkIdentity id;
            if (GetNetworkIdentity(player, out id))
            {
                id.SetDynamicAssetId(assetId);
            }
            return InternalAddPlayerForConnection(conn, player);
        }

        public static bool AddPlayerForConnection(NetworkConnection conn, GameObject player)
        {
            return InternalAddPlayerForConnection(conn, player);
        }

        internal static bool InternalAddPlayerForConnection(NetworkConnection conn, GameObject playerGameObject)
        {
            NetworkIdentity playerNetworkIdentity;
            if (!GetNetworkIdentity(playerGameObject, out playerNetworkIdentity))
            {
                Debug.Log("AddPlayer: playerGameObject has no NetworkIdentity. Please add a NetworkIdentity to " + playerGameObject);
                return false;
            }
            playerNetworkIdentity.Reset();

            // cannot have a player object in "Add" version
            if (conn.playerController != null)
            {
                Debug.Log("AddPlayer: player object already exists");
                return false;
            }

            conn.SetPlayerController(playerNetworkIdentity);

            // Set the connection on the NetworkIdentity on the server, NetworkIdentity.SetLocalPlayer is not called on the server (it is on clients)
            playerNetworkIdentity.SetConnectionToClient(conn);

            SetClientReady(conn);

            if (SetupLocalPlayerForConnection(conn, playerNetworkIdentity))
            {
                return true;
            }

            if (LogFilter.logDebug) { Debug.Log("Adding new playerGameObject object netId: " + playerGameObject.GetComponent<NetworkIdentity>().netId + " asset ID " + playerGameObject.GetComponent<NetworkIdentity>().assetId); }

            FinishPlayerForConnection(conn, playerNetworkIdentity, playerGameObject);
            if (playerNetworkIdentity.localPlayerAuthority)
            {
                playerNetworkIdentity.SetClientOwner(conn);
            }
            return true;
        }

        static bool SetupLocalPlayerForConnection(NetworkConnection conn, NetworkIdentity uv)
        {
            if (LogFilter.logDebug) { Debug.Log("NetworkServer SetupLocalPlayerForConnection netID:" + uv.netId); }

            var localConnection = conn as ULocalConnectionToClient;
            if (localConnection != null)
            {
                if (LogFilter.logDebug) { Debug.Log("NetworkServer AddPlayer handling ULocalConnectionToClient"); }

                // Spawn this player for other players, instead of SpawnObject:
                if (uv.netId == 0)
                {
                    // it is allowed to provide an already spawned object as the new player object.
                    // so dont spawn it again.
                    uv.OnStartServer(true);
                }
                uv.RebuildObservers(true);
                SendSpawnMessage(uv, null);

                // Set up local player instance on the client instance and update local object map
                localConnection.localClient.AddLocalPlayer(uv);
                uv.SetClientOwner(conn);

                // Trigger OnAuthority
                uv.ForceAuthority(true);

                // Trigger OnStartLocalPlayer
                uv.SetLocalPlayer();
                return true;
            }
            return false;
        }

        static void FinishPlayerForConnection(NetworkConnection conn, NetworkIdentity uv, GameObject playerGameObject)
        {
            if (uv.netId == 0)
            {
                // it is allowed to provide an already spawned object as the new player object.
                // so dont spawn it again.
                Spawn(playerGameObject);
            }

            OwnerMessage owner = new OwnerMessage();
            owner.netId = uv.netId;
            conn.Send((short)MsgType.Owner, owner);
        }

        internal static bool InternalReplacePlayerForConnection(NetworkConnection conn, GameObject playerGameObject)
        {
            NetworkIdentity playerNetworkIdentity;
            if (!GetNetworkIdentity(playerGameObject, out playerNetworkIdentity))
            {
                Debug.LogError("ReplacePlayer: playerGameObject has no NetworkIdentity. Please add a NetworkIdentity to " + playerGameObject);
                return false;
            }

            //NOTE: there can be an existing player
            if (LogFilter.logDebug) { Debug.Log("NetworkServer ReplacePlayer"); }

            // is there already an owner that is a different object??
            if (conn.playerController != null)
            {
                conn.playerController.SetNotLocalPlayer();
                conn.playerController.ClearClientOwner();
            }

            conn.SetPlayerController(playerNetworkIdentity);

            // Set the connection on the NetworkIdentity on the server, NetworkIdentity.SetLocalPlayer is not called on the server (it is on clients)
            playerNetworkIdentity.SetConnectionToClient(conn);

            //NOTE: DONT set connection ready.

            if (LogFilter.logDebug) { Debug.Log("NetworkServer ReplacePlayer setup local"); }

            if (SetupLocalPlayerForConnection(conn, playerNetworkIdentity))
            {
                return true;
            }

            if (LogFilter.logDebug) { Debug.Log("Replacing playerGameObject object netId: " + playerGameObject.GetComponent<NetworkIdentity>().netId + " asset ID " + playerGameObject.GetComponent<NetworkIdentity>().assetId); }

            FinishPlayerForConnection(conn, playerNetworkIdentity, playerGameObject);
            if (playerNetworkIdentity.localPlayerAuthority)
            {
                playerNetworkIdentity.SetClientOwner(conn);
            }
            return true;
        }

        static bool GetNetworkIdentity(GameObject go, out NetworkIdentity view)
        {
            view = go.GetComponent<NetworkIdentity>();
            if (view == null)
            {
                Debug.LogError("UNET failure. GameObject doesn't have NetworkIdentity.");
                return false;
            }
            return true;
        }

        public static void SetClientReady(NetworkConnection conn)
        {
            SetClientReadyInternal(conn);
        }

        internal static void SetClientReadyInternal(NetworkConnection conn)
        {
            if (LogFilter.logDebug) { Debug.Log("SetClientReadyInternal for conn:" + conn.connectionId); }

            if (conn.isReady)
            {
                if (LogFilter.logDebug) { Debug.Log("SetClientReady conn " + conn.connectionId + " already ready"); }
                return;
            }

            if (conn.playerController == null)
            {
                // this is now allowed
                if (LogFilter.logDebug) { Debug.LogWarning("Ready with no player object"); }
            }

            conn.isReady = true;

            var localConnection = conn as ULocalConnectionToClient;
            if (localConnection != null)
            {
                if (LogFilter.logDebug) { Debug.Log("NetworkServer Ready handling ULocalConnectionToClient"); }

                // Setup spawned objects for local player
                // Only handle the local objects for the first player (no need to redo it when doing more local players)
                // and don't handle player objects here, they were done above
                foreach (NetworkIdentity uv in objects.Values)
                {
                    // Need to call OnStartClient directly here, as it's already been added to the local object dictionary
                    // in the above SetLocalPlayer call
                    if (uv != null && uv.gameObject != null)
                    {
                        var vis = uv.OnCheckObserver(conn);
                        if (vis)
                        {
                            uv.AddObserver(conn);
                        }
                        if (!uv.isClient)
                        {
                            if (LogFilter.logDebug) { Debug.Log("LocalClient.SetSpawnObject calling OnStartClient"); }
                            uv.OnStartClient();
                        }
                    }
                }
                return;
            }

            // Spawn/update all current server objects
            if (LogFilter.logDebug) { Debug.Log("Spawning " + objects.Count + " objects for conn " + conn.connectionId); }

            ObjectSpawnFinishedMessage msg = new ObjectSpawnFinishedMessage();
            msg.state = 0;
            conn.Send((short)MsgType.SpawnFinished, msg);

            foreach (NetworkIdentity uv in objects.Values)
            {
                if (uv == null)
                {
                    Debug.LogWarning("Invalid object found in server local object list (null NetworkIdentity).");
                    continue;
                }
                if (!uv.gameObject.activeSelf)
                {
                    continue;
                }

                if (LogFilter.logDebug) { Debug.Log("Sending spawn message for current server objects name='" + uv.gameObject.name + "' netId=" + uv.netId); }

                var vis = uv.OnCheckObserver(conn);
                if (vis)
                {
                    uv.AddObserver(conn);
                }
            }

            msg.state = 1;
            conn.Send((short)MsgType.SpawnFinished, msg);
        }

        internal static void ShowForConnection(NetworkIdentity uv, NetworkConnection conn)
        {
            if (conn.isReady)
                SendSpawnMessage(uv, conn);
        }

        internal static void HideForConnection(NetworkIdentity uv, NetworkConnection conn)
        {
            ObjectDestroyMessage msg = new ObjectDestroyMessage();
            msg.netId = uv.netId;
            conn.Send((short)MsgType.ObjectHide, msg);
        }

        // call this to make all the clients not ready, such as when changing levels.
        public static void SetAllClientsNotReady()
        {
            foreach (KeyValuePair<int, NetworkConnection> kvp in connections)
            {
                NetworkConnection conn = kvp.Value;
                if (conn != null)
                {
                    SetClientNotReady(conn);
                }
            }
        }

        public static void SetClientNotReady(NetworkConnection conn)
        {
            InternalSetClientNotReady(conn);
        }

        internal static void InternalSetClientNotReady(NetworkConnection conn)
        {
            if (conn.isReady)
            {
                if (LogFilter.logDebug) { Debug.Log("PlayerNotReady " + conn); }
                conn.isReady = false;
                conn.RemoveObservers();

                NotReadyMessage msg = new NotReadyMessage();
                conn.Send((short)MsgType.NotReady, msg);
            }
        }

        // default ready handler.
        static void OnClientReadyMessage(NetworkMessage netMsg)
        {
            if (LogFilter.logDebug) { Debug.Log("Default handler for ready message from " + netMsg.conn); }
            SetClientReady(netMsg.conn);
        }

        // default remove player handler
        static void OnRemovePlayerMessage(NetworkMessage netMsg)
        {
            RemovePlayerMessage msg = new RemovePlayerMessage();
            netMsg.ReadMessage(msg);

            if (netMsg.conn.playerController != null)
            {
                netMsg.conn.RemovePlayerController();
                Destroy(netMsg.conn.playerController.gameObject);
            }
            else
            {
                Debug.LogError("Received remove player message but connection has no player");
            }
        }

        // Handle command from specific player, this could be one of multiple players on a single client
        static void OnCommandMessage(NetworkMessage netMsg)
        {
            CommandMessage message = netMsg.ReadMessage<CommandMessage>();

            var cmdObject = FindLocalObject(message.netId);
            if (cmdObject == null)
            {
                Debug.LogWarning("Instance not found when handling Command message [netId=" + message.netId + "]");
                return;
            }

            var uv = cmdObject.GetComponent<NetworkIdentity>();
            if (uv == null)
            {
                Debug.LogWarning("NetworkIdentity deleted when handling Command message [netId=" + message.netId + "]");
                return;
            }

            // Commands can be for player objects, OR other objects with client-authority
            // -> so if this connection's controller has a different netId then
            //    only allow the command if clientAuthorityOwner
            if (netMsg.conn.playerController != null && netMsg.conn.playerController.netId != uv.netId)
            {
                if (uv.clientAuthorityOwner != netMsg.conn)
                {
                    Debug.LogWarning("Command for object without authority [netId=" + message.netId + "]");
                    return;
                }
            }

<<<<<<< HEAD
            if (LogFilter.logDev) { Debug.Log("OnCommandMessage for netId=" + message.netId + " conn=" + netMsg.conn); }
            uv.HandleCommand(message.componentIndex, message.cmdHash, new NetworkReader(message.payload));
=======
            if (LogFilter.logDebug) { Debug.Log("OnCommandMessage for netId=" + message.netId + " conn=" + netMsg.conn); }
            uv.HandleCommand(message.cmdHash, new NetworkReader(message.payload));
>>>>>>> 59f6b1c3
        }

        internal static void SpawnObject(GameObject obj)
        {
            if (!NetworkServer.active)
            {
                Debug.LogError("SpawnObject for " + obj + ", NetworkServer is not active. Cannot spawn objects without an active server.");
                return;
            }

            NetworkIdentity objNetworkIdentity;
            if (!GetNetworkIdentity(obj, out objNetworkIdentity))
            {
                Debug.LogError("SpawnObject " + obj + " has no NetworkIdentity. Please add a NetworkIdentity to " + obj);
                return;
            }
            objNetworkIdentity.Reset();

            objNetworkIdentity.OnStartServer(false);

            if (LogFilter.logDebug) { Debug.Log("SpawnObject instance ID " + objNetworkIdentity.netId + " asset ID " + objNetworkIdentity.assetId); }

            objNetworkIdentity.RebuildObservers(true);
            //SendSpawnMessage(objNetworkIdentity, null);
        }

        internal static void SendSpawnMessage(NetworkIdentity uv, NetworkConnection conn)
        {
            if (uv.serverOnly)
                return;

            if (LogFilter.logDebug) { Debug.Log("Server SendSpawnMessage: name=" + uv.name + " sceneId=" + uv.sceneId + " netid=" + uv.netId); } // for easier debugging

            // 'uv' is a prefab that should be spawned
            if (uv.sceneId == 0)
            {
                SpawnPrefabMessage msg = new SpawnPrefabMessage();
                msg.netId = uv.netId;
                msg.assetId = uv.assetId;
                msg.position = uv.transform.position;
                msg.rotation = uv.transform.rotation;

                // serialize all components with initialState = true
                NetworkWriter writer = new NetworkWriter();
                uv.OnSerializeAllSafely(writer, true);
                msg.payload = writer.ToArray();

                // conn is != null when spawning it for a client
                if (conn != null)
                {
                    conn.Send((short)MsgType.SpawnPrefab, msg);
                }
                // conn is == null when spawning it for the local player
                else
                {
                    SendToReady(uv.gameObject, (short)MsgType.SpawnPrefab, msg);
                }
            }
            // 'uv' is a scene object that should be spawned again
            else
            {
                SpawnSceneObjectMessage msg = new SpawnSceneObjectMessage();
                msg.netId = uv.netId;
                msg.sceneId = uv.sceneId;
                msg.position = uv.transform.position;

                // include synch data
                NetworkWriter writer = new NetworkWriter();
                uv.OnSerializeAllSafely(writer, true);
                msg.payload = writer.ToArray();

                // conn is != null when spawning it for a client
                if (conn != null)
                {
                    conn.Send((short)MsgType.SpawnSceneObject, msg);
                }
                // conn is == null when spawning it for the local player
                else
                {
                    SendToReady(uv.gameObject, (short)MsgType.SpawnSceneObject, msg);
                }
            }
        }

        public static void DestroyPlayerForConnection(NetworkConnection conn)
        {
            if (conn.playerController == null)
            {
                // null if players are still in a lobby etc., no need to show a warning
                return;
            }

            if (conn.clientOwnedObjects != null)
            {
                HashSet<uint> tmp = new HashSet<uint>(conn.clientOwnedObjects);
                foreach (var netId in tmp)
                {
                    var obj = FindLocalObject(netId);
                    if (obj != null)
                    {
                        DestroyObject(obj);
                    }
                }
            }

            if (conn.playerController != null)
            {
                DestroyObject(conn.playerController, true);
            }

            conn.RemovePlayerController();
        }

        static void UnSpawnObject(GameObject obj)
        {
            if (obj == null)
            {
                if (LogFilter.logDebug) { Debug.Log("NetworkServer UnspawnObject is null"); }
                return;
            }

            NetworkIdentity objNetworkIdentity;
            if (!GetNetworkIdentity(obj, out objNetworkIdentity)) return;

            UnSpawnObject(objNetworkIdentity);
        }

        static void UnSpawnObject(NetworkIdentity uv)
        {
            DestroyObject(uv, false);
        }

        static void DestroyObject(GameObject obj)
        {
            if (obj == null)
            {
                if (LogFilter.logDebug) { Debug.Log("NetworkServer DestroyObject is null"); }
                return;
            }

            NetworkIdentity objNetworkIdentity;
            if (!GetNetworkIdentity(obj, out objNetworkIdentity)) return;

            DestroyObject(objNetworkIdentity, true);
        }

        static void DestroyObject(NetworkIdentity uv, bool destroyServerObject)
        {
            if (LogFilter.logDebug) { Debug.Log("DestroyObject instance:" + uv.netId); }
            if (objects.ContainsKey(uv.netId))
            {
                objects.Remove(uv.netId);
            }

            if (uv.clientAuthorityOwner != null)
            {
                uv.clientAuthorityOwner.RemoveOwnedObject(uv);
            }

            ObjectDestroyMessage msg = new ObjectDestroyMessage();
            msg.netId = uv.netId;
            SendToObservers(uv.gameObject, (short)MsgType.ObjectDestroy, msg);

            uv.ClearObservers();
            if (NetworkClient.active && s_LocalClientActive)
            {
                uv.OnNetworkDestroy();
                ClientScene.SetLocalObject(msg.netId, null);
            }

            // when unspawning, dont destroy the server's object
            if (destroyServerObject)
            {
                UnityEngine.Object.Destroy(uv.gameObject);
            }
            uv.MarkForReset();
        }

        public static void ClearLocalObjects()
        {
            objects.Clear();
        }

        public static void Spawn(GameObject obj)
        {
            if (VerifyCanSpawn(obj))
            {
                SpawnObject(obj);
            }
        }

        static bool CheckForPrefab(GameObject obj)
        {
#if UNITY_EDITOR
            return (UnityEditor.PrefabUtility.GetPrefabParent(obj) == null) && (UnityEditor.PrefabUtility.GetPrefabObject(obj) != null);
#else
            return false;
#endif
        }

        static bool VerifyCanSpawn(GameObject obj)
        {
            if (CheckForPrefab(obj))
            {
                Debug.LogErrorFormat("GameObject {0} is a prefab, it can't be spawned. This will cause errors in builds.", obj.name);
                return false;
            }

            return true;
        }

        public static Boolean SpawnWithClientAuthority(GameObject obj, GameObject player)
        {
            var uv = player.GetComponent<NetworkIdentity>();
            if (uv == null)
            {
                Debug.LogError("SpawnWithClientAuthority player object has no NetworkIdentity");
                return false;
            }

            if (uv.connectionToClient == null)
            {
                Debug.LogError("SpawnWithClientAuthority player object is not a player.");
                return false;
            }

            return SpawnWithClientAuthority(obj, uv.connectionToClient);
        }

        public static bool SpawnWithClientAuthority(GameObject obj, NetworkConnection conn)
        {
            if (!conn.isReady)
            {
                Debug.LogError("SpawnWithClientAuthority NetworkConnection is not ready!");
                return false;
            }

            Spawn(obj);

            var uv = obj.GetComponent<NetworkIdentity>();
            if (uv == null || !uv.isServer)
            {
                // spawning the object failed.
                return false;
            }

            return uv.AssignClientAuthority(conn);
        }

        public static bool SpawnWithClientAuthority(GameObject obj, Guid assetId, NetworkConnection conn)
        {
            Spawn(obj, assetId);

            var uv = obj.GetComponent<NetworkIdentity>();
            if (uv == null || !uv.isServer)
            {
                // spawning the object failed.
                return false;
            }

            return uv.AssignClientAuthority(conn);
        }

        public static void Spawn(GameObject obj, Guid assetId)
        {
            if (VerifyCanSpawn(obj))
            {
                NetworkIdentity id;
                if (GetNetworkIdentity(obj, out id))
                {
                    id.SetDynamicAssetId(assetId);
                }
                SpawnObject(obj);
            }
        }

        public static void Destroy(GameObject obj)
        {
            DestroyObject(obj);
        }

        public static void UnSpawn(GameObject obj)
        {
            UnSpawnObject(obj);
        }

        internal static bool InvokeBytes(ULocalConnectionToServer conn, byte[] buffer)
        {
            ushort msgType;
            byte[] content;
            if (Protocol.UnpackMessage(buffer, out msgType, out content))
            {
                if (handlers.ContainsKey((short)msgType) && s_LocalConnection != null)
                {
                    // this must be invoked with the connection to the client, not the client's connection to the server
                    s_LocalConnection.InvokeHandler((short)msgType, new NetworkReader(content));
                    return true;
                }
            }
            Debug.LogError("InvokeBytes: failed to unpack message:" + BitConverter.ToString(buffer));
            return false;
        }

        public static GameObject FindLocalObject(uint netId)
        {
            return s_NetworkScene.FindLocalObject(netId);
        }

        static bool ValidateSceneObject(NetworkIdentity netId)
        {
            if (netId.gameObject.hideFlags == HideFlags.NotEditable || netId.gameObject.hideFlags == HideFlags.HideAndDontSave)
                return false;

#if UNITY_EDITOR
            if (UnityEditor.EditorUtility.IsPersistent(netId.gameObject))
                return false;
#endif

            // If not a scene object
            return netId.sceneId != 0;
        }

        public static bool SpawnObjects()
        {
            if (!active)
                return true;

            NetworkIdentity[] netIds = Resources.FindObjectsOfTypeAll<NetworkIdentity>();
            for (int i = 0; i < netIds.Length; i++)
            {
                var netId = netIds[i];
                if (!ValidateSceneObject(netId))
                    continue;

                if (LogFilter.logDebug) { Debug.Log("SpawnObjects sceneId:" + netId.sceneId + " name:" + netId.gameObject.name); }
                netId.Reset();
                netId.gameObject.SetActive(true);
            }
            for (int i = 0; i < netIds.Length; i++)
            {
                var netId = netIds[i];
                if (!ValidateSceneObject(netId))
                    continue;

                Spawn(netId.gameObject);

                // these objects are server authority - even if "localPlayerAuthority" is set on them
                netId.ForceAuthority(true);
            }
            return true;
        }
    }
}<|MERGE_RESOLUTION|>--- conflicted
+++ resolved
@@ -1,4 +1,4 @@
-﻿using System;
+using System;
 using System.Collections.Generic;
 using System.Linq;
 using System.Net;
@@ -901,13 +901,8 @@
                 }
             }
 
-<<<<<<< HEAD
-            if (LogFilter.logDev) { Debug.Log("OnCommandMessage for netId=" + message.netId + " conn=" + netMsg.conn); }
+            if (LogFilter.logDebug) { Debug.Log("OnCommandMessage for netId=" + message.netId + " conn=" + netMsg.conn); }
             uv.HandleCommand(message.componentIndex, message.cmdHash, new NetworkReader(message.payload));
-=======
-            if (LogFilter.logDebug) { Debug.Log("OnCommandMessage for netId=" + message.netId + " conn=" + netMsg.conn); }
-            uv.HandleCommand(message.cmdHash, new NetworkReader(message.payload));
->>>>>>> 59f6b1c3
         }
 
         internal static void SpawnObject(GameObject obj)
