﻿using System;
using System.Collections.Generic;
using System.ComponentModel;
using UnityEngine;
using System.Linq;

namespace Mirror
{
    [RequireComponent(typeof(NetworkIdentity))]
    [AddComponentMenu("")]
    public class NetworkBehaviour : MonoBehaviour
    {
        ulong m_SyncVarDirtyBits; // ulong instead of uint for 64 instead of 32 SyncVar limit per component
        float m_LastSendTime;

        // this prevents recursion when SyncVar hook functions are called.
        bool m_SyncVarGuard;

        public bool localPlayerAuthority { get { return myView.localPlayerAuthority; } }
        public bool isServer { get { return myView.isServer; } }
        public bool isClient { get { return myView.isClient; } }
        public bool isLocalPlayer { get { return myView.isLocalPlayer; } }
        public bool hasAuthority { get { return myView.hasAuthority; } }
        public uint netId { get { return myView.netId; } }
        public NetworkConnection connectionToServer { get { return myView.connectionToServer; } }
        public NetworkConnection connectionToClient { get { return myView.connectionToClient; } }
        protected ulong syncVarDirtyBits { get { return m_SyncVarDirtyBits; } }
        protected bool syncVarHookGuard { get { return m_SyncVarGuard; } set { m_SyncVarGuard = value; }}

        internal NetworkIdentity netIdentity { get { return myView; } }

        // objects that can synchronize themselves,  such as synclists
        protected readonly List<SyncObject> m_SyncObjects = new List<SyncObject>();

        const float k_DefaultSendInterval = 0.1f;

        NetworkIdentity m_MyView;
        NetworkIdentity myView
        {
            get
            {
                m_MyView = m_MyView ?? GetComponent<NetworkIdentity>();
                if (m_MyView == null)
                {
                    Debug.LogError("There is no NetworkIdentity on this object. Please add one.");
                }
                return m_MyView;
            }
        }

        public byte ComponentIndex { 
            get 
            {
                NetworkBehaviour[] components = GetComponents<NetworkBehaviour>();

                for (int i = 0; i < components.Length; i++)
                {
                    if (components[i] == this)
                        return (byte)i;
                }
                // this should never happen
                Debug.LogError("Could not find component in gameobject", this);
                return 0;
            } 
        }

        // this gets called in the constructor by the weaver
        // for every SyncObject in the component (e.g. SyncLists).
        // We collect all of them and we synchronize them with OnSerialize/OnDeserialize
        protected void InitSyncObject(SyncObject syncObject)
        {
            m_SyncObjects.Add(syncObject);
        }

        // ----------------------------- Commands --------------------------------

        [EditorBrowsable(EditorBrowsableState.Never)]
        protected void SendCommandInternal(int cmdHash, NetworkWriter writer, string cmdName)
        {
            // local players can always send commands, regardless of authority, other objects must have authority.
            if (!(isLocalPlayer || hasAuthority))
            {
                Debug.LogWarning("Trying to send command for object without authority.");
                return;
            }

            if (ClientScene.readyConnection == null)
            {
                Debug.LogError("Send command attempted with no client running [client=" + connectionToServer + "].");
                return;
            }

            // construct the message
            CommandMessage message = new CommandMessage();
            message.netId = netId;
            message.componentIndex = ComponentIndex;
            message.cmdHash = cmdHash;
            message.payload = writer.ToArray();

            ClientScene.readyConnection.Send((short)MsgType.Command, message);
        }

        [EditorBrowsable(EditorBrowsableState.Never)]
        public virtual bool InvokeCommand(int cmdHash, NetworkReader reader)
        {
            return InvokeCommandDelegate(cmdHash, reader);
        }

        // ----------------------------- Client RPCs --------------------------------

        [EditorBrowsable(EditorBrowsableState.Never)]
        protected void SendRPCInternal(int rpcHash, NetworkWriter writer, string rpcName)
        {
            // This cannot use NetworkServer.active, as that is not specific to this object.
            if (!isServer)
            {
                Debug.LogWarning("ClientRpc call on un-spawned object");
                return;
            }

            // construct the message
            RpcMessage message = new RpcMessage();
            message.netId = netId;
            message.componentIndex = ComponentIndex;
            message.rpcHash = rpcHash;
            message.payload = writer.ToArray();

            NetworkServer.SendToReady(gameObject, (short)MsgType.Rpc, message);
        }

        [EditorBrowsable(EditorBrowsableState.Never)]
        protected void SendTargetRPCInternal(NetworkConnection conn, int rpcHash, NetworkWriter writer, string rpcName)
        {
            // This cannot use NetworkServer.active, as that is not specific to this object.
            if (!isServer)
            {
                Debug.LogWarning("TargetRpc call on un-spawned object");
                return;
            }

            // construct the message
            RpcMessage message = new RpcMessage();
            message.netId = netId;
            message.componentIndex = ComponentIndex;
            message.rpcHash = rpcHash;
            message.payload = writer.ToArray();

            conn.Send((short)MsgType.Rpc, message);
        }

        [EditorBrowsable(EditorBrowsableState.Never)]
        public virtual bool InvokeRPC(int cmdHash, NetworkReader reader)
        {
            return InvokeRpcDelegate(cmdHash, reader);
        }

        // ----------------------------- Sync Events --------------------------------

        [EditorBrowsable(EditorBrowsableState.Never)]
        protected void SendEventInternal(int eventHash, NetworkWriter writer, string eventName)
        {
            if (!NetworkServer.active)
            {
                Debug.LogWarning("SendEvent no server?");
                return;
            }

            // construct the message
            SyncEventMessage message = new SyncEventMessage();
            message.netId = netId;
            message.componentIndex = ComponentIndex;
            message.eventHash = eventHash;
            message.payload = writer.ToArray();

            NetworkServer.SendToReady(gameObject, (short)MsgType.SyncEvent, message);
        }

        [EditorBrowsable(EditorBrowsableState.Never)]
        public virtual bool InvokeSyncEvent(int cmdHash, NetworkReader reader)
        {
            return InvokeSyncEventDelegate(cmdHash, reader);
        }

        // ----------------------------- Code Gen Path Helpers  --------------------------------

        public delegate void CmdDelegate(NetworkBehaviour obj, NetworkReader reader);
        protected delegate void EventDelegate(List<Delegate> targets, NetworkReader reader);

        protected enum UNetInvokeType
        {
            Command,
            ClientRpc,
            SyncEvent
        }

        protected class Invoker
        {
            public UNetInvokeType invokeType;
            public Type invokeClass;
            public CmdDelegate invokeFunction;

            public string DebugString()
            {
                return invokeType + ":" + invokeClass + ":" + invokeFunction.GetMethodName();
            }
        }

        static Dictionary<int, Invoker> s_CmdHandlerDelegates = new Dictionary<int, Invoker>();

        [EditorBrowsable(EditorBrowsableState.Never)]
        protected static void RegisterCommandDelegate(Type invokeClass, int cmdHash, CmdDelegate func)
        {
            if (s_CmdHandlerDelegates.ContainsKey(cmdHash))
            {
                return;
            }
            Invoker inv = new Invoker();
            inv.invokeType = UNetInvokeType.Command;
            inv.invokeClass = invokeClass;
            inv.invokeFunction = func;
            s_CmdHandlerDelegates[cmdHash] = inv;
            if (LogFilter.logDebug) { Debug.Log("RegisterCommandDelegate hash:" + cmdHash + " " + func.GetMethodName()); }
        }

        [EditorBrowsable(EditorBrowsableState.Never)]
        protected static void RegisterRpcDelegate(Type invokeClass, int cmdHash, CmdDelegate func)
        {
            if (s_CmdHandlerDelegates.ContainsKey(cmdHash))
            {
                return;
            }
            Invoker inv = new Invoker();
            inv.invokeType = UNetInvokeType.ClientRpc;
            inv.invokeClass = invokeClass;
            inv.invokeFunction = func;
            s_CmdHandlerDelegates[cmdHash] = inv;
            if (LogFilter.logDebug) { Debug.Log("RegisterRpcDelegate hash:" + cmdHash + " " + func.GetMethodName()); }
        }

        [EditorBrowsable(EditorBrowsableState.Never)]
        protected static void RegisterEventDelegate(Type invokeClass, int cmdHash, CmdDelegate func)
        {
            if (s_CmdHandlerDelegates.ContainsKey(cmdHash))
            {
                return;
            }
            Invoker inv = new Invoker();
            inv.invokeType = UNetInvokeType.SyncEvent;
            inv.invokeClass = invokeClass;
            inv.invokeFunction = func;
            s_CmdHandlerDelegates[cmdHash] = inv;
            if (LogFilter.logDebug) { Debug.Log("RegisterEventDelegate hash:" + cmdHash + " " + func.GetMethodName()); }
        }

        internal static string GetInvoker(int cmdHash)
        {
            if (!s_CmdHandlerDelegates.ContainsKey(cmdHash))
            {
                return null;
            }

            Invoker inv = s_CmdHandlerDelegates[cmdHash];
            return inv.DebugString();
        }

        // wrapper fucntions for each type of network operation
        internal static bool GetInvokerForHashCommand(int cmdHash, out CmdDelegate invokeFunction)
        {
            return GetInvokerForHash(cmdHash, UNetInvokeType.Command, out invokeFunction);
        }

        internal static bool GetInvokerForHashClientRpc(int cmdHash, out CmdDelegate invokeFunction)
        {
            return GetInvokerForHash(cmdHash, UNetInvokeType.ClientRpc, out invokeFunction);
        }

        internal static bool GetInvokerForHashSyncEvent(int cmdHash, out CmdDelegate invokeFunction)
        {
            return GetInvokerForHash(cmdHash, UNetInvokeType.SyncEvent, out invokeFunction);
        }

        static bool GetInvokerForHash(int cmdHash, UNetInvokeType invokeType, out CmdDelegate invokeFunction)
        {
            Invoker invoker = null;
            if (!s_CmdHandlerDelegates.TryGetValue(cmdHash, out invoker))
            {
<<<<<<< HEAD
                if (LogFilter.logDev) { Debug.Log("GetInvokerForHash hash:" + cmdHash + " not found"); }
=======
                if (LogFilter.logDebug) { Debug.Log("GetInvokerForHash hash:" + cmdHash + " not found"); }
                invokeClass = null;
>>>>>>> 59f6b1c3
                invokeFunction = null;
                return false;
            }

            if (invoker == null)
            {
<<<<<<< HEAD
                if (LogFilter.logDev) { Debug.Log("GetInvokerForHash hash:" + cmdHash + " invoker null"); }
=======
                if (LogFilter.logDebug) { Debug.Log("GetInvokerForHash hash:" + cmdHash + " invoker null"); }
                invokeClass = null;
>>>>>>> 59f6b1c3
                invokeFunction = null;
                return false;
            }

            if (invoker.invokeType != invokeType)
            {
<<<<<<< HEAD
                if (LogFilter.logError) { Debug.LogError("GetInvokerForHash hash:" + cmdHash + " mismatched invokeType"); }
=======
                Debug.LogError("GetInvokerForHash hash:" + cmdHash + " mismatched invokeType");
                invokeClass = null;
>>>>>>> 59f6b1c3
                invokeFunction = null;
                return false;
            }

            invokeFunction = invoker.invokeFunction;
            return true;
        }

        internal bool ContainsCommandDelegate(int cmdHash)
        {
            return s_CmdHandlerDelegates.ContainsKey(cmdHash);
        }

        internal bool InvokeCommandDelegate(int cmdHash, NetworkReader reader)
        {
            if (!s_CmdHandlerDelegates.ContainsKey(cmdHash))
            {
                return false;
            }

            Invoker inv = s_CmdHandlerDelegates[cmdHash];
            if (inv.invokeType != UNetInvokeType.Command)
            {
                return false;
            }

            // 'this' instance of invokeClass?
            if (inv.invokeClass.IsInstanceOfType(this))
            {
                inv.invokeFunction(this, reader);
                return true;
            }
            return false;
        }

        internal bool InvokeRpcDelegate(int cmdHash, NetworkReader reader)
        {
            if (!s_CmdHandlerDelegates.ContainsKey(cmdHash))
            {
                return false;
            }

            Invoker inv = s_CmdHandlerDelegates[cmdHash];
            if (inv.invokeType != UNetInvokeType.ClientRpc)
            {
                return false;
            }

            // 'this' instance of invokeClass?
            if (inv.invokeClass.IsInstanceOfType(this))
            {
                inv.invokeFunction(this, reader);
                return true;
            }
            return false;
        }

        internal bool InvokeSyncEventDelegate(int cmdHash, NetworkReader reader)
        {
            if (!s_CmdHandlerDelegates.ContainsKey(cmdHash))
            {
                return false;
            }

            Invoker inv = s_CmdHandlerDelegates[cmdHash];
            if (inv.invokeType != UNetInvokeType.SyncEvent)
            {
                return false;
            }

            inv.invokeFunction(this, reader);
            return true;
        }

        internal static string GetCmdHashHandlerName(int cmdHash)
        {
            if (!s_CmdHandlerDelegates.ContainsKey(cmdHash))
            {
                return cmdHash.ToString();
            }
            Invoker inv = s_CmdHandlerDelegates[cmdHash];
            return inv.invokeType + ":" + inv.invokeFunction.GetMethodName();
        }

        static string GetCmdHashPrefixName(int cmdHash, string prefix)
        {
            if (!s_CmdHandlerDelegates.ContainsKey(cmdHash))
            {
                return cmdHash.ToString();
            }
            Invoker inv = s_CmdHandlerDelegates[cmdHash];
            string name = inv.invokeFunction.GetMethodName();

            int index = name.IndexOf(prefix);
            if (index > -1)
            {
                name = name.Substring(prefix.Length);
            }
            return name;
        }

        internal static string GetCmdHashCmdName(int cmdHash)
        {
            return GetCmdHashPrefixName(cmdHash, "InvokeCmd");
        }

        internal static string GetCmdHashRpcName(int cmdHash)
        {
            return GetCmdHashPrefixName(cmdHash, "InvokeRpc");
        }

        internal static string GetCmdHashEventName(int cmdHash)
        {
            return GetCmdHashPrefixName(cmdHash, "InvokeSyncEvent");
        }

        // ----------------------------- Helpers  --------------------------------

        [EditorBrowsable(EditorBrowsableState.Never)]
        protected void SetSyncVarGameObject(GameObject newGameObject, ref GameObject gameObjectField, ulong dirtyBit, ref uint netIdField)
        {
            if (m_SyncVarGuard)
                return;

            uint newGameObjectNetId = 0;
            if (newGameObject != null)
            {
                var uv = newGameObject.GetComponent<NetworkIdentity>();
                if (uv != null)
                {
                    newGameObjectNetId = uv.netId;
                    if (newGameObjectNetId == 0)
                    {
                        Debug.LogWarning("SetSyncVarGameObject GameObject " + newGameObject + " has a zero netId. Maybe it is not spawned yet?");
                    }
                }
            }

            uint oldGameObjectNetId = 0;
            if (gameObjectField != null)
            {
                oldGameObjectNetId = gameObjectField.GetComponent<NetworkIdentity>().netId;
            }

            if (newGameObjectNetId != oldGameObjectNetId)
            {
                if (LogFilter.logDebug) { Debug.Log("SetSyncVar GameObject " + GetType().Name + " bit [" + dirtyBit + "] netfieldId:" + oldGameObjectNetId + "->" + newGameObjectNetId); }
                SetDirtyBit(dirtyBit);
                gameObjectField = newGameObject;
                netIdField = newGameObjectNetId;
            }
        }

        [EditorBrowsable(EditorBrowsableState.Never)]
        protected void SetSyncVar<T>(T value, ref T fieldValue, ulong dirtyBit)
        {
            // newly initialized or changed value?
            if ((value == null && fieldValue != null) ||
                (value != null && !value.Equals(fieldValue)))
            {
                if (LogFilter.logDebug) { Debug.Log("SetSyncVar " + GetType().Name + " bit [" + dirtyBit + "] " + fieldValue + "->" + value); }
                SetDirtyBit(dirtyBit);
                fieldValue = value;
            }
        }

        // these are masks, not bit numbers, ie. 0x004 not 2
        public void SetDirtyBit(ulong dirtyBit)
        {
            m_SyncVarDirtyBits |= dirtyBit;
        }

        public void ClearAllDirtyBits()
        {
            m_LastSendTime = Time.time;
            m_SyncVarDirtyBits = 0L;

            // flush all unsynchronized changes in syncobjects
            m_SyncObjects.ForEach(obj => obj.Flush());
        }

        internal bool IsDirty()
        {
            if (Time.time - m_LastSendTime > GetNetworkSendInterval())
            {
                return m_SyncVarDirtyBits != 0L
                        || m_SyncObjects.Any(obj => obj.IsDirty);
            }
            return false;
        }

        public virtual bool OnSerialize(NetworkWriter writer, bool initialState)
        {
            if (initialState)
            {
                return SerializeObjectsAll(writer);
            }
            else
            {
                return SerializeObjectsDelta(writer);
            }
        }

        public virtual void OnDeserialize(NetworkReader reader, bool initialState)
        {
            if (initialState)
            {
                DeSerializeObjectsAll(reader);
            }
            else
            {
                DeSerializeObjectsDelta(reader);
            }
        }

        ulong DirtyObjectBits()
        {
            ulong dirtyObjects = 0;
            for (int i = 0; i < m_SyncObjects.Count; i++)
            {
                SyncObject syncObject = m_SyncObjects[i];
                if (syncObject.IsDirty)
                {
                    dirtyObjects |= 1UL << i;
                }
            }
            return dirtyObjects;
        }

        public bool SerializeObjectsAll(NetworkWriter writer)
        {
            bool dirty = false;
            for (int i = 0; i < m_SyncObjects.Count; i++)
            {
                SyncObject syncObject = m_SyncObjects[i];
                syncObject.OnSerializeAll(writer);
                dirty = true;
            }
            return dirty;
        }

        public bool SerializeObjectsDelta(NetworkWriter writer)
        {
            bool dirty = false;
            // write the mask
            writer.WritePackedUInt64(DirtyObjectBits());
            // serializable objects, such as synclists
            for (int i = 0; i < m_SyncObjects.Count; i++)
            {
                SyncObject syncObject = m_SyncObjects[i];
                if (syncObject.IsDirty)
                {
                    syncObject.OnSerializeDelta(writer);
                    dirty = true;
                }
            }
            return dirty;
        }

        private void DeSerializeObjectsAll(NetworkReader reader)
        {
            for (int i = 0; i < m_SyncObjects.Count; i++)
            {
                SyncObject syncObject = m_SyncObjects[i];
                syncObject.OnDeserializeAll(reader);
            }
        }

        private void DeSerializeObjectsDelta(NetworkReader reader)
        {
            ulong dirty = reader.ReadPackedUInt64();
            for (int i = 0; i < m_SyncObjects.Count; i++)
            {
                SyncObject syncObject = m_SyncObjects[i];
                if ((dirty & (1UL << i)) != 0)
                {
                    syncObject.OnDeserializeDelta(reader);
                }
            }
        }

        [EditorBrowsable(EditorBrowsableState.Never)]
        public virtual void PreStartClient()
        {
        }

        public virtual void OnNetworkDestroy()
        {
        }

        public virtual void OnStartServer()
        {
        }

        public virtual void OnStartClient()
        {
        }

        public virtual void OnStartLocalPlayer()
        {
        }

        public virtual void OnStartAuthority()
        {
        }

        public virtual void OnStopAuthority()
        {
        }

        // return true when overwriting so that Mirror knows that we wanted to
        // rebuild observers ourselves. otherwise it uses built in rebuild.
        public virtual bool OnRebuildObservers(HashSet<NetworkConnection> observers, bool initialize)
        {
            return false;
        }

        public virtual void OnSetLocalVisibility(bool vis)
        {
        }

        public virtual bool OnCheckObserver(NetworkConnection conn)
        {
            return true;
        }

        public virtual float GetNetworkSendInterval()
        {
            return k_DefaultSendInterval;
        }
    }
}<|MERGE_RESOLUTION|>--- conflicted
+++ resolved
@@ -1,4 +1,4 @@
-﻿using System;
+using System;
 using System.Collections.Generic;
 using System.ComponentModel;
 using UnityEngine;
@@ -284,36 +284,21 @@
             Invoker invoker = null;
             if (!s_CmdHandlerDelegates.TryGetValue(cmdHash, out invoker))
             {
-<<<<<<< HEAD
-                if (LogFilter.logDev) { Debug.Log("GetInvokerForHash hash:" + cmdHash + " not found"); }
-=======
                 if (LogFilter.logDebug) { Debug.Log("GetInvokerForHash hash:" + cmdHash + " not found"); }
-                invokeClass = null;
->>>>>>> 59f6b1c3
                 invokeFunction = null;
                 return false;
             }
 
             if (invoker == null)
             {
-<<<<<<< HEAD
-                if (LogFilter.logDev) { Debug.Log("GetInvokerForHash hash:" + cmdHash + " invoker null"); }
-=======
                 if (LogFilter.logDebug) { Debug.Log("GetInvokerForHash hash:" + cmdHash + " invoker null"); }
-                invokeClass = null;
->>>>>>> 59f6b1c3
                 invokeFunction = null;
                 return false;
             }
 
             if (invoker.invokeType != invokeType)
             {
-<<<<<<< HEAD
-                if (LogFilter.logError) { Debug.LogError("GetInvokerForHash hash:" + cmdHash + " mismatched invokeType"); }
-=======
                 Debug.LogError("GetInvokerForHash hash:" + cmdHash + " mismatched invokeType");
-                invokeClass = null;
->>>>>>> 59f6b1c3
                 invokeFunction = null;
                 return false;
             }
