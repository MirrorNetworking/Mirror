<<<<<<< HEAD
using Guid = System.Guid;
using System.Collections.Generic;
=======
﻿using System.Collections.Generic;
>>>>>>> 27e8d381
using UnityEngine;

namespace Mirror
{
    // This is an internal class to allow the client and server to share scene-related functionality.
    // This code (mostly) used to be in ClientScene.
    internal class NetworkScene
    {
        // localObjects is NOT static. For the Host, even though there is one scene and gameObjects are
        // shared with the localClient, the set of active objects for each must be separate to prevent
        // out-of-order object initialization problems.
        readonly Dictionary<uint, NetworkIdentity> m_LocalObjects = new Dictionary<uint, NetworkIdentity>();

        static Dictionary<Guid, GameObject> s_GuidToPrefab = new Dictionary<Guid, GameObject>();
        static Dictionary<Guid, SpawnDelegate> s_SpawnHandlers = new Dictionary<Guid, SpawnDelegate>();
        static Dictionary<Guid, UnSpawnDelegate> s_UnspawnHandlers = new Dictionary<Guid, UnSpawnDelegate>();

        internal Dictionary<uint, NetworkIdentity> localObjects { get { return m_LocalObjects; }}

        internal static Dictionary<Guid, GameObject> guidToPrefab { get { return s_GuidToPrefab; }}
        internal static Dictionary<Guid, SpawnDelegate> spawnHandlers { get { return s_SpawnHandlers; }}
        internal static Dictionary<Guid, UnSpawnDelegate> unspawnHandlers { get { return s_UnspawnHandlers; }}

        internal void Shutdown()
        {
            ClearLocalObjects();
            ClearSpawners();
        }

        internal void SetLocalObject(uint netId, GameObject obj, bool isClient, bool isServer)
        {
            if (LogFilter.logDev) { Debug.Log("SetLocalObject " + netId + " " + obj); }

            if (obj == null)
            {
                m_LocalObjects[netId] = null;
                return;
            }

            NetworkIdentity foundNetworkIdentity = null;
            if (m_LocalObjects.ContainsKey(netId))
            {
                foundNetworkIdentity = m_LocalObjects[netId];
            }

            if (foundNetworkIdentity == null)
            {
                foundNetworkIdentity = obj.GetComponent<NetworkIdentity>();
                m_LocalObjects[netId] = foundNetworkIdentity;
            }

            foundNetworkIdentity.UpdateClientServer(isClient, isServer);
        }

        // this lets the client take an instance ID from the server and find
        // the local object that it corresponds too. This is temporary until
        // object references can be serialized transparently.
        internal GameObject FindLocalObject(uint netId)
        {
            NetworkIdentity identity;
            if (GetNetworkIdentity(netId, out identity))
            {
                return identity.gameObject;
            }
            return null;
        }

        internal bool GetNetworkIdentity(uint netId, out NetworkIdentity uv)
        {
            return m_LocalObjects.TryGetValue(netId, out uv) && uv != null;
        }

        internal bool RemoveLocalObject(uint netId)
        {
            return m_LocalObjects.Remove(netId);
        }

        internal bool RemoveLocalObjectAndDestroy(uint netId)
        {
            if (m_LocalObjects.ContainsKey(netId))
            {
                NetworkIdentity localObject = m_LocalObjects[netId];
                Object.Destroy(localObject.gameObject);
                return m_LocalObjects.Remove(netId);
            }
            return false;
        }

        internal void ClearLocalObjects()
        {
            m_LocalObjects.Clear();
        }

        internal static void RegisterPrefab(GameObject prefab, Guid newAssetId)
        {
            NetworkIdentity view = prefab.GetComponent<NetworkIdentity>();
            if (view)
            {
                view.SetDynamicAssetId(newAssetId);

                if (LogFilter.logDebug) { Debug.Log("Registering prefab '" + prefab.name + "' as asset:" + view.assetId); }
                s_GuidToPrefab[view.assetId] = prefab;
            }
            else
            {
                if (LogFilter.logError) { Debug.LogError("Could not register '" + prefab.name + "' since it contains no NetworkIdentity component"); }
            }
        }

        internal static void RegisterPrefab(GameObject prefab)
        {
            NetworkIdentity view = prefab.GetComponent<NetworkIdentity>();
            if (view)
            {
                if (LogFilter.logDebug) { Debug.Log("Registering prefab '" + prefab.name + "' as asset:" + view.assetId); }
                s_GuidToPrefab[view.assetId] = prefab;

                var uvs = prefab.GetComponentsInChildren<NetworkIdentity>();
                if (uvs.Length > 1)
                {
                    if (LogFilter.logWarn)
                    {
                        Debug.LogWarning("The prefab '" + prefab.name +
                            "' has multiple NetworkIdentity components. There can only be one NetworkIdentity on a prefab, and it must be on the root object.");
                    }
                }
            }
            else
            {
                if (LogFilter.logError) { Debug.LogError("Could not register '" + prefab.name + "' since it contains no NetworkIdentity component"); }
            }
        }

        internal static bool GetPrefab(Guid assetId, out GameObject prefab)
        {
            prefab = null;
            if (assetId != Guid.Empty && guidToPrefab.ContainsKey(assetId) && guidToPrefab[assetId] != null)
            {
                prefab = guidToPrefab[assetId];
                return true;
            }
            return false;
        }

        internal static void ClearSpawners()
        {
            s_GuidToPrefab.Clear();
            s_SpawnHandlers.Clear();
            s_UnspawnHandlers.Clear();
        }

        public static void UnregisterSpawnHandler(Guid assetId)
        {
            s_SpawnHandlers.Remove(assetId);
            s_UnspawnHandlers.Remove(assetId);
        }

        internal static void RegisterSpawnHandler(Guid assetId, SpawnDelegate spawnHandler, UnSpawnDelegate unspawnHandler)
        {
            if (spawnHandler == null || unspawnHandler == null)
            {
                if (LogFilter.logError) { Debug.LogError("RegisterSpawnHandler custom spawn function null for " + assetId); }
                return;
            }

            if (LogFilter.logDebug) { Debug.Log("RegisterSpawnHandler asset '" + assetId + "' " + spawnHandler.GetMethodName() + "/" + unspawnHandler.GetMethodName()); }

            s_SpawnHandlers[assetId] = spawnHandler;
            s_UnspawnHandlers[assetId] = unspawnHandler;
        }

        internal static void UnregisterPrefab(GameObject prefab)
        {
            NetworkIdentity identity = prefab.GetComponent<NetworkIdentity>();
            if (identity == null)
            {
                if (LogFilter.logError) { Debug.LogError("Could not unregister '" + prefab.name + "' since it contains no NetworkIdentity component"); }
                return;
            }
            s_SpawnHandlers.Remove(identity.assetId);
            s_UnspawnHandlers.Remove(identity.assetId);
        }

        internal static void RegisterPrefab(GameObject prefab, SpawnDelegate spawnHandler, UnSpawnDelegate unspawnHandler)
        {
            NetworkIdentity identity = prefab.GetComponent<NetworkIdentity>();
            if (identity == null)
            {
                if (LogFilter.logError) { Debug.LogError("Could not register '" + prefab.name + "' since it contains no NetworkIdentity component"); }
                return;
            }

            if (spawnHandler == null || unspawnHandler == null)
            {
                if (LogFilter.logError) { Debug.LogError("RegisterPrefab custom spawn function null for " + identity.assetId); }
                return;
            }

            if (identity.assetId == Guid.Empty)
            {
                if (LogFilter.logError) { Debug.LogError("RegisterPrefab game object " + prefab.name + " has no prefab. Use RegisterSpawnHandler() instead?"); }
                return;
            }

            if (LogFilter.logDebug) { Debug.Log("Registering custom prefab '" + prefab.name + "' as asset:" + identity.assetId + " " + spawnHandler.GetMethodName() + "/" + unspawnHandler.GetMethodName()); }

            s_SpawnHandlers[identity.assetId] = spawnHandler;
            s_UnspawnHandlers[identity.assetId] = unspawnHandler;
        }

        internal static bool GetSpawnHandler(Guid assetId, out SpawnDelegate handler)
        {
            if (s_SpawnHandlers.ContainsKey(assetId))
            {
                handler = s_SpawnHandlers[assetId];
                return true;
            }
            handler = null;
            return false;
        }

        internal static bool InvokeUnSpawnHandler(Guid assetId, GameObject obj)
        {
            if (s_UnspawnHandlers.ContainsKey(assetId) && s_UnspawnHandlers[assetId] != null)
            {
                UnSpawnDelegate handler = s_UnspawnHandlers[assetId];
                handler(obj);
                return true;
            }
            return false;
        }

        internal void DestroyAllClientObjects()
        {
            foreach (var netId in m_LocalObjects.Keys)
            {
                NetworkIdentity uv = m_LocalObjects[netId];

                if (uv != null && uv.gameObject != null)
                {
                    if (!InvokeUnSpawnHandler(uv.assetId, uv.gameObject))
                    {
                        if (uv.sceneId == 0)
                        {
                            Object.Destroy(uv.gameObject);
                        }
                        else
                        {
                            uv.MarkForReset();
                            uv.gameObject.SetActive(false);
                        }
                    }
                }
            }
            ClearLocalObjects();
        }
    }
}<|MERGE_RESOLUTION|>--- conflicted
+++ resolved
@@ -1,264 +1,260 @@
-<<<<<<< HEAD
-using Guid = System.Guid;
-using System.Collections.Generic;
-=======
-﻿using System.Collections.Generic;
->>>>>>> 27e8d381
-using UnityEngine;
-
-namespace Mirror
-{
-    // This is an internal class to allow the client and server to share scene-related functionality.
-    // This code (mostly) used to be in ClientScene.
-    internal class NetworkScene
-    {
-        // localObjects is NOT static. For the Host, even though there is one scene and gameObjects are
-        // shared with the localClient, the set of active objects for each must be separate to prevent
-        // out-of-order object initialization problems.
-        readonly Dictionary<uint, NetworkIdentity> m_LocalObjects = new Dictionary<uint, NetworkIdentity>();
-
-        static Dictionary<Guid, GameObject> s_GuidToPrefab = new Dictionary<Guid, GameObject>();
-        static Dictionary<Guid, SpawnDelegate> s_SpawnHandlers = new Dictionary<Guid, SpawnDelegate>();
-        static Dictionary<Guid, UnSpawnDelegate> s_UnspawnHandlers = new Dictionary<Guid, UnSpawnDelegate>();
-
-        internal Dictionary<uint, NetworkIdentity> localObjects { get { return m_LocalObjects; }}
-
-        internal static Dictionary<Guid, GameObject> guidToPrefab { get { return s_GuidToPrefab; }}
-        internal static Dictionary<Guid, SpawnDelegate> spawnHandlers { get { return s_SpawnHandlers; }}
-        internal static Dictionary<Guid, UnSpawnDelegate> unspawnHandlers { get { return s_UnspawnHandlers; }}
-
-        internal void Shutdown()
-        {
-            ClearLocalObjects();
-            ClearSpawners();
-        }
-
-        internal void SetLocalObject(uint netId, GameObject obj, bool isClient, bool isServer)
-        {
-            if (LogFilter.logDev) { Debug.Log("SetLocalObject " + netId + " " + obj); }
-
-            if (obj == null)
-            {
-                m_LocalObjects[netId] = null;
-                return;
-            }
-
-            NetworkIdentity foundNetworkIdentity = null;
-            if (m_LocalObjects.ContainsKey(netId))
-            {
-                foundNetworkIdentity = m_LocalObjects[netId];
-            }
-
-            if (foundNetworkIdentity == null)
-            {
-                foundNetworkIdentity = obj.GetComponent<NetworkIdentity>();
-                m_LocalObjects[netId] = foundNetworkIdentity;
-            }
-
-            foundNetworkIdentity.UpdateClientServer(isClient, isServer);
-        }
-
-        // this lets the client take an instance ID from the server and find
-        // the local object that it corresponds too. This is temporary until
-        // object references can be serialized transparently.
-        internal GameObject FindLocalObject(uint netId)
-        {
-            NetworkIdentity identity;
-            if (GetNetworkIdentity(netId, out identity))
-            {
-                return identity.gameObject;
-            }
-            return null;
-        }
-
-        internal bool GetNetworkIdentity(uint netId, out NetworkIdentity uv)
-        {
-            return m_LocalObjects.TryGetValue(netId, out uv) && uv != null;
-        }
-
-        internal bool RemoveLocalObject(uint netId)
-        {
-            return m_LocalObjects.Remove(netId);
-        }
-
-        internal bool RemoveLocalObjectAndDestroy(uint netId)
-        {
-            if (m_LocalObjects.ContainsKey(netId))
-            {
-                NetworkIdentity localObject = m_LocalObjects[netId];
-                Object.Destroy(localObject.gameObject);
-                return m_LocalObjects.Remove(netId);
-            }
-            return false;
-        }
-
-        internal void ClearLocalObjects()
-        {
-            m_LocalObjects.Clear();
-        }
-
-        internal static void RegisterPrefab(GameObject prefab, Guid newAssetId)
-        {
-            NetworkIdentity view = prefab.GetComponent<NetworkIdentity>();
-            if (view)
-            {
-                view.SetDynamicAssetId(newAssetId);
-
-                if (LogFilter.logDebug) { Debug.Log("Registering prefab '" + prefab.name + "' as asset:" + view.assetId); }
-                s_GuidToPrefab[view.assetId] = prefab;
-            }
-            else
-            {
-                if (LogFilter.logError) { Debug.LogError("Could not register '" + prefab.name + "' since it contains no NetworkIdentity component"); }
-            }
-        }
-
-        internal static void RegisterPrefab(GameObject prefab)
-        {
-            NetworkIdentity view = prefab.GetComponent<NetworkIdentity>();
-            if (view)
-            {
-                if (LogFilter.logDebug) { Debug.Log("Registering prefab '" + prefab.name + "' as asset:" + view.assetId); }
-                s_GuidToPrefab[view.assetId] = prefab;
-
-                var uvs = prefab.GetComponentsInChildren<NetworkIdentity>();
-                if (uvs.Length > 1)
-                {
-                    if (LogFilter.logWarn)
-                    {
-                        Debug.LogWarning("The prefab '" + prefab.name +
-                            "' has multiple NetworkIdentity components. There can only be one NetworkIdentity on a prefab, and it must be on the root object.");
-                    }
-                }
-            }
-            else
-            {
-                if (LogFilter.logError) { Debug.LogError("Could not register '" + prefab.name + "' since it contains no NetworkIdentity component"); }
-            }
-        }
-
-        internal static bool GetPrefab(Guid assetId, out GameObject prefab)
-        {
-            prefab = null;
-            if (assetId != Guid.Empty && guidToPrefab.ContainsKey(assetId) && guidToPrefab[assetId] != null)
-            {
-                prefab = guidToPrefab[assetId];
-                return true;
-            }
-            return false;
-        }
-
-        internal static void ClearSpawners()
-        {
-            s_GuidToPrefab.Clear();
-            s_SpawnHandlers.Clear();
-            s_UnspawnHandlers.Clear();
-        }
-
-        public static void UnregisterSpawnHandler(Guid assetId)
-        {
-            s_SpawnHandlers.Remove(assetId);
-            s_UnspawnHandlers.Remove(assetId);
-        }
-
-        internal static void RegisterSpawnHandler(Guid assetId, SpawnDelegate spawnHandler, UnSpawnDelegate unspawnHandler)
-        {
-            if (spawnHandler == null || unspawnHandler == null)
-            {
-                if (LogFilter.logError) { Debug.LogError("RegisterSpawnHandler custom spawn function null for " + assetId); }
-                return;
-            }
-
-            if (LogFilter.logDebug) { Debug.Log("RegisterSpawnHandler asset '" + assetId + "' " + spawnHandler.GetMethodName() + "/" + unspawnHandler.GetMethodName()); }
-
-            s_SpawnHandlers[assetId] = spawnHandler;
-            s_UnspawnHandlers[assetId] = unspawnHandler;
-        }
-
-        internal static void UnregisterPrefab(GameObject prefab)
-        {
-            NetworkIdentity identity = prefab.GetComponent<NetworkIdentity>();
-            if (identity == null)
-            {
-                if (LogFilter.logError) { Debug.LogError("Could not unregister '" + prefab.name + "' since it contains no NetworkIdentity component"); }
-                return;
-            }
-            s_SpawnHandlers.Remove(identity.assetId);
-            s_UnspawnHandlers.Remove(identity.assetId);
-        }
-
-        internal static void RegisterPrefab(GameObject prefab, SpawnDelegate spawnHandler, UnSpawnDelegate unspawnHandler)
-        {
-            NetworkIdentity identity = prefab.GetComponent<NetworkIdentity>();
-            if (identity == null)
-            {
-                if (LogFilter.logError) { Debug.LogError("Could not register '" + prefab.name + "' since it contains no NetworkIdentity component"); }
-                return;
-            }
-
-            if (spawnHandler == null || unspawnHandler == null)
-            {
-                if (LogFilter.logError) { Debug.LogError("RegisterPrefab custom spawn function null for " + identity.assetId); }
-                return;
-            }
-
-            if (identity.assetId == Guid.Empty)
-            {
-                if (LogFilter.logError) { Debug.LogError("RegisterPrefab game object " + prefab.name + " has no prefab. Use RegisterSpawnHandler() instead?"); }
-                return;
-            }
-
-            if (LogFilter.logDebug) { Debug.Log("Registering custom prefab '" + prefab.name + "' as asset:" + identity.assetId + " " + spawnHandler.GetMethodName() + "/" + unspawnHandler.GetMethodName()); }
-
-            s_SpawnHandlers[identity.assetId] = spawnHandler;
-            s_UnspawnHandlers[identity.assetId] = unspawnHandler;
-        }
-
-        internal static bool GetSpawnHandler(Guid assetId, out SpawnDelegate handler)
-        {
-            if (s_SpawnHandlers.ContainsKey(assetId))
-            {
-                handler = s_SpawnHandlers[assetId];
-                return true;
-            }
-            handler = null;
-            return false;
-        }
-
-        internal static bool InvokeUnSpawnHandler(Guid assetId, GameObject obj)
-        {
-            if (s_UnspawnHandlers.ContainsKey(assetId) && s_UnspawnHandlers[assetId] != null)
-            {
-                UnSpawnDelegate handler = s_UnspawnHandlers[assetId];
-                handler(obj);
-                return true;
-            }
-            return false;
-        }
-
-        internal void DestroyAllClientObjects()
-        {
-            foreach (var netId in m_LocalObjects.Keys)
-            {
-                NetworkIdentity uv = m_LocalObjects[netId];
-
-                if (uv != null && uv.gameObject != null)
-                {
-                    if (!InvokeUnSpawnHandler(uv.assetId, uv.gameObject))
-                    {
-                        if (uv.sceneId == 0)
-                        {
-                            Object.Destroy(uv.gameObject);
-                        }
-                        else
-                        {
-                            uv.MarkForReset();
-                            uv.gameObject.SetActive(false);
-                        }
-                    }
-                }
-            }
-            ClearLocalObjects();
-        }
-    }
-}+﻿using Guid = System.Guid;
+using System.Collections.Generic;
+using UnityEngine;
+
+namespace Mirror
+{
+    // This is an internal class to allow the client and server to share scene-related functionality.
+    // This code (mostly) used to be in ClientScene.
+    internal class NetworkScene
+    {
+        // localObjects is NOT static. For the Host, even though there is one scene and gameObjects are
+        // shared with the localClient, the set of active objects for each must be separate to prevent
+        // out-of-order object initialization problems.
+        readonly Dictionary<uint, NetworkIdentity> m_LocalObjects = new Dictionary<uint, NetworkIdentity>();
+
+        static Dictionary<Guid, GameObject> s_GuidToPrefab = new Dictionary<Guid, GameObject>();
+        static Dictionary<Guid, SpawnDelegate> s_SpawnHandlers = new Dictionary<Guid, SpawnDelegate>();
+        static Dictionary<Guid, UnSpawnDelegate> s_UnspawnHandlers = new Dictionary<Guid, UnSpawnDelegate>();
+
+        internal Dictionary<uint, NetworkIdentity> localObjects { get { return m_LocalObjects; }}
+
+        internal static Dictionary<Guid, GameObject> guidToPrefab { get { return s_GuidToPrefab; }}
+        internal static Dictionary<Guid, SpawnDelegate> spawnHandlers { get { return s_SpawnHandlers; }}
+        internal static Dictionary<Guid, UnSpawnDelegate> unspawnHandlers { get { return s_UnspawnHandlers; }}
+
+        internal void Shutdown()
+        {
+            ClearLocalObjects();
+            ClearSpawners();
+        }
+
+        internal void SetLocalObject(uint netId, GameObject obj, bool isClient, bool isServer)
+        {
+            if (LogFilter.logDev) { Debug.Log("SetLocalObject " + netId + " " + obj); }
+
+            if (obj == null)
+            {
+                m_LocalObjects[netId] = null;
+                return;
+            }
+
+            NetworkIdentity foundNetworkIdentity = null;
+            if (m_LocalObjects.ContainsKey(netId))
+            {
+                foundNetworkIdentity = m_LocalObjects[netId];
+            }
+
+            if (foundNetworkIdentity == null)
+            {
+                foundNetworkIdentity = obj.GetComponent<NetworkIdentity>();
+                m_LocalObjects[netId] = foundNetworkIdentity;
+            }
+
+            foundNetworkIdentity.UpdateClientServer(isClient, isServer);
+        }
+
+        // this lets the client take an instance ID from the server and find
+        // the local object that it corresponds too. This is temporary until
+        // object references can be serialized transparently.
+        internal GameObject FindLocalObject(uint netId)
+        {
+            NetworkIdentity identity;
+            if (GetNetworkIdentity(netId, out identity))
+            {
+                return identity.gameObject;
+            }
+            return null;
+        }
+
+        internal bool GetNetworkIdentity(uint netId, out NetworkIdentity uv)
+        {
+            return m_LocalObjects.TryGetValue(netId, out uv) && uv != null;
+        }
+
+        internal bool RemoveLocalObject(uint netId)
+        {
+            return m_LocalObjects.Remove(netId);
+        }
+
+        internal bool RemoveLocalObjectAndDestroy(uint netId)
+        {
+            if (m_LocalObjects.ContainsKey(netId))
+            {
+                NetworkIdentity localObject = m_LocalObjects[netId];
+                Object.Destroy(localObject.gameObject);
+                return m_LocalObjects.Remove(netId);
+            }
+            return false;
+        }
+
+        internal void ClearLocalObjects()
+        {
+            m_LocalObjects.Clear();
+        }
+
+        internal static void RegisterPrefab(GameObject prefab, Guid newAssetId)
+        {
+            NetworkIdentity view = prefab.GetComponent<NetworkIdentity>();
+            if (view)
+            {
+                view.SetDynamicAssetId(newAssetId);
+
+                if (LogFilter.logDebug) { Debug.Log("Registering prefab '" + prefab.name + "' as asset:" + view.assetId); }
+                s_GuidToPrefab[view.assetId] = prefab;
+            }
+            else
+            {
+                if (LogFilter.logError) { Debug.LogError("Could not register '" + prefab.name + "' since it contains no NetworkIdentity component"); }
+            }
+        }
+
+        internal static void RegisterPrefab(GameObject prefab)
+        {
+            NetworkIdentity view = prefab.GetComponent<NetworkIdentity>();
+            if (view)
+            {
+                if (LogFilter.logDebug) { Debug.Log("Registering prefab '" + prefab.name + "' as asset:" + view.assetId); }
+                s_GuidToPrefab[view.assetId] = prefab;
+
+                var uvs = prefab.GetComponentsInChildren<NetworkIdentity>();
+                if (uvs.Length > 1)
+                {
+                    if (LogFilter.logWarn)
+                    {
+                        Debug.LogWarning("The prefab '" + prefab.name +
+                            "' has multiple NetworkIdentity components. There can only be one NetworkIdentity on a prefab, and it must be on the root object.");
+                    }
+                }
+            }
+            else
+            {
+                if (LogFilter.logError) { Debug.LogError("Could not register '" + prefab.name + "' since it contains no NetworkIdentity component"); }
+            }
+        }
+
+        internal static bool GetPrefab(Guid assetId, out GameObject prefab)
+        {
+            prefab = null;
+            if (assetId != Guid.Empty && guidToPrefab.ContainsKey(assetId) && guidToPrefab[assetId] != null)
+            {
+                prefab = guidToPrefab[assetId];
+                return true;
+            }
+            return false;
+        }
+
+        internal static void ClearSpawners()
+        {
+            s_GuidToPrefab.Clear();
+            s_SpawnHandlers.Clear();
+            s_UnspawnHandlers.Clear();
+        }
+
+        public static void UnregisterSpawnHandler(Guid assetId)
+        {
+            s_SpawnHandlers.Remove(assetId);
+            s_UnspawnHandlers.Remove(assetId);
+        }
+
+        internal static void RegisterSpawnHandler(Guid assetId, SpawnDelegate spawnHandler, UnSpawnDelegate unspawnHandler)
+        {
+            if (spawnHandler == null || unspawnHandler == null)
+            {
+                if (LogFilter.logError) { Debug.LogError("RegisterSpawnHandler custom spawn function null for " + assetId); }
+                return;
+            }
+
+            if (LogFilter.logDebug) { Debug.Log("RegisterSpawnHandler asset '" + assetId + "' " + spawnHandler.GetMethodName() + "/" + unspawnHandler.GetMethodName()); }
+
+            s_SpawnHandlers[assetId] = spawnHandler;
+            s_UnspawnHandlers[assetId] = unspawnHandler;
+        }
+
+        internal static void UnregisterPrefab(GameObject prefab)
+        {
+            NetworkIdentity identity = prefab.GetComponent<NetworkIdentity>();
+            if (identity == null)
+            {
+                if (LogFilter.logError) { Debug.LogError("Could not unregister '" + prefab.name + "' since it contains no NetworkIdentity component"); }
+                return;
+            }
+            s_SpawnHandlers.Remove(identity.assetId);
+            s_UnspawnHandlers.Remove(identity.assetId);
+        }
+
+        internal static void RegisterPrefab(GameObject prefab, SpawnDelegate spawnHandler, UnSpawnDelegate unspawnHandler)
+        {
+            NetworkIdentity identity = prefab.GetComponent<NetworkIdentity>();
+            if (identity == null)
+            {
+                if (LogFilter.logError) { Debug.LogError("Could not register '" + prefab.name + "' since it contains no NetworkIdentity component"); }
+                return;
+            }
+
+            if (spawnHandler == null || unspawnHandler == null)
+            {
+                if (LogFilter.logError) { Debug.LogError("RegisterPrefab custom spawn function null for " + identity.assetId); }
+                return;
+            }
+
+            if (identity.assetId == Guid.Empty)
+            {
+                if (LogFilter.logError) { Debug.LogError("RegisterPrefab game object " + prefab.name + " has no prefab. Use RegisterSpawnHandler() instead?"); }
+                return;
+            }
+
+            if (LogFilter.logDebug) { Debug.Log("Registering custom prefab '" + prefab.name + "' as asset:" + identity.assetId + " " + spawnHandler.GetMethodName() + "/" + unspawnHandler.GetMethodName()); }
+
+            s_SpawnHandlers[identity.assetId] = spawnHandler;
+            s_UnspawnHandlers[identity.assetId] = unspawnHandler;
+        }
+
+        internal static bool GetSpawnHandler(Guid assetId, out SpawnDelegate handler)
+        {
+            if (s_SpawnHandlers.ContainsKey(assetId))
+            {
+                handler = s_SpawnHandlers[assetId];
+                return true;
+            }
+            handler = null;
+            return false;
+        }
+
+        internal static bool InvokeUnSpawnHandler(Guid assetId, GameObject obj)
+        {
+            if (s_UnspawnHandlers.ContainsKey(assetId) && s_UnspawnHandlers[assetId] != null)
+            {
+                UnSpawnDelegate handler = s_UnspawnHandlers[assetId];
+                handler(obj);
+                return true;
+            }
+            return false;
+        }
+
+        internal void DestroyAllClientObjects()
+        {
+            foreach (var netId in m_LocalObjects.Keys)
+            {
+                NetworkIdentity uv = m_LocalObjects[netId];
+
+                if (uv != null && uv.gameObject != null)
+                {
+                    if (!InvokeUnSpawnHandler(uv.assetId, uv.gameObject))
+                    {
+                        if (uv.sceneId == 0)
+                        {
+                            Object.Destroy(uv.gameObject);
+                        }
+                        else
+                        {
+                            uv.MarkForReset();
+                            uv.gameObject.SetActive(false);
+                        }
+                    }
+                }
+            }
+            ClearLocalObjects();
+        }
+    }
+}