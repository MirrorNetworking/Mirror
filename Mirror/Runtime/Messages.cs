--- conflicted
+++ resolved
@@ -213,26 +213,16 @@
 
     class SpawnPrefabMessage : MessageBase
     {
-<<<<<<< HEAD
-        public NetworkInstanceId netId;
+        public uint netId;
         public Guid assetId;
-=======
-        public uint netId;
-        public NetworkHash128 assetId;
->>>>>>> 27e8d381
         public Vector3 position;
         public Quaternion rotation;
         public byte[] payload;
 
         public override void Deserialize(NetworkReader reader)
         {
-<<<<<<< HEAD
-            netId = reader.ReadNetworkId();
+            netId = reader.ReadPackedUInt32();
             assetId = reader.ReadGuid();
-=======
-            netId = reader.ReadPackedUInt32();
-            assetId = reader.ReadNetworkHash128();
->>>>>>> 27e8d381
             position = reader.ReadVector3();
             rotation = reader.ReadQuaternion();
             payload = reader.ReadBytesAndSize();
