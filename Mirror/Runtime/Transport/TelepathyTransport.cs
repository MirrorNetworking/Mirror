--- conflicted
+++ resolved
@@ -61,13 +61,8 @@
 
         // server
         public virtual bool ServerActive() { return server.Active; }
-<<<<<<< HEAD
-        public virtual void ServerStart(string address, int port, ushort maxConnections) { server.Start(port, maxConnections); }
-        public virtual void ServerStartWebsockets(string address, int port, ushort maxConnections)
-=======
-        public virtual void ServerStart(string address, ushort port, int maxConnections) { server.Start(port, maxConnections); }
-        public virtual void ServerStartWebsockets(string address, ushort port, int maxConnections)
->>>>>>> 430e6bc6
+        public virtual void ServerStart(string address, ushort port, ushort maxConnections) { server.Start(port, maxConnections); }
+        public virtual void ServerStartWebsockets(string address, ushort port, ushort maxConnections)
         {
             Debug.LogWarning("TelepathyTransport.ServerStartWebsockets not implemented yet!");
         }
