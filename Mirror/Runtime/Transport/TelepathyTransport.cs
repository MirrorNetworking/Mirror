﻿// wraps Telepathy for use as HLAPI TransportLayer
using UnityEngine;
namespace Mirror
{
    public class TelepathyTransport : TransportLayer
    {
        protected Telepathy.Client client = new Telepathy.Client();
        protected Telepathy.Server server = new Telepathy.Server();

        public TelepathyTransport()
        {
            // tell Telepathy to use Unity's Debug.Log
            Telepathy.Logger.LogMethod = Debug.Log;
            Telepathy.Logger.LogWarningMethod = Debug.LogWarning;
            Telepathy.Logger.LogErrorMethod = Debug.LogError;

            // HLAPI's local connection uses hard coded connectionId '0', so we
            // need to make sure that external connections always start at '1'
            // by simple eating the first one before the server starts
            Telepathy.Server.NextConnectionId();

            Debug.Log("TelepathyTransport initialized!");
        }

        // client
        public virtual bool ClientConnected() { return client.Connected; }
<<<<<<< HEAD
        public virtual void ClientConnect(string address, int port) { client.Connect(address, port); }
        public virtual bool ClientSend(byte channelId, byte[] data) { return client.Send(data); }
=======
        public virtual void ClientConnect(string address, ushort port) { client.Connect(address, port); }
        public virtual bool ClientSend(int channelId, byte[] data) { return client.Send(data); }
>>>>>>> 430e6bc6
        public virtual bool ClientGetNextMessage(out TransportEvent transportEvent, out byte[] data)
        {
            Telepathy.Message message;
            if (client.GetNextMessage(out message))
            {
                switch (message.eventType)
                {
                    // convert Telepathy EventType to TransportEvent
                    case Telepathy.EventType.Connected:
                        transportEvent = TransportEvent.Connected;
                        break;
                    case Telepathy.EventType.Data:
                        transportEvent = TransportEvent.Data;
                        break;
                    case Telepathy.EventType.Disconnected:
                        transportEvent = TransportEvent.Disconnected;
                        break;
                    default:
                        transportEvent = TransportEvent.Disconnected;
                        break;
                }

                // assign rest of the values and return true
                data = message.data;
                return true;
            }

            transportEvent = TransportEvent.Disconnected;
            data = null;
            return false;
        }
        public virtual void ClientDisconnect() { client.Disconnect(); }

        // server
        public virtual bool ServerActive() { return server.Active; }
        public virtual void ServerStart(string address, ushort port, int maxConnections) { server.Start(port, maxConnections); }
        public virtual void ServerStartWebsockets(string address, ushort port, int maxConnections)
        {
            Debug.LogWarning("TelepathyTransport.ServerStartWebsockets not implemented yet!");
        }
        public virtual bool ServerSend(int connectionId, byte channelId, byte[] data) { return server.Send(connectionId, data); }
        public virtual bool ServerGetNextMessage(out int connectionId, out TransportEvent transportEvent, out byte[] data)
        {
            Telepathy.Message message;
            if (server.GetNextMessage(out message))
            {
                switch (message.eventType)
                {
                    // convert Telepathy EventType to TransportEvent
                    case Telepathy.EventType.Connected:
                        transportEvent = TransportEvent.Connected;
                        break;
                    case Telepathy.EventType.Data:
                        transportEvent = TransportEvent.Data;
                        break;
                    case Telepathy.EventType.Disconnected:
                        transportEvent = TransportEvent.Disconnected;
                        break;
                    default:
                        transportEvent = TransportEvent.Disconnected;
                        break;
                }

                // assign rest of the values and return true
                connectionId = message.connectionId;
                data = message.data;
                return true;
            }

            connectionId = -1;
            transportEvent = TransportEvent.Disconnected;
            data = null;
            return false;
        }
        public virtual bool ServerDisconnect(int connectionId)
        {
            return server.Disconnect(connectionId);
        }
        public virtual bool GetConnectionInfo(int connectionId, out string address) { return server.GetConnectionInfo(connectionId, out address); }
        public virtual void ServerStop() { server.Stop(); }

        // common
        public virtual void Shutdown()
        {
            Debug.Log("TelepathyTransport Shutdown()");
            client.Disconnect();
            server.Stop();
        }

        public int GetMaxPacketSize(byte channelId)
        {
            // Telepathy's limit is Array.Length, which is int
            return int.MaxValue;
        }
    }
}<|MERGE_RESOLUTION|>--- conflicted
+++ resolved
@@ -24,13 +24,8 @@
 
         // client
         public virtual bool ClientConnected() { return client.Connected; }
-<<<<<<< HEAD
-        public virtual void ClientConnect(string address, int port) { client.Connect(address, port); }
+        public virtual void ClientConnect(string address, ushort port) { client.Connect(address, port); }
         public virtual bool ClientSend(byte channelId, byte[] data) { return client.Send(data); }
-=======
-        public virtual void ClientConnect(string address, ushort port) { client.Connect(address, port); }
-        public virtual bool ClientSend(int channelId, byte[] data) { return client.Send(data); }
->>>>>>> 430e6bc6
         public virtual bool ClientGetNextMessage(out TransportEvent transportEvent, out byte[] data)
         {
             Telepathy.Message message;
