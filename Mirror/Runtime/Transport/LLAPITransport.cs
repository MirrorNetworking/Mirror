﻿// wraps UNET's LLAPI for use as HLAPI TransportLayer
using System;
using UnityEngine;
using UnityEngine.Networking;
using UnityEngine.Networking.Types;

namespace Mirror
{
    public class LLAPITransport : TransportLayer
    {
        readonly ConnectionConfig connectionConfig;
        readonly GlobalConfig globalConfig;
        readonly int channelId; // always use first channel
        byte error;

        int clientId = -1;
        int clientConnectionId = -1;
        readonly byte[] clientReceiveBuffer = new byte[4096];

        int serverHostId = -1;
        readonly byte[] serverReceiveBuffer = new byte[4096];

        public LLAPITransport(GlobalConfig globalConfig = null, ConnectionConfig connectionConfig = null)
        {
            // create global config if none passed
            // -> settings copied from uMMORPG configuration for best results
            if (globalConfig == null)
            {
                globalConfig = new GlobalConfig();
                globalConfig.ReactorModel = ReactorModel.SelectReactor;
                globalConfig.ThreadAwakeTimeout = 1;
                globalConfig.ReactorMaximumSentMessages = 4096;
                globalConfig.ReactorMaximumReceivedMessages = 4096;
                globalConfig.MaxPacketSize = 2000;
                globalConfig.MaxHosts = 16;
                globalConfig.ThreadPoolSize = 3;
                globalConfig.MinTimerTimeout = 1;
                globalConfig.MaxTimerTimeout = 12000;
            }
            this.globalConfig = globalConfig;
            NetworkTransport.Init(globalConfig);

            // create connection config if none passed
            // -> settings copied from uMMORPG configuration for best results
            if (connectionConfig == null)
            {
                connectionConfig = new ConnectionConfig();
                connectionConfig.PacketSize = 1500;
                connectionConfig.FragmentSize = 500;
                connectionConfig.ResendTimeout = 1200;
                connectionConfig.DisconnectTimeout = 6000;
                connectionConfig.ConnectTimeout = 6000;
                connectionConfig.MinUpdateTimeout = 1;
                connectionConfig.PingTimeout = 2000;
                connectionConfig.ReducedPingTimeout = 100;
                connectionConfig.AllCostTimeout = 20;
                connectionConfig.NetworkDropThreshold = 80;
                connectionConfig.OverflowDropThreshold = 80;
                connectionConfig.MaxConnectionAttempt = 10;
                connectionConfig.AckDelay = 33;
                connectionConfig.SendDelay = 10;
                connectionConfig.MaxCombinedReliableMessageSize = 100;
                connectionConfig.MaxCombinedReliableMessageCount = 10;
                connectionConfig.MaxSentMessageQueueSize = 512;
                connectionConfig.AcksType = ConnectionAcksType.Acks128;
                connectionConfig.InitialBandwidth = 0;
                connectionConfig.BandwidthPeakFactor = 2;
                connectionConfig.WebSocketReceiveBufferMaxSize = 0;
                connectionConfig.UdpSocketReceiveBufferMaxSize = 0;
                // channel 0 is reliable fragmented sequenced
                connectionConfig.AddChannel(QosType.ReliableFragmentedSequenced);
                // channel 1 is unreliable
                connectionConfig.AddChannel(QosType.Unreliable);
            }
            this.connectionConfig = connectionConfig;

            Debug.Log("LLAPITransport initialized!");
        }

        // client //////////////////////////////////////////////////////////////
        public bool ClientConnected()
        {
            return clientConnectionId != -1;
        }

        public void ClientConnect(string address, ushort port)
        {
            HostTopology hostTopology = new HostTopology(connectionConfig, 1);

            // important:
            //   AddHost(topology) doesn't work in WebGL.
            //   AddHost(topology, port) works in standalone and webgl if port=0
            clientId = NetworkTransport.AddHost(hostTopology, 0);

            clientConnectionId = NetworkTransport.Connect(clientId, address, port, 0, out error);
            NetworkError networkError = (NetworkError) error;
            if (networkError != NetworkError.Ok)
            {
                Debug.LogWarning("NetworkTransport.Connect failed: clientId=" + clientId + " address= " + address + " port=" + port + " error=" + error);
                clientConnectionId = -1;
            }
        }

        public bool ClientSend(int channelId, byte[] data)
        {
            return NetworkTransport.Send(clientId, clientConnectionId, channelId, data, data.Length, out error);
        }

        public bool ClientGetNextMessage(out TransportEvent transportEvent, out byte[] data)
        {
            transportEvent = TransportEvent.Disconnected;
            data = null;
            int connectionId;
            int channel;
            int receivedSize;
            NetworkEventType networkEvent = NetworkTransport.ReceiveFromHost(clientId, out connectionId, out channel, clientReceiveBuffer, clientReceiveBuffer.Length, out receivedSize, out error);

            // note: 'error' is used for extra information, e.g. the reason for
            // a disconnect. we don't necessarily have to throw an error if
            // error != 0. but let's log it for easier debugging.
            //
            // DO NOT return after error != 0. otherwise Disconnect won't be
            // registered.
            NetworkError networkError = (NetworkError)error;
            if (networkError != NetworkError.Ok)
            {
                Debug.Log("NetworkTransport.Receive failed: hostid=" + clientId + " connId=" + connectionId + " channelId=" + channel + " error=" + networkError);
            }

            switch (networkEvent)
            {
                case NetworkEventType.ConnectEvent:
                    transportEvent = TransportEvent.Connected;
                    break;
                case NetworkEventType.DataEvent:
                    transportEvent = TransportEvent.Data;
                    data = new byte[receivedSize];
                    Array.Copy(clientReceiveBuffer, data, receivedSize);
                    break;
                case NetworkEventType.DisconnectEvent:
                    transportEvent = TransportEvent.Disconnected;
                    break;
                default:
                    return false;
            }

            return true;
        }

        public void ClientDisconnect()
        {
            if (clientId != -1)
            {
                NetworkTransport.RemoveHost(clientId);
                clientId = -1;
            }
        }

        // server //////////////////////////////////////////////////////////////
        public bool ServerActive()
        {
            return serverHostId != -1;
        }

<<<<<<< HEAD
        public void ServerStart(string address, int port, ushort maxConnections)
=======
        public void ServerStart(string address, ushort port, int maxConnections)
>>>>>>> 430e6bc6
        {
            HostTopology topology = new HostTopology(connectionConfig, maxConnections);
            serverHostId = NetworkTransport.AddHost(topology, port);
            //Debug.Log("LLAPITransport.ServerStart port=" + port + " max=" + maxConnections + " hostid=" + serverHostId);
        }

<<<<<<< HEAD
        public void ServerStartWebsockets(string address, int port, ushort maxConnections)
=======
        public void ServerStartWebsockets(string address, ushort port, int maxConnections)
>>>>>>> 430e6bc6
        {
            HostTopology topology = new HostTopology(connectionConfig, maxConnections);
            serverHostId = NetworkTransport.AddWebsocketHost(topology, port);
            //Debug.Log("LLAPITransport.ServerStartWebsockets port=" + port + " max=" + maxConnections + " hostid=" + serverHostId);
        }

        public bool ServerSend(int connectionId, int channelId, byte[] data)
        {
            return NetworkTransport.Send(serverHostId, connectionId, channelId, data, data.Length, out error);
        }

        public bool ServerGetNextMessage(out int connectionId, out TransportEvent transportEvent, out byte[] data)
        {
            connectionId = -1;
            transportEvent = TransportEvent.Disconnected;
            data = null;
            int channel;
            int receivedSize;
            NetworkEventType networkEvent = NetworkTransport.ReceiveFromHost(serverHostId, out connectionId, out channel, serverReceiveBuffer, serverReceiveBuffer.Length, out receivedSize, out error);

            // note: 'error' is used for extra information, e.g. the reason for
            // a disconnect. we don't necessarily have to throw an error if
            // error != 0. but let's log it for easier debugging.
            //
            // DO NOT return after error != 0. otherwise Disconnect won't be
            // registered.
            NetworkError networkError = (NetworkError)error;
            if (networkError != NetworkError.Ok)
            {
                Debug.Log("NetworkTransport.Receive failed: hostid=" + serverHostId + " connId=" + connectionId + " channelId=" + channel + " error=" + networkError);
            }

            // LLAPI client sends keep alive messages (75-6C-6C) on channel=110.
            // ignore all messages that aren't for our selected channel.
            /*if (channel != channelId)
            {
                return false;
            }*/

            switch (networkEvent)
            {
                case NetworkEventType.ConnectEvent:
                    transportEvent = TransportEvent.Connected;
                    break;
                case NetworkEventType.DataEvent:
                    transportEvent = TransportEvent.Data;
                    data = new byte[receivedSize];
                    Array.Copy(serverReceiveBuffer, data, receivedSize);
                    break;
                case NetworkEventType.DisconnectEvent:
                    transportEvent = TransportEvent.Disconnected;
                    break;
                default:
                    // nothing or a message we don't recognize
                    return false;
            }

            return true;
        }

        public bool ServerDisconnect(int connectionId)
        {
            return NetworkTransport.Disconnect(serverHostId, connectionId, out error);
        }

        public bool GetConnectionInfo(int connectionId, out string address)
        {
            int port;
            NetworkID networkId;
            NodeID node;
            NetworkTransport.GetConnectionInfo(serverHostId, connectionId, out address, out port, out networkId, out node, out error);
            return true;
        }

        public void ServerStop()
        {
            NetworkTransport.RemoveHost(serverHostId);
            serverHostId = -1;
            Debug.Log("LLAPITransport.ServerStop");
        }

        // common //////////////////////////////////////////////////////////////
        public void Shutdown()
        {
            NetworkTransport.Shutdown();
            serverHostId = -1;
            clientConnectionId = -1;
            Debug.Log("LLAPITransport.Shutdown");
        }

        public int GetMaxPacketSize(int channelId)
        {
            return globalConfig.MaxPacketSize;
        }
    }
}<|MERGE_RESOLUTION|>--- conflicted
+++ resolved
@@ -162,22 +162,14 @@
             return serverHostId != -1;
         }
 
-<<<<<<< HEAD
-        public void ServerStart(string address, int port, ushort maxConnections)
-=======
-        public void ServerStart(string address, ushort port, int maxConnections)
->>>>>>> 430e6bc6
+        public void ServerStart(string address, ushort port, ushort maxConnections)
         {
             HostTopology topology = new HostTopology(connectionConfig, maxConnections);
             serverHostId = NetworkTransport.AddHost(topology, port);
             //Debug.Log("LLAPITransport.ServerStart port=" + port + " max=" + maxConnections + " hostid=" + serverHostId);
         }
 
-<<<<<<< HEAD
-        public void ServerStartWebsockets(string address, int port, ushort maxConnections)
-=======
-        public void ServerStartWebsockets(string address, ushort port, int maxConnections)
->>>>>>> 430e6bc6
+        public void ServerStartWebsockets(string address, ushort port, ushort maxConnections)
         {
             HostTopology topology = new HostTopology(connectionConfig, maxConnections);
             serverHostId = NetworkTransport.AddWebsocketHost(topology, port);
