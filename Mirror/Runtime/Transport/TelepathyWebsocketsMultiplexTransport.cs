--- conflicted
+++ resolved
@@ -55,11 +55,7 @@
             return server != null && server.ServerActive();
         }
 
-<<<<<<< HEAD
-        public void ServerStart(string address, int port, ushort maxConnections)
-=======
-        public void ServerStart(string address, ushort port, int maxConnections)
->>>>>>> 430e6bc6
+        public void ServerStart(string address, ushort port, ushort maxConnections)
         {
             // WebGL host mode should work without errors, even though we can't
             // start a server in WebGL
@@ -72,11 +68,7 @@
             else Debug.LogWarning("ServerStart can't be called in WebGL.");
         }
 
-<<<<<<< HEAD
-        public void ServerStartWebsockets(string address, int port, ushort maxConnections)
-=======
-        public void ServerStartWebsockets(string address, ushort port, int maxConnections)
->>>>>>> 430e6bc6
+        public void ServerStartWebsockets(string address, ushort port, ushort maxConnections)
         {
             // WebGL host mode should work without errors, even though we can't
             // start a server in WebGL
