--- conflicted
+++ resolved
@@ -1,4 +1,4 @@
-﻿// transport layer backend
+// transport layer backend
 // - set to telepathy by default
 // - can be changed by assigning Transport.layer to whatever you want
 namespace Mirror
@@ -19,27 +19,16 @@
     {
         // client
         bool ClientConnected();
-<<<<<<< HEAD
-        void ClientConnect(string address, int port);
+        void ClientConnect(string address, ushort port);
         bool ClientSend(byte channelId, byte[] data);
-=======
-        void ClientConnect(string address, ushort port);
-        bool ClientSend(int channelId, byte[] data);
->>>>>>> 430e6bc6
         bool ClientGetNextMessage(out TransportEvent transportEvent, out byte[] data);
         void ClientDisconnect();
 
         // server
         bool ServerActive();
-<<<<<<< HEAD
-        void ServerStart(string address, int port, int maxConnections);
-        void ServerStartWebsockets(string address, int port, int maxConnections);
-        bool ServerSend(int connectionId, byte channelId, byte[] data);
-=======
         void ServerStart(string address, ushort port, int maxConnections);
         void ServerStartWebsockets(string address, ushort port, int maxConnections);
-        bool ServerSend(int connectionId, int channelId, byte[] data);
->>>>>>> 430e6bc6
+        bool ServerSend(int connectionId, byte channelId, byte[] data);
         bool ServerGetNextMessage(out int connectionId, out TransportEvent transportEvent, out byte[] data);
         bool ServerDisconnect(int connectionId);
         bool GetConnectionInfo(int connectionId, out string address);
