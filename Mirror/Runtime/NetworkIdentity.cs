﻿using System;
using System.Collections.Generic;
using System.Collections.ObjectModel;
using System.Linq;
using UnityEngine;

#if UNITY_EDITOR
using UnityEditor;
#endif

namespace Mirror
{
    [ExecuteInEditMode]
    [DisallowMultipleComponent]
    [AddComponentMenu("Network/NetworkIdentity")]
    public sealed class NetworkIdentity : MonoBehaviour
    {
        // configuration
        [SerializeField] uint m_SceneId;
        [SerializeField] bool           m_ServerOnly;
        [SerializeField] bool           m_LocalPlayerAuthority;

        // runtime data
        bool                        m_IsClient;
        bool                        m_IsServer;
        bool                        m_HasAuthority;

        uint                        m_NetId;
        bool                        m_IsLocalPlayer;
        NetworkConnection           m_ConnectionToServer;
        NetworkConnection           m_ConnectionToClient;
        NetworkBehaviour[]          m_NetworkBehaviours;

        // <connectionId, NetworkConnection>
        Dictionary<int, NetworkConnection> m_Observers;

        NetworkConnection           m_ClientAuthorityOwner;

        // member used to mark a identity for future reset
        // check MarkForReset for more information.
        bool                        m_Reset;
        // properties
        public bool isClient        { get { return m_IsClient; } }
        public bool isServer        { get { return m_IsServer && NetworkServer.active; } } // dont return true if server stopped.
        public bool hasAuthority    { get { return m_HasAuthority; } }

        public uint netId { get { return m_NetId; } }
        public uint sceneId { get { return m_SceneId; } }
        public bool serverOnly { get { return m_ServerOnly; } set { m_ServerOnly = value; } }
        public bool localPlayerAuthority { get { return m_LocalPlayerAuthority; } set { m_LocalPlayerAuthority = value; } }
        public NetworkConnection clientAuthorityOwner { get { return m_ClientAuthorityOwner; }}

        // the AssetId trick:
        // - ideally we would have a serialized 'Guid m_AssetId' but Unity can't
        //   serialize it because Guid's internal bytes are private
        // - UNET used 'NetworkHash128' originally, with byte0, ..., byte16
        //   which works, but it just unnecessary extra code
        // - using just the Guid string would work, but it's 32 chars long and
        //   would then be sent over the network as 64 instead of 16 bytes
        // -> the solution is to serialize the string internally here and then
        //    use the real 'Guid' type for everything else via .assetId
        [SerializeField] string m_AssetId;
        public Guid assetId
        {
            get
            {
#if UNITY_EDITOR
                // This is important because sometimes OnValidate does not run (like when adding view to prefab with no child links)
                if (string.IsNullOrEmpty(m_AssetId))
                    SetupIDs();
#endif
                // convert string to Guid and use .Empty to avoid exception if
                // we would use 'new Guid("")'
                return string.IsNullOrEmpty(m_AssetId) ? Guid.Empty : new Guid(m_AssetId);
            }
        }
        internal void SetDynamicAssetId(Guid newAssetId)
        {
            string newAssetIdString = newAssetId.ToString("N");
            if (string.IsNullOrEmpty(m_AssetId) || m_AssetId == newAssetIdString)
            {
                m_AssetId = newAssetIdString;
            }
            else
            {
                Debug.LogWarning("SetDynamicAssetId object already has an assetId <" + m_AssetId + ">");
            }
        }

        // used when adding players
        internal void SetClientOwner(NetworkConnection conn)
        {
            if (m_ClientAuthorityOwner != null)
            {
                Debug.LogError("SetClientOwner m_ClientAuthorityOwner already set!");
            }
            m_ClientAuthorityOwner = conn;
            m_ClientAuthorityOwner.AddOwnedObject(this);
        }

        // used during dispose after disconnect
        internal void ClearClientOwner()
        {
            m_ClientAuthorityOwner = null;
        }

        internal void ForceAuthority(bool authority)
        {
            if (m_HasAuthority == authority)
            {
                return;
            }

            m_HasAuthority = authority;
            if (authority)
            {
                OnStartAuthority();
            }
            else
            {
                OnStopAuthority();
            }
        }

        public bool isLocalPlayer { get { return m_IsLocalPlayer; } }
        public NetworkConnection connectionToServer { get { return m_ConnectionToServer; } }
        public NetworkConnection connectionToClient { get { return m_ConnectionToClient; } }

        public Dictionary<int, NetworkConnection> observers { get { return m_Observers; } }

        static uint s_NextNetworkId = 1;
        internal static uint GetNextNetworkId()
        {
            return s_NextNetworkId++;
        }

        void CacheBehaviours()
        {
            if (m_NetworkBehaviours == null)
            {
                m_NetworkBehaviours = GetComponents<NetworkBehaviour>();
            }
        }

        public delegate void ClientAuthorityCallback(NetworkConnection conn, NetworkIdentity uv, bool authorityState);
        public static ClientAuthorityCallback clientAuthorityCallback;

        // only used during spawning on clients to set the identity.
        internal void SetNetworkInstanceId(uint newNetId)
        {
            m_NetId = newNetId;
            if (newNetId == 0)
            {
                m_IsServer = false;
            }
        }

        // only used when fixing duplicate scene IDs during post-processing
        public void ForceSceneId(uint newSceneId)
        {
            m_SceneId = newSceneId;
        }

        // only used in SetLocalObject
        internal void UpdateClientServer(bool isClientFlag, bool isServerFlag)
        {
            m_IsClient |= isClientFlag;
            m_IsServer |= isServerFlag;
        }

        // used when the player object for a connection changes
        internal void SetNotLocalPlayer()
        {
            m_IsLocalPlayer = false;

            if (NetworkServer.active && NetworkServer.localClientActive)
            {
                // dont change authority for objects on the host
                return;
            }
            m_HasAuthority = false;
        }

        // this is used when a connection is destroyed, since the "observers" property is read-only
        internal void RemoveObserverInternal(NetworkConnection conn)
        {
            if (m_Observers != null)
            {
                m_Observers.Remove(conn.connectionId);
            }
        }

#if UNITY_EDITOR
        void OnValidate()
        {
            if (m_ServerOnly && m_LocalPlayerAuthority)
            {
                Debug.LogWarning("Disabling Local Player Authority for " + gameObject + " because it is server-only.");
                m_LocalPlayerAuthority = false;
            }

            SetupIDs();
        }

        void AssignAssetID(GameObject prefab)
        {
            string path = AssetDatabase.GetAssetPath(prefab);
            m_AssetId = AssetDatabase.AssetPathToGUID(path);
        }

        bool ThisIsAPrefab()
        {
            PrefabType prefabType = PrefabUtility.GetPrefabType(gameObject);
            if (prefabType == PrefabType.Prefab)
                return true;
            return false;
        }

        bool ThisIsASceneObjectWithPrefabParent(out GameObject prefab)
        {
            prefab = null;
            PrefabType prefabType = PrefabUtility.GetPrefabType(gameObject);
            if (prefabType == PrefabType.None)
                return false;
            prefab = (GameObject)PrefabUtility.GetPrefabParent(gameObject);
            if (prefab == null)
            {
                Debug.LogError("Failed to find prefab parent for scene object [name:" + gameObject.name + "]");
                return false;
            }
            return true;
        }

        void SetupIDs()
        {
            GameObject prefab;
            if (ThisIsAPrefab())
            {
                ForceSceneId(0);
                AssignAssetID(gameObject);
            }
            else if (ThisIsASceneObjectWithPrefabParent(out prefab))
            {
                AssignAssetID(prefab);
            }
            else
            {
                m_AssetId = "";
            }
        }

#endif
        void OnDestroy()
        {
            if (m_IsServer && NetworkServer.active)
            {
                NetworkServer.Destroy(gameObject);
            }
        }

        internal void OnStartServer(bool allowNonZeroNetId)
        {
            if (m_IsServer)
            {
                return;
            }
            m_IsServer = true;
            m_HasAuthority = !m_LocalPlayerAuthority;

            m_Observers = new Dictionary<int, NetworkConnection>();
            CacheBehaviours();

            // If the instance/net ID is invalid here then this is an object instantiated from a prefab and the server should assign a valid ID
            if (netId == 0)
            {
                m_NetId = GetNextNetworkId();
            }
            else
            {
                if (!allowNonZeroNetId)
                {
                    Debug.LogError("Object has non-zero netId " + netId + " for " + gameObject);
                    return;
                }
            }

            if (LogFilter.logDebug) { Debug.Log("OnStartServer " + gameObject + " GUID:" + netId); }
            NetworkServer.SetLocalObjectOnServer(netId, gameObject);

            for (int i = 0; i < m_NetworkBehaviours.Length; i++)
            {
                NetworkBehaviour comp = m_NetworkBehaviours[i];
                try
                {
                    comp.OnStartServer();
                }
                catch (Exception e)
                {
                    Debug.LogError("Exception in OnStartServer:" + e.Message + " " + e.StackTrace);
                }
            }

            if (NetworkClient.active && NetworkServer.localClientActive)
            {
                // there will be no spawn message, so start the client here too
                ClientScene.SetLocalObject(netId, gameObject);
                OnStartClient();
            }

            if (m_HasAuthority)
            {
                OnStartAuthority();
            }
        }

        internal void OnStartClient()
        {
            m_IsClient = true;
            CacheBehaviours();

            if (LogFilter.logDebug) { Debug.Log("OnStartClient " + gameObject + " GUID:" + netId + " localPlayerAuthority:" + localPlayerAuthority); }
            for (int i = 0; i < m_NetworkBehaviours.Length; i++)
            {
                NetworkBehaviour comp = m_NetworkBehaviours[i];
                try
                {
                    comp.PreStartClient(); // generated startup to resolve object references
                    comp.OnStartClient(); // user implemented startup
                }
                catch (Exception e)
                {
                    Debug.LogError("Exception in OnStartClient:" + e.Message + " " + e.StackTrace);
                }
            }
        }

        internal void OnStartAuthority()
        {
            if (m_NetworkBehaviours == null)
            {
                Debug.LogError("Network object " + name + " not initialized properly. Do you have more than one NetworkIdentity in the same object? Did you forget to spawn this object with NetworkServer?", this);
                return;
            }

            for (int i = 0; i < m_NetworkBehaviours.Length; i++)
            {
                NetworkBehaviour comp = m_NetworkBehaviours[i];
                try
                {
                    comp.OnStartAuthority();
                }
                catch (Exception e)
                {
                    Debug.LogError("Exception in OnStartAuthority:" + e.Message + " " + e.StackTrace);
                }
            }
        }

        internal void OnStopAuthority()
        {
            for (int i = 0; i < m_NetworkBehaviours.Length; i++)
            {
                NetworkBehaviour comp = m_NetworkBehaviours[i];
                try
                {
                    comp.OnStopAuthority();
                }
                catch (Exception e)
                {
                    Debug.LogError("Exception in OnStopAuthority:" + e.Message + " " + e.StackTrace);
                }
            }
        }

        internal void OnSetLocalVisibility(bool vis)
        {
            for (int i = 0; i < m_NetworkBehaviours.Length; i++)
            {
                NetworkBehaviour comp = m_NetworkBehaviours[i];
                try
                {
                    comp.OnSetLocalVisibility(vis);
                }
                catch (Exception e)
                {
                    Debug.LogError("Exception in OnSetLocalVisibility:" + e.Message + " " + e.StackTrace);
                }
            }
        }

        internal bool OnCheckObserver(NetworkConnection conn)
        {
            for (int i = 0; i < m_NetworkBehaviours.Length; i++)
            {
                NetworkBehaviour comp = m_NetworkBehaviours[i];
                try
                {
                    if (!comp.OnCheckObserver(conn))
                        return false;
                }
                catch (Exception e)
                {
                    Debug.LogError("Exception in OnCheckObserver:" + e.Message + " " + e.StackTrace);
                }
            }
            return true;
        }

        ////////////////////////////////////////////////////////////////////////////////////////////////////////////////

        // vis2k: readstring bug prevention: https://issuetracker.unity3d.com/issues/unet-networkwriter-dot-write-causing-readstring-slash-readbytes-out-of-range-errors-in-clients
        // -> OnSerialize writes length,componentData,length,componentData,...
        // -> OnDeserialize carefully extracts each data, then deserializes each component with separate readers
        //    -> it will be impossible to read too many or too few bytes in OnDeserialize
        //    -> we can properly track down errors
        internal bool OnSerializeSafely(NetworkBehaviour comp, NetworkWriter writer, bool initialState)
        {
            // serialize into a temporary writer
            NetworkWriter temp = new NetworkWriter();
            bool result = false;
            try
            {
                result = comp.OnSerialize(temp, initialState);
            }
            catch (Exception e)
            {
                // show a detailed error and let the user know what went wrong
                Debug.LogError("OnSerialize failed for: object=" + name + " component=" + comp.GetType() + " sceneId=" + m_SceneId + "\n\n" + e.ToString());
            }
            byte[] bytes = temp.ToArray();
            if (LogFilter.logDebug) { Debug.Log("OnSerializeSafely written for object=" + comp.name + " component=" + comp.GetType() + " sceneId=" + m_SceneId + " length=" + bytes.Length); }

            // original HLAPI had a warning in UNetUpdate() in case of large state updates. let's move it here, might
            // be useful for debugging.
            if (bytes.Length > Transport.MaxPacketSize)
            {
                Debug.LogWarning("Large state update of " + bytes.Length + " bytes for netId:" + netId + " from script:" + comp);
            }

            // serialize length,data into the real writer, untouched by user code
            writer.WriteBytesAndSize(bytes);
            return result;
        }

        // serialize all components (or only dirty ones if not initial state)
        // -> returns TRUE if any date other than dirtyMask was written!
        internal bool OnSerializeAllSafely(NetworkBehaviour[] components, NetworkWriter writer, bool initialState)
        {
            if (components.Length > 64)
            {
                Debug.LogError("Only 64 NetworkBehaviour components are allowed for NetworkIdentity: " + name + " because of the dirtyComponentMask");
                return false;
            }

            // loop through all components only once and then write dirty+payload into the writer afterwards
            ulong dirtyComponentsMask = 0L;
            NetworkWriter payload = new NetworkWriter();
            for (int i = 0; i < components.Length; ++i)
            {
                // is this component dirty?
                // -> always serialize if initialState so all components are included in spawn packet
                // -> note: IsDirty() is false if the component isn't dirty or sendInterval isn't elapsed yet
                NetworkBehaviour comp = m_NetworkBehaviours[i];
                if (initialState || comp.IsDirty())
                {
                    // set bit #i to 1 in dirty mask
                    dirtyComponentsMask |= (ulong)(1L << i);

                    // serialize the data
                    if (LogFilter.logDebug) { Debug.Log("OnSerializeAllSafely: " + name + " -> " + comp.GetType() + " initial=" + initialState); }
                    OnSerializeSafely(comp, payload, initialState);

                    // Clear dirty bits only if we are synchronizing data and not sending a spawn message.
                    // This preserves the behavior in HLAPI
                    if (!initialState)
                    {
                        comp.ClearAllDirtyBits();
                    }
                }
            }

            // did we write anything? then write dirty, payload and return true
            if (dirtyComponentsMask != 0L)
            {
                byte[] payloadBytes = payload.ToArray();
                writer.WritePackedUInt64(dirtyComponentsMask); // WritePacked64 so we don't write full 8 bytes if we don't have to
                writer.Write(payloadBytes, 0, payloadBytes.Length);
                return true;
            }

            // didn't write anything, return false
            return false;
        }

        // extra version that uses m_NetworkBehaviours so we can call it from the outside
        internal void OnSerializeAllSafely(NetworkWriter writer, bool initialState) { OnSerializeAllSafely(m_NetworkBehaviours, writer, initialState); }

        ////////////////////////////////////////////////////////////////////////////////////////////////////////////////

        internal void OnDeserializeSafely(NetworkBehaviour comp, NetworkReader reader, bool initialState)
        {
            // extract data length and data safely, untouched by user code
            // -> returns empty array if length is 0, so .Length is always the proper length
            byte[] bytes = reader.ReadBytesAndSize();
            if (LogFilter.logDebug) { Debug.Log("OnDeserializeSafely extracted: " + comp.name + " component=" + comp.GetType() + " sceneId=" + m_SceneId + " length=" + bytes.Length); }

            // call OnDeserialize with a temporary reader, so that the
            // original one can't be messed with. we also wrap it in a
            // try-catch block so there's no way to mess up another
            // component's deserialization
            try
            {
                comp.OnDeserialize(new NetworkReader(bytes), initialState);
            }
            catch (Exception e)
            {
                // show a detailed error and let the user know what went wrong
                Debug.LogError("OnDeserialize failed for: object=" + name + " component=" + comp.GetType() + " sceneId=" + m_SceneId + " length=" + bytes.Length + ". Possible Reasons:\n  * Do " + comp.GetType() + "'s OnSerialize and OnDeserialize calls write the same amount of data(" + bytes.Length +" bytes)? \n  * Was there an exception in " + comp.GetType() + "'s OnSerialize/OnDeserialize code?\n  * Are the server and client the exact same project?\n  * Maybe this OnDeserialize call was meant for another GameObject? The sceneIds can easily get out of sync if the Hierarchy was modified only in the client OR the server. Try rebuilding both.\n\n" + e.ToString());
            }
        }

        internal void OnDeserializeAllSafely(NetworkBehaviour[] components, NetworkReader reader, bool initialState)
        {
            // read component dirty mask
            ulong dirtyComponentsMask = reader.ReadPackedUInt64();

            // loop through all components and deserialize the dirty ones
            for (int i = 0; i < components.Length; ++i)
            {
                // is the dirty bit at position 'i' set to 1?
                ulong dirtyBit = (ulong)(1L << i);
                if ((dirtyComponentsMask & dirtyBit) != 0L)
                {
                    OnDeserializeSafely(components[i], reader, initialState);
                }
            }
        }

        // extra version that uses m_NetworkBehaviours so we can call it from the outside
        internal void OnDeserializeAllSafely(NetworkReader reader, bool initialState) { OnDeserializeAllSafely(m_NetworkBehaviours, reader, initialState); }

        ////////////////////////////////////////////////////////////////////////////////////////////////////////////////

        // happens on client
        internal void HandleClientAuthority(bool authority)
        {
            if (!localPlayerAuthority)
            {
                Debug.LogError("HandleClientAuthority " + gameObject + " does not have localPlayerAuthority");
                return;
            }

            ForceAuthority(authority);
        }

<<<<<<< HEAD
=======
        // helper function for Handle** functions
        bool GetInvokeComponent(int cmdHash, Type invokeClass, out NetworkBehaviour invokeComponent)
        {
            // dont use GetComponent(), already have a list - avoids an allocation
            invokeComponent = Array.Find(m_NetworkBehaviours,
                comp => comp.GetType() == invokeClass || comp.GetType().IsSubclassOf(invokeClass)
            );
            if (invokeComponent == null)
            {
                string errorCmdName = NetworkBehaviour.GetCmdHashHandlerName(cmdHash);
                Debug.LogError("Found no behaviour for incoming [" + errorCmdName + "] on " + gameObject + ",  the server and client should have the same NetworkBehaviour instances [netId=" + netId + "].");
                return false;
            }
            return true;
        }

>>>>>>> 59f6b1c3
        // happens on client
        internal void HandleSyncEvent(byte componentIndex, int cmdHash, NetworkReader reader)
        {
            // this doesn't use NetworkBehaviour.InvokeSyncEvent function (anymore). this method of calling is faster.
            // The hash is only looked up once, insted of twice(!) per NetworkBehaviour on the object.

            if (gameObject == null)
            {
                string errorCmdName = NetworkBehaviour.GetCmdHashHandlerName(cmdHash);
                Debug.LogWarning("SyncEvent [" + errorCmdName + "] received for deleted object [netId=" + netId + "]");
                return;
            }

            // find the matching SyncEvent function and networkBehaviour class
            NetworkBehaviour.CmdDelegate invokeFunction;
            bool invokeFound = NetworkBehaviour.GetInvokerForHashSyncEvent(cmdHash, out invokeFunction);
            if (!invokeFound)
            {
                // We don't get a valid lookup of the command name when it doesn't exist...
                string errorCmdName = NetworkBehaviour.GetCmdHashHandlerName(cmdHash);
                Debug.LogError("Found no receiver for incoming [" + errorCmdName + "] on " + gameObject + ",  the server and client should have the same NetworkBehaviour instances [netId=" + netId + "].");
                return;
            }

            // find the right component to invoke the function on
            if (componentIndex >= m_NetworkBehaviours.Length)
            {
<<<<<<< HEAD
                if (LogFilter.logWarn) { Debug.LogWarning("Component [" + componentIndex + "] not found for [netId=" + netId + "]"); }
=======
                string errorCmdName = NetworkBehaviour.GetCmdHashHandlerName(cmdHash);
                Debug.LogWarning("SyncEvent [" + errorCmdName + "] handler not found [netId=" + netId + "]");
>>>>>>> 59f6b1c3
                return;
            }
            NetworkBehaviour invokeComponent = m_NetworkBehaviours[componentIndex];

            invokeFunction(invokeComponent, reader);
        }

        // happens on server
        internal void HandleCommand(byte componentIndex, int cmdHash, NetworkReader reader)
        {
            // this doesn't use NetworkBehaviour.InvokeCommand function (anymore). this method of calling is faster.
            // The hash is only looked up once, insted of twice(!) per NetworkBehaviour on the object.

            if (gameObject == null)
            {
                string errorCmdName = NetworkBehaviour.GetCmdHashHandlerName(cmdHash);
                Debug.LogWarning("Command [" + errorCmdName + "] received for deleted object [netId=" + netId + "]");
                return;
            }

            // find the matching Command function and networkBehaviour class
            NetworkBehaviour.CmdDelegate invokeFunction;
            bool invokeFound = NetworkBehaviour.GetInvokerForHashCommand(cmdHash, out invokeFunction);
            if (!invokeFound)
            {
                // We don't get a valid lookup of the command name when it doesn't exist...
                string errorCmdName = NetworkBehaviour.GetCmdHashHandlerName(cmdHash);
                Debug.LogError("Found no receiver for incoming [" + errorCmdName + "] on " + gameObject + ",  the server and client should have the same NetworkBehaviour instances [netId=" + netId + "].");
                return;
            }

            // find the right component to invoke the function on
            if (componentIndex >= m_NetworkBehaviours.Length)
            {
<<<<<<< HEAD
                if (LogFilter.logWarn) { Debug.LogWarning("Component [" + componentIndex + "] not found for [netId=" + netId + "]"); }
=======
                string errorCmdName = NetworkBehaviour.GetCmdHashHandlerName(cmdHash);
                Debug.LogWarning("Command [" + errorCmdName + "] handler not found [netId=" + netId + "]");
>>>>>>> 59f6b1c3
                return;
            }
            NetworkBehaviour invokeComponent = m_NetworkBehaviours[componentIndex];
           
            invokeFunction(invokeComponent, reader);
        }

        // happens on client
        internal void HandleRPC(byte componentIndex, int cmdHash, NetworkReader reader)
        {
            // this doesn't use NetworkBehaviour.InvokeClientRpc function (anymore). this method of calling is faster.
            // The hash is only looked up once, insted of twice(!) per NetworkBehaviour on the object.

            if (gameObject == null)
            {
                string errorCmdName = NetworkBehaviour.GetCmdHashHandlerName(cmdHash);
                Debug.LogWarning("ClientRpc [" + errorCmdName + "] received for deleted object [netId=" + netId + "]");
                return;
            }

            // find the matching ClientRpc function and networkBehaviour class
            NetworkBehaviour.CmdDelegate invokeFunction;
            bool invokeFound = NetworkBehaviour.GetInvokerForHashClientRpc(cmdHash, out invokeFunction);
            if (!invokeFound)
            {
                // We don't get a valid lookup of the command name when it doesn't exist...
                string errorCmdName = NetworkBehaviour.GetCmdHashHandlerName(cmdHash);
                Debug.LogError("Found no receiver for incoming [" + errorCmdName + "] on " + gameObject + ",  the server and client should have the same NetworkBehaviour instances [netId=" + netId + "].");
                return;
            }

            // find the right component to invoke the function on
            if (componentIndex >= m_NetworkBehaviours.Length)
            {
<<<<<<< HEAD
                if (LogFilter.logWarn) { Debug.LogWarning("Component [" + componentIndex + "] not found for [netId=" + netId + "]"); }
=======
                string errorCmdName = NetworkBehaviour.GetCmdHashHandlerName(cmdHash);
                Debug.LogWarning("ClientRpc [" + errorCmdName + "] handler not found [netId=" + netId + "]");
>>>>>>> 59f6b1c3
                return;
            }
            NetworkBehaviour invokeComponent = m_NetworkBehaviours[componentIndex];

            invokeFunction(invokeComponent, reader);
        }

        // invoked by unity runtime immediately after the regular "Update()" function.
        internal void UNetUpdate()
        {
            // serialize all the dirty components and send (if any were dirty)
            NetworkWriter writer = new NetworkWriter();
            if (OnSerializeAllSafely(m_NetworkBehaviours, writer, false))
            {
                // construct message and send
                UpdateVarsMessage message = new UpdateVarsMessage();
                message.netId = netId;
                message.payload = writer.ToArray();

                NetworkServer.SendToReady(gameObject, (short)MsgType.UpdateVars, message);
            }
        }

        internal void OnUpdateVars(NetworkReader reader, bool initialState)
        {
            if (initialState && m_NetworkBehaviours == null)
            {
                m_NetworkBehaviours = GetComponents<NetworkBehaviour>();
            }

            OnDeserializeAllSafely(m_NetworkBehaviours, reader, initialState);
        }

        internal void SetLocalPlayer()
        {
            m_IsLocalPlayer = true;

            // there is an ordering issue here that originAuthority solves. OnStartAuthority should only be called if m_HasAuthority was false when this function began,
            // or it will be called twice for this object. But that state is lost by the time OnStartAuthority is called below, so the original value is cached
            // here to be checked below.
            bool originAuthority = m_HasAuthority;
            if (localPlayerAuthority)
            {
                m_HasAuthority = true;
            }

            for (int i = 0; i < m_NetworkBehaviours.Length; i++)
            {
                NetworkBehaviour comp = m_NetworkBehaviours[i];
                comp.OnStartLocalPlayer();

                if (localPlayerAuthority && !originAuthority)
                {
                    comp.OnStartAuthority();
                }
            }
        }

        internal void SetConnectionToServer(NetworkConnection conn)
        {
            m_ConnectionToServer = conn;
        }

        internal void SetConnectionToClient(NetworkConnection conn)
        {
            m_ConnectionToClient = conn;
        }

        internal void OnNetworkDestroy()
        {
            for (int i = 0; m_NetworkBehaviours != null && i < m_NetworkBehaviours.Length; i++)
            {
                NetworkBehaviour comp = m_NetworkBehaviours[i];
                comp.OnNetworkDestroy();
            }
            m_IsServer = false;
        }

        internal void ClearObservers()
        {
            if (m_Observers != null)
            {
                foreach (KeyValuePair<int, NetworkConnection> kvp in m_Observers)
                {
                    kvp.Value.RemoveFromVisList(this, true);
                }
                m_Observers.Clear();
            }
        }

        internal void AddObserver(NetworkConnection conn)
        {
            if (m_Observers == null)
            {
                Debug.LogError("AddObserver for " + gameObject + " observer list is null");
                return;
            }

            if (m_Observers.ContainsKey(conn.connectionId))
            {
                // if we try to add a connectionId that was already added, then
                // we may have generated one that was already in use.
                return;
            }

            if (LogFilter.logDebug) { Debug.Log("Added observer " + conn.address + " added for " + gameObject); }

            m_Observers[conn.connectionId] = conn;
            conn.AddToVisList(this);
        }

        internal void RemoveObserver(NetworkConnection conn)
        {
            if (m_Observers == null)
                return;

            m_Observers.Remove(conn.connectionId);
            conn.RemoveFromVisList(this, false);
        }

        public void RebuildObservers(bool initialize)
        {
            if (m_Observers == null)
                return;

            bool changed = false;
            bool result = false;
            HashSet<NetworkConnection> newObservers = new HashSet<NetworkConnection>();
            HashSet<NetworkConnection> oldObservers = new HashSet<NetworkConnection>(m_Observers.Values);

            for (int i = 0; i < m_NetworkBehaviours.Length; i++)
            {
                NetworkBehaviour comp = m_NetworkBehaviours[i];
                result |= comp.OnRebuildObservers(newObservers, initialize);
            }
            if (!result)
            {
                // none of the behaviours rebuilt our observers, use built-in rebuild method
                if (initialize)
                {
                    foreach (KeyValuePair<int, NetworkConnection> kvp in NetworkServer.connections)
                    {
                        NetworkConnection conn = kvp.Value;
                        if (conn.isReady)
                            AddObserver(conn);
                    }

                    if (NetworkServer.localConnection != null && NetworkServer.localConnection.isReady)
                    {
                        AddObserver(NetworkServer.localConnection);
                    }
                }
                return;
            }

            // apply changes from rebuild
            foreach (var conn in newObservers)
            {
                if (conn == null)
                {
                    continue;
                }

                if (!conn.isReady)
                {
                    Debug.LogWarning("Observer is not ready for " + gameObject + " " + conn);
                    continue;
                }

                if (initialize || !oldObservers.Contains(conn))
                {
                    // new observer
                    conn.AddToVisList(this);
                    if (LogFilter.logDebug) { Debug.Log("New Observer for " + gameObject + " " + conn); }
                    changed = true;
                }
            }

            foreach (var conn in oldObservers)
            {
                if (!newObservers.Contains(conn))
                {
                    // removed observer
                    conn.RemoveFromVisList(this, false);
                    if (LogFilter.logDebug) { Debug.Log("Removed Observer for " + gameObject + " " + conn); }
                    changed = true;
                }
            }

            // special case for local client.
            if (initialize)
            {
                if (!newObservers.Contains(NetworkServer.localConnection))
                {
                    OnSetLocalVisibility(false);
                }
            }

            if (changed)
            {
                m_Observers = newObservers.ToDictionary(conn => conn.connectionId, conn => conn);
            }
        }

        public bool RemoveClientAuthority(NetworkConnection conn)
        {
            if (!isServer)
            {
                Debug.LogError("RemoveClientAuthority can only be call on the server for spawned objects.");
                return false;
            }

            if (connectionToClient != null)
            {
                Debug.LogError("RemoveClientAuthority cannot remove authority for a player object");
                return false;
            }

            if (m_ClientAuthorityOwner == null)
            {
                Debug.LogError("RemoveClientAuthority for " + gameObject + " has no clientAuthority owner.");
                return false;
            }

            if (m_ClientAuthorityOwner != conn)
            {
                Debug.LogError("RemoveClientAuthority for " + gameObject + " has different owner.");
                return false;
            }

            m_ClientAuthorityOwner.RemoveOwnedObject(this);
            m_ClientAuthorityOwner = null;

            // server now has authority (this is only called on server)
            ForceAuthority(true);

            // send msg to that client
            var msg = new ClientAuthorityMessage();
            msg.netId = netId;
            msg.authority = false;
            conn.Send((short)MsgType.LocalClientAuthority, msg);

            if (clientAuthorityCallback != null)
            {
                clientAuthorityCallback(conn, this, false);
            }
            return true;
        }

        public bool AssignClientAuthority(NetworkConnection conn)
        {
            if (!isServer)
            {
                Debug.LogError("AssignClientAuthority can only be call on the server for spawned objects.");
                return false;
            }
            if (!localPlayerAuthority)
            {
                Debug.LogError("AssignClientAuthority can only be used for NetworkIdentity component with LocalPlayerAuthority set.");
                return false;
            }

            if (m_ClientAuthorityOwner != null && conn != m_ClientAuthorityOwner)
            {
                Debug.LogError("AssignClientAuthority for " + gameObject + " already has an owner. Use RemoveClientAuthority() first.");
                return false;
            }

            if (conn == null)
            {
                Debug.LogError("AssignClientAuthority for " + gameObject + " owner cannot be null. Use RemoveClientAuthority() instead.");
                return false;
            }

            m_ClientAuthorityOwner = conn;
            m_ClientAuthorityOwner.AddOwnedObject(this);

            // server no longer has authority (this is called on server). Note that local client could re-acquire authority below
            ForceAuthority(false);

            // send msg to that client
            var msg = new ClientAuthorityMessage();
            msg.netId = netId;
            msg.authority = true;
            conn.Send((short)MsgType.LocalClientAuthority, msg);

            if (clientAuthorityCallback != null)
            {
                clientAuthorityCallback(conn, this, true);
            }
            return true;
        }

        // marks the identity for future reset, this is because we cant reset the identity during destroy
        // as people might want to be able to read the members inside OnDestroy(), and we have no way
        // of invoking reset after OnDestroy is called.
        internal void MarkForReset()
        {
            m_Reset = true;
        }

        // if we have marked an identity for reset we do the actual reset.
        internal void Reset()
        {
            if (!m_Reset)
                return;

            m_Reset = false;
            m_IsServer = false;
            m_IsClient = false;
            m_HasAuthority = false;

            m_NetId = 0;
            m_IsLocalPlayer = false;
            m_ConnectionToServer = null;
            m_ConnectionToClient = null;
            m_NetworkBehaviours = null;

            ClearObservers();
            m_ClientAuthorityOwner = null;
        }

#if UNITY_EDITOR
        // this is invoked by the UnityEngine when a Mono Domain reload happens in the editor.
        // the transport layer has state in C++, so when the C# state is lost (on domain reload), the C++ transport layer must be shutown as well.
        static internal void UNetDomainReload()
        {
            NetworkManager.OnDomainReload();
        }
#endif

        // this is invoked by the UnityEngine
        public static void UNetStaticUpdate()
        {
            NetworkServer.Update();
            NetworkClient.UpdateClients();
            NetworkManager.UpdateScene();
        }
    }
}<|MERGE_RESOLUTION|>--- conflicted
+++ resolved
@@ -1,4 +1,4 @@
-﻿using System;
+using System;
 using System.Collections.Generic;
 using System.Collections.ObjectModel;
 using System.Linq;
@@ -553,25 +553,6 @@
             ForceAuthority(authority);
         }
 
-<<<<<<< HEAD
-=======
-        // helper function for Handle** functions
-        bool GetInvokeComponent(int cmdHash, Type invokeClass, out NetworkBehaviour invokeComponent)
-        {
-            // dont use GetComponent(), already have a list - avoids an allocation
-            invokeComponent = Array.Find(m_NetworkBehaviours,
-                comp => comp.GetType() == invokeClass || comp.GetType().IsSubclassOf(invokeClass)
-            );
-            if (invokeComponent == null)
-            {
-                string errorCmdName = NetworkBehaviour.GetCmdHashHandlerName(cmdHash);
-                Debug.LogError("Found no behaviour for incoming [" + errorCmdName + "] on " + gameObject + ",  the server and client should have the same NetworkBehaviour instances [netId=" + netId + "].");
-                return false;
-            }
-            return true;
-        }
-
->>>>>>> 59f6b1c3
         // happens on client
         internal void HandleSyncEvent(byte componentIndex, int cmdHash, NetworkReader reader)
         {
@@ -599,12 +580,7 @@
             // find the right component to invoke the function on
             if (componentIndex >= m_NetworkBehaviours.Length)
             {
-<<<<<<< HEAD
-                if (LogFilter.logWarn) { Debug.LogWarning("Component [" + componentIndex + "] not found for [netId=" + netId + "]"); }
-=======
-                string errorCmdName = NetworkBehaviour.GetCmdHashHandlerName(cmdHash);
-                Debug.LogWarning("SyncEvent [" + errorCmdName + "] handler not found [netId=" + netId + "]");
->>>>>>> 59f6b1c3
+                Debug.LogWarning("Component [" + componentIndex + "] not found for [netId=" + netId + "]");
                 return;
             }
             NetworkBehaviour invokeComponent = m_NetworkBehaviours[componentIndex];
@@ -639,12 +615,7 @@
             // find the right component to invoke the function on
             if (componentIndex >= m_NetworkBehaviours.Length)
             {
-<<<<<<< HEAD
-                if (LogFilter.logWarn) { Debug.LogWarning("Component [" + componentIndex + "] not found for [netId=" + netId + "]"); }
-=======
-                string errorCmdName = NetworkBehaviour.GetCmdHashHandlerName(cmdHash);
-                Debug.LogWarning("Command [" + errorCmdName + "] handler not found [netId=" + netId + "]");
->>>>>>> 59f6b1c3
+                Debug.LogWarning("Component [" + componentIndex + "] not found for [netId=" + netId + "]");
                 return;
             }
             NetworkBehaviour invokeComponent = m_NetworkBehaviours[componentIndex];
@@ -679,12 +650,7 @@
             // find the right component to invoke the function on
             if (componentIndex >= m_NetworkBehaviours.Length)
             {
-<<<<<<< HEAD
-                if (LogFilter.logWarn) { Debug.LogWarning("Component [" + componentIndex + "] not found for [netId=" + netId + "]"); }
-=======
-                string errorCmdName = NetworkBehaviour.GetCmdHashHandlerName(cmdHash);
-                Debug.LogWarning("ClientRpc [" + errorCmdName + "] handler not found [netId=" + netId + "]");
->>>>>>> 59f6b1c3
+                Debug.LogWarning("Component [" + componentIndex + "] not found for [netId=" + netId + "]");
                 return;
             }
             NetworkBehaviour invokeComponent = m_NetworkBehaviours[componentIndex];
