--- conflicted
+++ resolved
@@ -16,13 +16,8 @@
     public sealed class NetworkIdentity : MonoBehaviour
     {
         // configuration
-<<<<<<< HEAD
-        [SerializeField] NetworkSceneId m_SceneId;
+        [SerializeField] uint m_SceneId;
         [SerializeField] Guid m_AssetId;
-=======
-        [SerializeField] uint m_SceneId;
-        [SerializeField] NetworkHash128 m_AssetId;
->>>>>>> 27e8d381
         [SerializeField] bool           m_ServerOnly;
         [SerializeField] bool           m_LocalPlayerAuthority;
 
