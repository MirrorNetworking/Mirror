--- conflicted
+++ resolved
@@ -145,11 +145,7 @@
         // virtual so that inheriting classes' OnValidate() can call base.OnValidate() too
         public virtual void OnValidate()
         {
-<<<<<<< HEAD
-            maxConnections = (ushort)Mathf.Clamp(maxConnections, 1, 32000); // [1, 32000]
-=======
             maxConnections = Mathf.Max(maxConnections, 0); // always >= 0
->>>>>>> 8b151e71
 
             if (playerPrefab != null && playerPrefab.GetComponent<NetworkIdentity>() == null)
             {
