--- conflicted
+++ resolved
@@ -1,122 +1,117 @@
-﻿<?xml version="1.0" encoding="utf-8"?>
-<Project ToolsVersion="4.0" DefaultTargets="Build" xmlns="http://schemas.microsoft.com/developer/msbuild/2003">
-  <Import Project="$(MSBuildExtensionsPath)\$(MSBuildToolsVersion)\Microsoft.Common.props" Condition="Exists('$(MSBuildExtensionsPath)\$(MSBuildToolsVersion)\Microsoft.Common.props')" />
-  <PropertyGroup>
-    <Configuration Condition=" '$(Configuration)' == '' ">Debug</Configuration>
-    <Platform Condition=" '$(Platform)' == '' ">AnyCPU</Platform>
-    <ProjectGuid>{5F1B8F9B-4500-4D09-808B-F43E8337DF05}</ProjectGuid>
-    <OutputType>Library</OutputType>
-    <AppDesignerFolder>Properties</AppDesignerFolder>
-    <RootNamespace>Mirror</RootNamespace>
-    <AssemblyName>Mirror.Runtime</AssemblyName>
-    <TargetFrameworkVersion>v3.5</TargetFrameworkVersion>
-    <FileAlignment>512</FileAlignment>
-    <ProductVersion>12.0.0</ProductVersion>
-    <SchemaVersion>2.0</SchemaVersion>
-  </PropertyGroup>
-  <PropertyGroup Condition=" '$(Configuration)' == 'Debug' ">
-    <DebugSymbols>True</DebugSymbols>
-    <DebugType>full</DebugType>
-    <Optimize>False</Optimize>
-    <OutputPath>bin\Debug\</OutputPath>
-    <DefineConstants>TRACE;DEBUG;ENABLE_UNET</DefineConstants>
-    <ErrorReport>prompt</ErrorReport>
-    <WarningLevel>4</WarningLevel>
-  </PropertyGroup>
-  <PropertyGroup Condition=" '$(Configuration)' == 'Release' ">
-    <DebugType>pdbonly</DebugType>
-    <Optimize>True</Optimize>
-    <OutputPath>bin\Release\</OutputPath>
-    <DefineConstants>TRACE;ENABLE_UNET</DefineConstants>
-    <ErrorReport>prompt</ErrorReport>
-    <WarningLevel>4</WarningLevel>
-  </PropertyGroup>
-  <PropertyGroup Condition=" '$(Configuration)' == 'Debug-Editor' ">
-    <DebugSymbols>True</DebugSymbols>
-    <DebugType>full</DebugType>
-    <Optimize>False</Optimize>
-    <OutputPath>bin\Debug-Editor</OutputPath>
-    <DefineConstants>TRACE;DEBUG;ENABLE_UNET;UNITY_EDITOR</DefineConstants>
-    <ErrorReport>prompt</ErrorReport>
-    <WarningLevel>4</WarningLevel>
-  </PropertyGroup>
-  <PropertyGroup Condition=" '$(Configuration)' == 'Release-Editor' ">
-    <Optimize>True</Optimize>
-    <OutputPath>bin\Release-Editor</OutputPath>
-    <DefineConstants>TRACE;ENABLE_UNET;UNITY_EDITOR</DefineConstants>
-    <ErrorReport>prompt</ErrorReport>
-    <WarningLevel>4</WarningLevel>
-  </PropertyGroup>
-  <ItemGroup>
-    <Reference Include="System" />
-    <Reference Include="System.Core" />
-    <Reference Include="Telepathy, Version=1.0.132.0, Culture=neutral, PublicKeyToken=null">
-      <HintPath>..\packages\Telepathy.1.0.132\lib\net35\Telepathy.dll</HintPath>
-      <Private>True</Private>
-    </Reference>
-    <Reference Include="UnityEngine">
-      <HintPath>..\lib\UnityEngine.dll</HintPath>
-    </Reference>
-    <Reference Include="UnityEditor" Condition=" '$(Configuration)' == 'Release-Editor' or '$(Configuration)' == 'Debug-Editor'">
-      <HintPath>..\lib\UnityEditor.dll</HintPath>
-    </Reference>
-  </ItemGroup>
-  <ItemGroup>
-    <Compile Include="ClientScene.cs" />
-    <Compile Include="CustomAttributes.cs" />
-    <Compile Include="DotNetCompatibility.cs" />
-    <Compile Include="LocalConnections.cs" />
-    <Compile Include="LogFilter.cs" />
-    <Compile Include="Messages.cs" />
-    <Compile Include="NetworkAnimator.cs" />
-<<<<<<< HEAD
-    <Compile Include="NetworkInstanceId.cs" />
-=======
-    <Compile Include="NetworkHash128.cs" />
->>>>>>> 27e8d381
-    <Compile Include="NetworkProximityChecker.cs" />
-    <Compile Include="NetworkScene.cs" />
-    <Compile Include="NetworkStartPosition.cs" />
-    <Compile Include="NetworkTranformChild.cs" />
-    <Compile Include="NetworkTransform.cs" />
-    <Compile Include="Properties\AssemblyInfo.cs" />
-    <Compile Include="NetworkClient.cs" />
-    <Compile Include="NetworkConnection.cs" />
-    <Compile Include="LocalClient.cs" />
-    <Compile Include="NetworkManager.cs" />
-    <Compile Include="NetworkManagerHUD.cs" />
-    <Compile Include="NetworkBehaviour.cs" />
-    <Compile Include="NetworkIdentity.cs" />
-    <Compile Include="Transport\LLAPITransport.cs" />
-    <Compile Include="Transport\TelepathyTransport.cs" />
-    <Compile Include="Transport\TelepathyWebsocketsMultiplexTransport.cs" />
-    <Compile Include="Transport\Transport.cs" />
-    <Compile Include="UNetwork.cs" />
-    <Compile Include="NetworkReader.cs" />
-    <Compile Include="NetworkServer.cs" />
-    <Compile Include="SyncList.cs" />
-    <Compile Include="NetworkWriter.cs" />
-    <Compile Include="NetworkTime.cs" />
-    <Compile Include="ExponentialMovingAverage.cs" />
-    <Compile Include="SyncObject.cs" />
-  </ItemGroup>
-  <ItemGroup>
-    <None Include="packages.config" />
-  </ItemGroup>
-  <Import Project="$(MSBuildToolsPath)\Microsoft.CSharp.targets" />
-  <Target Name="AfterBuild" DependsOnTargets="AfterBuildEditor;AfterBuildStandalone">
-    <Copy SourceFiles="$(TargetDir)Telepathy.dll" DestinationFiles="$(ProjectDir)..\Output\Telepathy.dll" />
-  </Target>
-  <Target Name="AfterBuildEditor" Condition=" '$(Configuration)' == 'Release-Editor' or '$(Configuration)' == 'Debug-Editor'">
-    <MakeDir Directories="$(ProjectDir)..\Output\Runtime-Editor" />
-    <Copy SourceFiles="$(TargetDir)$(TargetName).dll" DestinationFiles="$(ProjectDir)..\Output\Runtime-Editor\$(TargetName).dll" />
-    <Copy Condition="Exists('$(TargetDir)$(TargetName).dll.mdb')" SourceFiles="$(TargetDir)$(TargetName).dll.mdb" DestinationFiles="$(ProjectDir)..\Output\Runtime-Editor\$(TargetName).dll.mdb" />
-    <Copy Condition="Exists('$(TargetDir)$(TargetName).pdb')" SourceFiles="$(TargetDir)$(TargetName).pdb" DestinationFiles="$(ProjectDir)..\Output\Runtime-Editor\$(TargetName).pdb" />
-  </Target>
-  <Target Name="AfterBuildStandalone" Condition=" '$(Configuration)' == 'Release' or '$(Configuration)' == 'Debug'">
-    <MakeDir Directories="$(ProjectDir)..\Output\Runtime" />
-    <Copy SourceFiles="$(TargetDir)$(TargetName).dll" DestinationFiles="$(ProjectDir)..\Output\Runtime\$(TargetName).dll" />
-    <Copy Condition="Exists('$(TargetDir)$(TargetName).dll.mdb')" SourceFiles="$(TargetDir)$(TargetName).dll.mdb" DestinationFiles="$(ProjectDir)..\Output\Runtime\$(TargetName).dll.mdb" />
-    <Copy Condition="Exists('$(TargetDir)$(TargetName).pdb')" SourceFiles="$(TargetDir)$(TargetName).pdb" DestinationFiles="$(ProjectDir)..\Output\Runtime\$(TargetName).pdb" />
-  </Target>
+﻿<?xml version="1.0" encoding="utf-8"?>
+<Project ToolsVersion="4.0" DefaultTargets="Build" xmlns="http://schemas.microsoft.com/developer/msbuild/2003">
+  <Import Project="$(MSBuildExtensionsPath)\$(MSBuildToolsVersion)\Microsoft.Common.props" Condition="Exists('$(MSBuildExtensionsPath)\$(MSBuildToolsVersion)\Microsoft.Common.props')" />
+  <PropertyGroup>
+    <Configuration Condition=" '$(Configuration)' == '' ">Debug</Configuration>
+    <Platform Condition=" '$(Platform)' == '' ">AnyCPU</Platform>
+    <ProjectGuid>{5F1B8F9B-4500-4D09-808B-F43E8337DF05}</ProjectGuid>
+    <OutputType>Library</OutputType>
+    <AppDesignerFolder>Properties</AppDesignerFolder>
+    <RootNamespace>Mirror</RootNamespace>
+    <AssemblyName>Mirror.Runtime</AssemblyName>
+    <TargetFrameworkVersion>v3.5</TargetFrameworkVersion>
+    <FileAlignment>512</FileAlignment>
+    <ProductVersion>12.0.0</ProductVersion>
+    <SchemaVersion>2.0</SchemaVersion>
+  </PropertyGroup>
+  <PropertyGroup Condition=" '$(Configuration)' == 'Debug' ">
+    <DebugSymbols>True</DebugSymbols>
+    <DebugType>full</DebugType>
+    <Optimize>False</Optimize>
+    <OutputPath>bin\Debug\</OutputPath>
+    <DefineConstants>TRACE;DEBUG;ENABLE_UNET</DefineConstants>
+    <ErrorReport>prompt</ErrorReport>
+    <WarningLevel>4</WarningLevel>
+  </PropertyGroup>
+  <PropertyGroup Condition=" '$(Configuration)' == 'Release' ">
+    <DebugType>pdbonly</DebugType>
+    <Optimize>True</Optimize>
+    <OutputPath>bin\Release\</OutputPath>
+    <DefineConstants>TRACE;ENABLE_UNET</DefineConstants>
+    <ErrorReport>prompt</ErrorReport>
+    <WarningLevel>4</WarningLevel>
+  </PropertyGroup>
+  <PropertyGroup Condition=" '$(Configuration)' == 'Debug-Editor' ">
+    <DebugSymbols>True</DebugSymbols>
+    <DebugType>full</DebugType>
+    <Optimize>False</Optimize>
+    <OutputPath>bin\Debug-Editor</OutputPath>
+    <DefineConstants>TRACE;DEBUG;ENABLE_UNET;UNITY_EDITOR</DefineConstants>
+    <ErrorReport>prompt</ErrorReport>
+    <WarningLevel>4</WarningLevel>
+  </PropertyGroup>
+  <PropertyGroup Condition=" '$(Configuration)' == 'Release-Editor' ">
+    <Optimize>True</Optimize>
+    <OutputPath>bin\Release-Editor</OutputPath>
+    <DefineConstants>TRACE;ENABLE_UNET;UNITY_EDITOR</DefineConstants>
+    <ErrorReport>prompt</ErrorReport>
+    <WarningLevel>4</WarningLevel>
+  </PropertyGroup>
+  <ItemGroup>
+    <Reference Include="System" />
+    <Reference Include="System.Core" />
+    <Reference Include="Telepathy, Version=1.0.132.0, Culture=neutral, PublicKeyToken=null">
+      <HintPath>..\packages\Telepathy.1.0.132\lib\net35\Telepathy.dll</HintPath>
+      <Private>True</Private>
+    </Reference>
+    <Reference Include="UnityEngine">
+      <HintPath>..\lib\UnityEngine.dll</HintPath>
+    </Reference>
+    <Reference Include="UnityEditor" Condition=" '$(Configuration)' == 'Release-Editor' or '$(Configuration)' == 'Debug-Editor'">
+      <HintPath>..\lib\UnityEditor.dll</HintPath>
+    </Reference>
+  </ItemGroup>
+  <ItemGroup>
+    <Compile Include="ClientScene.cs" />
+    <Compile Include="CustomAttributes.cs" />
+    <Compile Include="DotNetCompatibility.cs" />
+    <Compile Include="LocalConnections.cs" />
+    <Compile Include="LogFilter.cs" />
+    <Compile Include="Messages.cs" />
+    <Compile Include="NetworkAnimator.cs" />
+    <Compile Include="NetworkProximityChecker.cs" />
+    <Compile Include="NetworkScene.cs" />
+    <Compile Include="NetworkStartPosition.cs" />
+    <Compile Include="NetworkTranformChild.cs" />
+    <Compile Include="NetworkTransform.cs" />
+    <Compile Include="Properties\AssemblyInfo.cs" />
+    <Compile Include="NetworkClient.cs" />
+    <Compile Include="NetworkConnection.cs" />
+    <Compile Include="LocalClient.cs" />
+    <Compile Include="NetworkManager.cs" />
+    <Compile Include="NetworkManagerHUD.cs" />
+    <Compile Include="NetworkBehaviour.cs" />
+    <Compile Include="NetworkIdentity.cs" />
+    <Compile Include="Transport\LLAPITransport.cs" />
+    <Compile Include="Transport\TelepathyTransport.cs" />
+    <Compile Include="Transport\TelepathyWebsocketsMultiplexTransport.cs" />
+    <Compile Include="Transport\Transport.cs" />
+    <Compile Include="UNetwork.cs" />
+    <Compile Include="NetworkReader.cs" />
+    <Compile Include="NetworkServer.cs" />
+    <Compile Include="SyncList.cs" />
+    <Compile Include="NetworkWriter.cs" />
+    <Compile Include="NetworkTime.cs" />
+    <Compile Include="ExponentialMovingAverage.cs" />
+    <Compile Include="SyncObject.cs" />
+  </ItemGroup>
+  <ItemGroup>
+    <None Include="packages.config" />
+  </ItemGroup>
+  <Import Project="$(MSBuildToolsPath)\Microsoft.CSharp.targets" />
+  <Target Name="AfterBuild" DependsOnTargets="AfterBuildEditor;AfterBuildStandalone">
+    <Copy SourceFiles="$(TargetDir)Telepathy.dll" DestinationFiles="$(ProjectDir)..\Output\Telepathy.dll" />
+  </Target>
+  <Target Name="AfterBuildEditor" Condition=" '$(Configuration)' == 'Release-Editor' or '$(Configuration)' == 'Debug-Editor'">
+    <MakeDir Directories="$(ProjectDir)..\Output\Runtime-Editor" />
+    <Copy SourceFiles="$(TargetDir)$(TargetName).dll" DestinationFiles="$(ProjectDir)..\Output\Runtime-Editor\$(TargetName).dll" />
+    <Copy Condition="Exists('$(TargetDir)$(TargetName).dll.mdb')" SourceFiles="$(TargetDir)$(TargetName).dll.mdb" DestinationFiles="$(ProjectDir)..\Output\Runtime-Editor\$(TargetName).dll.mdb" />
+    <Copy Condition="Exists('$(TargetDir)$(TargetName).pdb')" SourceFiles="$(TargetDir)$(TargetName).pdb" DestinationFiles="$(ProjectDir)..\Output\Runtime-Editor\$(TargetName).pdb" />
+  </Target>
+  <Target Name="AfterBuildStandalone" Condition=" '$(Configuration)' == 'Release' or '$(Configuration)' == 'Debug'">
+    <MakeDir Directories="$(ProjectDir)..\Output\Runtime" />
+    <Copy SourceFiles="$(TargetDir)$(TargetName).dll" DestinationFiles="$(ProjectDir)..\Output\Runtime\$(TargetName).dll" />
+    <Copy Condition="Exists('$(TargetDir)$(TargetName).dll.mdb')" SourceFiles="$(TargetDir)$(TargetName).dll.mdb" DestinationFiles="$(ProjectDir)..\Output\Runtime\$(TargetName).dll.mdb" />
+    <Copy Condition="Exists('$(TargetDir)$(TargetName).pdb')" SourceFiles="$(TargetDir)$(TargetName).pdb" DestinationFiles="$(ProjectDir)..\Output\Runtime\$(TargetName).pdb" />
+  </Target>
 </Project>