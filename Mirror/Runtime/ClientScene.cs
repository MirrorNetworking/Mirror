--- conflicted
+++ resolved
@@ -1,670 +1,660 @@
-<<<<<<< HEAD
-using Guid = System.Guid;
-using System.Collections.Generic;
-=======
-﻿using System.Collections.Generic;
->>>>>>> 27e8d381
-using UnityEngine;
-
-namespace Mirror
-{
-    public static class ClientScene
-    {
-        static NetworkIdentity s_LocalPlayer;
-        static NetworkConnection s_ReadyConnection;
-        // scene id to NetworkIdentity
-        static Dictionary<uint, NetworkIdentity> s_SpawnableObjects;
-
-        static bool s_IsReady;
-        static bool s_IsSpawnFinished;
-        static NetworkScene s_NetworkScene = new NetworkScene();
-
-        internal static void SetNotReady()
-        {
-            s_IsReady = false;
-        }
-
-        static List<uint> s_PendingOwnerNetIds = new List<uint>();
-
-        public static NetworkIdentity localPlayer { get { return s_LocalPlayer; } }
-        public static bool ready { get { return s_IsReady; } }
-        public static NetworkConnection readyConnection { get { return s_ReadyConnection; }}
-
-        //NOTE: spawn handlers, prefabs and local objects now live in NetworkScene
-<<<<<<< HEAD
-        public static Dictionary<NetworkInstanceId, NetworkIdentity> objects { get { return s_NetworkScene.localObjects; } }
-        public static Dictionary<Guid, GameObject> prefabs { get { return NetworkScene.guidToPrefab; } }
-        public static Dictionary<NetworkSceneId, NetworkIdentity> spawnableObjects { get { return s_SpawnableObjects; } }
-=======
-        // objects by net id
-        public static Dictionary<uint, NetworkIdentity> objects { get { return s_NetworkScene.localObjects; } }
-        public static Dictionary<NetworkHash128, GameObject> prefabs { get { return NetworkScene.guidToPrefab; } }
-        // scene id to NetworkIdentity
-        public static Dictionary<uint, NetworkIdentity> spawnableObjects { get { return s_SpawnableObjects; } }
->>>>>>> 27e8d381
-
-        internal static void Shutdown()
-        {
-            s_NetworkScene.Shutdown();
-            s_PendingOwnerNetIds = new List<uint>();
-            s_SpawnableObjects = null;
-            s_ReadyConnection = null;
-            s_IsReady = false;
-            s_IsSpawnFinished = false;
-
-            Transport.layer.ClientDisconnect();
-        }
-
-        // this is called from message handler for Owner message
-        internal static void InternalAddPlayer(NetworkIdentity view)
-        {
-            if (LogFilter.logDebug) { Debug.LogWarning("ClientScene::InternalAddPlayer"); }
-
-            // NOTE: It can be "normal" when changing scenes for the player to be destroyed and recreated.
-            // But, the player structures are not cleaned up, we'll just replace the old player
-            s_LocalPlayer = view;
-            if (s_ReadyConnection == null)
-            {
-                if (LogFilter.logWarn) { Debug.LogWarning("No ready connection found for setting player controller during InternalAddPlayer"); }
-            }
-            else
-            {
-                s_ReadyConnection.SetPlayerController(view);
-            }
-        }
-
-        // use this if already ready
-        public static bool AddPlayer()
-        {
-            return AddPlayer(null);
-        }
-
-        // use this to implicitly become ready
-        public static bool AddPlayer(NetworkConnection readyConn)
-        {
-            return AddPlayer(readyConn, null);
-        }
-
-        // use this to implicitly become ready
-        public static bool AddPlayer(NetworkConnection readyConn, MessageBase extraMessage)
-        {
-            // ensure valid ready connection
-            if (readyConn != null)
-            {
-                s_IsReady = true;
-                s_ReadyConnection = readyConn;
-            }
-
-            if (!s_IsReady)
-            {
-                if (LogFilter.logError) { Debug.LogError("Must call AddPlayer() with a connection the first time to become ready."); }
-                return false;
-            }
-
-            if (s_ReadyConnection.playerController != null)
-            {
-                if (LogFilter.logError) { Debug.LogError("ClientScene::AddPlayer: a PlayerController was already added. Did you call AddPlayer twice?"); }
-                return false;
-            }
-
-            if (LogFilter.logDebug) { Debug.Log("ClientScene::AddPlayer() called with connection [" + s_ReadyConnection + "]"); }
-
-            AddPlayerMessage msg = new AddPlayerMessage();
-            if (extraMessage != null)
-            {
-                NetworkWriter writer = new NetworkWriter();
-                extraMessage.Serialize(writer);
-                msg.msgData = writer.ToArray();
-            }
-            s_ReadyConnection.Send((short)MsgType.AddPlayer, msg);
-            return true;
-        }
-
-        public static bool RemovePlayer()
-        {
-            if (LogFilter.logDebug) { Debug.Log("ClientScene::RemovePlayer() called with connection [" + s_ReadyConnection + "]"); }
-
-            if (s_ReadyConnection.playerController != null)
-            {
-                RemovePlayerMessage msg = new RemovePlayerMessage();
-                s_ReadyConnection.Send((short)MsgType.RemovePlayer, msg);
-
-                s_ReadyConnection.RemovePlayerController();
-                s_LocalPlayer = null;
-
-                Object.Destroy(s_ReadyConnection.playerController.gameObject);
-                return true;
-            }
-            return false;
-        }
-
-        public static bool Ready(NetworkConnection conn)
-        {
-            if (s_IsReady)
-            {
-                if (LogFilter.logError) { Debug.LogError("A connection has already been set as ready. There can only be one."); }
-                return false;
-            }
-
-            if (LogFilter.logDebug) { Debug.Log("ClientScene::Ready() called with connection [" + conn + "]"); }
-
-            if (conn != null)
-            {
-                var msg = new ReadyMessage();
-                conn.Send((short)MsgType.Ready, msg);
-                s_IsReady = true;
-                s_ReadyConnection = conn;
-                s_ReadyConnection.isReady = true;
-                return true;
-            }
-            if (LogFilter.logError) { Debug.LogError("Ready() called with invalid connection object: conn=null"); }
-            return false;
-        }
-
-        public static NetworkClient ConnectLocalServer()
-        {
-            var newClient = new LocalClient();
-            NetworkServer.ActivateLocalClientScene();
-            newClient.InternalConnectLocalServer(true);
-            return newClient;
-        }
-
-        internal static void HandleClientDisconnect(NetworkConnection conn)
-        {
-            if (s_ReadyConnection == conn && s_IsReady)
-            {
-                s_IsReady = false;
-                s_ReadyConnection = null;
-            }
-        }
-
-        internal static void PrepareToSpawnSceneObjects()
-        {
-            //NOTE: what is there are already objects in this dict?! should we merge with them?
-            s_SpawnableObjects = new Dictionary<uint, NetworkIdentity>();
-            var uvs = Resources.FindObjectsOfTypeAll<NetworkIdentity>();
-            for (int i = 0; i < uvs.Length; i++)
-            {
-                var uv = uvs[i];
-                // not spawned yet etc.?
-                if (!uv.gameObject.activeSelf &&
-                    uv.gameObject.hideFlags != HideFlags.NotEditable && uv.gameObject.hideFlags != HideFlags.HideAndDontSave &&
-                    uv.sceneId != 0)
-                {
-                    s_SpawnableObjects[uv.sceneId] = uv;
-                    if (LogFilter.logDebug) { Debug.Log("ClientScene::PrepareSpawnObjects sceneId:" + uv.sceneId); }
-                }
-            }
-        }
-
-        internal static NetworkIdentity SpawnSceneObject(uint sceneId)
-        {
-            if (s_SpawnableObjects.ContainsKey(sceneId))
-            {
-                NetworkIdentity foundId = s_SpawnableObjects[sceneId];
-                s_SpawnableObjects.Remove(sceneId);
-                return foundId;
-            }
-            return null;
-        }
-
-        internal static void RegisterSystemHandlers(NetworkClient client, bool localClient)
-        {
-            if (localClient)
-            {
-                client.RegisterHandler(MsgType.ObjectDestroy, OnLocalClientObjectDestroy);
-                client.RegisterHandler(MsgType.ObjectHide, OnLocalClientObjectHide);
-                client.RegisterHandler(MsgType.SpawnPrefab, OnLocalClientSpawnPrefab);
-                client.RegisterHandler(MsgType.SpawnSceneObject, OnLocalClientSpawnSceneObject);
-                client.RegisterHandler(MsgType.LocalClientAuthority, OnClientAuthority);
-            }
-            else
-            {
-                // LocalClient shares the sim/scene with the server, no need for these events
-                client.RegisterHandler(MsgType.SpawnPrefab, OnSpawnPrefab);
-                client.RegisterHandler(MsgType.SpawnSceneObject, OnSpawnSceneObject);
-                client.RegisterHandler(MsgType.SpawnFinished, OnObjectSpawnFinished);
-                client.RegisterHandler(MsgType.ObjectDestroy, OnObjectDestroy);
-                client.RegisterHandler(MsgType.ObjectHide, OnObjectDestroy);
-                client.RegisterHandler(MsgType.UpdateVars, OnUpdateVarsMessage);
-                client.RegisterHandler(MsgType.Owner, OnOwnerMessage);
-                client.RegisterHandler(MsgType.Animation, NetworkAnimator.OnAnimationClientMessage);
-                client.RegisterHandler(MsgType.AnimationParameters, NetworkAnimator.OnAnimationParametersClientMessage);
-                client.RegisterHandler(MsgType.LocalClientAuthority, OnClientAuthority);
-                client.RegisterHandler(MsgType.Pong, NetworkTime.OnClientPong);
-            }
-
-            client.RegisterHandler(MsgType.Rpc, OnRPCMessage);
-            client.RegisterHandler(MsgType.SyncEvent, OnSyncEventMessage);
-            client.RegisterHandler(MsgType.AnimationTrigger, NetworkAnimator.OnAnimationTriggerClientMessage);
-        }
-
-        // ------------------------ NetworkScene pass-throughs ---------------------
-
-        internal static string GetStringForAssetId(Guid assetId)
-        {
-            GameObject prefab;
-            if (NetworkScene.GetPrefab(assetId, out prefab))
-            {
-                return prefab.name;
-            }
-
-            SpawnDelegate handler;
-            if (NetworkScene.GetSpawnHandler(assetId, out handler))
-            {
-                return handler.GetMethodName();
-            }
-
-            return "unknown";
-        }
-
-        // this assigns the newAssetId to the prefab. This is for registering dynamically created game objects for already know assetIds.
-        public static void RegisterPrefab(GameObject prefab, Guid newAssetId)
-        {
-            NetworkScene.RegisterPrefab(prefab, newAssetId);
-        }
-
-        public static void RegisterPrefab(GameObject prefab)
-        {
-            NetworkScene.RegisterPrefab(prefab);
-        }
-
-        public static void RegisterPrefab(GameObject prefab, SpawnDelegate spawnHandler, UnSpawnDelegate unspawnHandler)
-        {
-            NetworkScene.RegisterPrefab(prefab, spawnHandler, unspawnHandler);
-        }
-
-        public static void UnregisterPrefab(GameObject prefab)
-        {
-            NetworkScene.UnregisterPrefab(prefab);
-        }
-
-        public static void RegisterSpawnHandler(Guid assetId, SpawnDelegate spawnHandler, UnSpawnDelegate unspawnHandler)
-        {
-            NetworkScene.RegisterSpawnHandler(assetId, spawnHandler, unspawnHandler);
-        }
-
-        public static void UnregisterSpawnHandler(Guid assetId)
-        {
-            NetworkScene.UnregisterSpawnHandler(assetId);
-        }
-
-        public static void ClearSpawners()
-        {
-            NetworkScene.ClearSpawners();
-        }
-
-        public static void DestroyAllClientObjects()
-        {
-            s_NetworkScene.DestroyAllClientObjects();
-        }
-
-        public static void SetLocalObject(uint netId, GameObject obj)
-        {
-            // if still receiving initial state, dont set isClient
-            s_NetworkScene.SetLocalObject(netId, obj, s_IsSpawnFinished, false);
-        }
-
-        public static GameObject FindLocalObject(uint netId)
-        {
-            return s_NetworkScene.FindLocalObject(netId);
-        }
-
-        static void ApplySpawnPayload(NetworkIdentity uv, Vector3 position, byte[] payload, uint netId, GameObject newGameObject)
-        {
-            if (!uv.gameObject.activeSelf)
-            {
-                uv.gameObject.SetActive(true);
-            }
-            uv.transform.position = position;
-            if (payload != null && payload.Length > 0)
-            {
-                var payloadReader = new NetworkReader(payload);
-                uv.OnUpdateVars(payloadReader, true);
-            }
-            if (newGameObject == null)
-            {
-                return;
-            }
-
-            newGameObject.SetActive(true);
-            uv.SetNetworkInstanceId(netId);
-            SetLocalObject(netId, newGameObject);
-
-            // objects spawned as part of initial state are started on a second pass
-            if (s_IsSpawnFinished)
-            {
-                uv.OnStartClient();
-                CheckForOwner(uv);
-            }
-        }
-
-        static void OnSpawnPrefab(NetworkMessage netMsg)
-        {
-            SpawnPrefabMessage msg = new SpawnPrefabMessage();
-            netMsg.ReadMessage(msg);
-
-            if (msg.assetId == Guid.Empty)
-            {
-                if (LogFilter.logError) { Debug.LogError("OnObjSpawn netId: " + msg.netId + " has invalid asset Id"); }
-                return;
-            }
-            if (LogFilter.logDebug) { Debug.Log("Client spawn handler instantiating [netId:" + msg.netId + " asset ID:" + msg.assetId + " pos:" + msg.position + "]"); }
-
-            NetworkIdentity localNetworkIdentity;
-            if (s_NetworkScene.GetNetworkIdentity(msg.netId, out localNetworkIdentity))
-            {
-                // this object already exists (was in the scene), just apply the update to existing object
-                localNetworkIdentity.Reset();
-                ApplySpawnPayload(localNetworkIdentity, msg.position, msg.payload, msg.netId, null);
-                return;
-            }
-
-            GameObject prefab;
-            SpawnDelegate handler;
-            if (NetworkScene.GetPrefab(msg.assetId, out prefab))
-            {
-                var obj = (GameObject)Object.Instantiate(prefab, msg.position, msg.rotation);
-                if (LogFilter.logDebug)
-                {
-                    Debug.Log("Client spawn handler instantiating [netId:" + msg.netId + " asset ID:" + msg.assetId + " pos:" + msg.position + " rotation: " + msg.rotation + "]");
-                }
-
-                localNetworkIdentity = obj.GetComponent<NetworkIdentity>();
-                if (localNetworkIdentity == null)
-                {
-                    if (LogFilter.logError) { Debug.LogError("Client object spawned for " + msg.assetId + " does not have a NetworkIdentity"); }
-                    return;
-                }
-                localNetworkIdentity.Reset();
-                ApplySpawnPayload(localNetworkIdentity, msg.position, msg.payload, msg.netId, obj);
-            }
-            // lookup registered factory for type:
-            else if (NetworkScene.GetSpawnHandler(msg.assetId, out handler))
-            {
-                GameObject obj = handler(msg.position, msg.assetId);
-                if (obj == null)
-                {
-                    if (LogFilter.logWarn) { Debug.LogWarning("Client spawn handler for " + msg.assetId + " returned null"); }
-                    return;
-                }
-                localNetworkIdentity = obj.GetComponent<NetworkIdentity>();
-                if (localNetworkIdentity == null)
-                {
-                    if (LogFilter.logError) { Debug.LogError("Client object spawned for " + msg.assetId + " does not have a network identity"); }
-                    return;
-                }
-                localNetworkIdentity.Reset();
-                localNetworkIdentity.SetDynamicAssetId(msg.assetId);
-                ApplySpawnPayload(localNetworkIdentity, msg.position, msg.payload, msg.netId, obj);
-            }
-            else
-            {
-                if (LogFilter.logError) { Debug.LogError("Failed to spawn server object, did you forget to add it to the NetworkManager? assetId=" + msg.assetId + " netId=" + msg.netId); }
-            }
-        }
-
-        static void OnSpawnSceneObject(NetworkMessage netMsg)
-        {
-            SpawnSceneObjectMessage msg = new SpawnSceneObjectMessage();
-            netMsg.ReadMessage(msg);
-
-            if (LogFilter.logDebug) { Debug.Log("Client spawn scene handler instantiating [netId:" + msg.netId + " sceneId:" + msg.sceneId + " pos:" + msg.position); }
-
-            NetworkIdentity localNetworkIdentity;
-            if (s_NetworkScene.GetNetworkIdentity(msg.netId, out localNetworkIdentity))
-            {
-                // this object already exists (was in the scene)
-                localNetworkIdentity.Reset();
-                ApplySpawnPayload(localNetworkIdentity, msg.position, msg.payload, msg.netId, localNetworkIdentity.gameObject);
-                return;
-            }
-
-            NetworkIdentity spawnedId = SpawnSceneObject(msg.sceneId);
-            if (spawnedId == null)
-            {
-                if (LogFilter.logError)
-                {
-                    Debug.LogError("Spawn scene object not found for " + msg.sceneId + " SpawnableObjects.Count=" + s_SpawnableObjects.Count);
-                    // dump the whole spawnable objects dict for easier debugging
-                    foreach (var kvp in s_SpawnableObjects)
-                        Debug.Log("Spawnable: SceneId=" + kvp.Key + " name=" + kvp.Value.name);
-                }
-                return;
-            }
-
-            if (LogFilter.logDebug) { Debug.Log("Client spawn for [netId:" + msg.netId + "] [sceneId:" + msg.sceneId + "] obj:" + spawnedId.gameObject.name); }
-            spawnedId.Reset();
-            ApplySpawnPayload(spawnedId, msg.position, msg.payload, msg.netId, spawnedId.gameObject);
-        }
-
-        static void OnObjectSpawnFinished(NetworkMessage netMsg)
-        {
-            ObjectSpawnFinishedMessage msg = new ObjectSpawnFinishedMessage();
-            netMsg.ReadMessage(msg);
-            if (LogFilter.logDebug) { Debug.Log("SpawnFinished:" + msg.state); }
-
-            if (msg.state == 0)
-            {
-                PrepareToSpawnSceneObjects();
-                s_IsSpawnFinished = false;
-                return;
-            }
-
-            foreach (var uv in objects.Values)
-            {
-                if (!uv.isClient)
-                {
-                    uv.OnStartClient();
-                    CheckForOwner(uv);
-                }
-            }
-            s_IsSpawnFinished = true;
-        }
-
-        static void OnObjectDestroy(NetworkMessage netMsg)
-        {
-            ObjectDestroyMessage msg = new ObjectDestroyMessage();
-            netMsg.ReadMessage(msg);
-            if (LogFilter.logDebug) { Debug.Log("ClientScene::OnObjDestroy netId:" + msg.netId); }
-
-            NetworkIdentity localObject;
-            if (s_NetworkScene.GetNetworkIdentity(msg.netId, out localObject))
-            {
-                localObject.OnNetworkDestroy();
-
-                if (!NetworkScene.InvokeUnSpawnHandler(localObject.assetId, localObject.gameObject))
-                {
-                    // default handling
-                    if (localObject.sceneId == 0)
-                    {
-                        Object.Destroy(localObject.gameObject);
-                    }
-                    else
-                    {
-                        // scene object.. disable it in scene instead of destroying
-                        localObject.gameObject.SetActive(false);
-                        s_SpawnableObjects[localObject.sceneId] = localObject;
-                    }
-                }
-                s_NetworkScene.RemoveLocalObject(msg.netId);
-                localObject.MarkForReset();
-            }
-            else
-            {
-                if (LogFilter.logDebug) { Debug.LogWarning("Did not find target for destroy message for " + msg.netId); }
-            }
-        }
-
-        static void OnLocalClientObjectDestroy(NetworkMessage netMsg)
-        {
-            ObjectDestroyMessage msg = new ObjectDestroyMessage();
-            netMsg.ReadMessage(msg);
-            if (LogFilter.logDebug) { Debug.Log("ClientScene::OnLocalObjectObjDestroy netId:" + msg.netId); }
-
-            s_NetworkScene.RemoveLocalObject(msg.netId);
-        }
-
-        static void OnLocalClientObjectHide(NetworkMessage netMsg)
-        {
-            ObjectDestroyMessage msg = new ObjectDestroyMessage();
-            netMsg.ReadMessage(msg);
-            if (LogFilter.logDebug) { Debug.Log("ClientScene::OnLocalObjectObjHide netId:" + msg.netId); }
-
-            NetworkIdentity localObject;
-            if (s_NetworkScene.GetNetworkIdentity(msg.netId, out localObject))
-            {
-                localObject.OnSetLocalVisibility(false);
-            }
-        }
-
-        static void OnLocalClientSpawnPrefab(NetworkMessage netMsg)
-        {
-            SpawnPrefabMessage msg = new SpawnPrefabMessage();
-            netMsg.ReadMessage(msg);
-
-            NetworkIdentity localObject;
-            if (s_NetworkScene.GetNetworkIdentity(msg.netId, out localObject))
-            {
-                localObject.OnSetLocalVisibility(true);
-            }
-        }
-
-        static void OnLocalClientSpawnSceneObject(NetworkMessage netMsg)
-        {
-            SpawnSceneObjectMessage msg = new SpawnSceneObjectMessage();
-            netMsg.ReadMessage(msg);
-
-            NetworkIdentity localObject;
-            if (s_NetworkScene.GetNetworkIdentity(msg.netId, out localObject))
-            {
-                localObject.OnSetLocalVisibility(true);
-            }
-        }
-
-        static void OnUpdateVarsMessage(NetworkMessage netMsg)
-        {
-            UpdateVarsMessage message = netMsg.ReadMessage<UpdateVarsMessage>();
-
-            if (LogFilter.logDev) { Debug.Log("ClientScene::OnUpdateVarsMessage " + message.netId); }
-
-            NetworkIdentity localObject;
-            if (s_NetworkScene.GetNetworkIdentity(message.netId, out localObject))
-            {
-                localObject.OnUpdateVars(new NetworkReader(message.payload), false);
-            }
-            else
-            {
-                if (LogFilter.logWarn) { Debug.LogWarning("Did not find target for sync message for " + message.netId + " . Note: this can be completely normal because UDP messages may arrive out of order, so this message might have arrived after a Destroy message."); }
-            }
-        }
-
-        static void OnRPCMessage(NetworkMessage netMsg)
-        {
-            RpcMessage message = netMsg.ReadMessage<RpcMessage>();
-
-            if (LogFilter.logDebug) { Debug.Log("ClientScene::OnRPCMessage hash:" + message.rpcHash + " netId:" + message.netId); }
-
-            NetworkIdentity uv;
-            if (s_NetworkScene.GetNetworkIdentity(message.netId, out uv))
-            {
-                uv.HandleRPC(message.rpcHash, new NetworkReader(message.payload));
-            }
-            else
-            {
-                if (LogFilter.logWarn)
-                {
-                    string errorRpcName = NetworkBehaviour.GetCmdHashHandlerName(message.rpcHash);
-                    Debug.LogWarningFormat("Could not find target object with netId:{0} for RPC call {1}", message.netId, errorRpcName);
-                }
-            }
-        }
-
-        static void OnSyncEventMessage(NetworkMessage netMsg)
-        {
-            SyncEventMessage message = netMsg.ReadMessage<SyncEventMessage>();
-
-            if (LogFilter.logDebug) { Debug.Log("ClientScene::OnSyncEventMessage " + message.netId); }
-
-            NetworkIdentity uv;
-            if (s_NetworkScene.GetNetworkIdentity(message.netId, out uv))
-            {
-                uv.HandleSyncEvent(message.eventHash, new NetworkReader(message.payload));
-            }
-            else
-            {
-                if (LogFilter.logWarn) { Debug.LogWarning("Did not find target for SyncEvent message for " + message.netId); }
-            }
-        }
-
-        static void OnClientAuthority(NetworkMessage netMsg)
-        {
-            ClientAuthorityMessage msg = new ClientAuthorityMessage();
-            netMsg.ReadMessage(msg);
-
-            if (LogFilter.logDebug) { Debug.Log("ClientScene::OnClientAuthority for  connectionId=" + netMsg.conn.connectionId + " netId: " + msg.netId); }
-
-            NetworkIdentity uv;
-            if (s_NetworkScene.GetNetworkIdentity(msg.netId, out uv))
-            {
-                uv.HandleClientAuthority(msg.authority);
-            }
-        }
-
-        // OnClientAddedPlayer?
-        static void OnOwnerMessage(NetworkMessage netMsg)
-        {
-            OwnerMessage msg = new OwnerMessage();
-            netMsg.ReadMessage(msg);
-
-            if (LogFilter.logDebug) { Debug.Log("ClientScene::OnOwnerMessage - connectionId=" + netMsg.conn.connectionId + " netId: " + msg.netId); }
-
-            // is there already an owner that is a different object??
-            if (netMsg.conn.playerController != null)
-            {
-                netMsg.conn.playerController.SetNotLocalPlayer();
-            }
-
-            NetworkIdentity localNetworkIdentity;
-            if (s_NetworkScene.GetNetworkIdentity(msg.netId, out localNetworkIdentity))
-            {
-                // this object already exists
-                localNetworkIdentity.SetConnectionToServer(netMsg.conn);
-                localNetworkIdentity.SetLocalPlayer();
-                InternalAddPlayer(localNetworkIdentity);
-            }
-            else
-            {
-                s_PendingOwnerNetIds.Add(msg.netId);
-            }
-        }
-
-        static void CheckForOwner(NetworkIdentity uv)
-        {
-            for (int i = 0; i < s_PendingOwnerNetIds.Count; i++)
-            {
-                uint pendingOwnerNetId = s_PendingOwnerNetIds[i];
-
-                if (pendingOwnerNetId == uv.netId)
-                {
-                    // found owner, turn into a local player
-
-                    // Set isLocalPlayer to true on this NetworkIdentity and trigger OnStartLocalPlayer in all scripts on the same GO
-                    uv.SetConnectionToServer(s_ReadyConnection);
-                    uv.SetLocalPlayer();
-
-                    if (LogFilter.logDev) { Debug.Log("ClientScene::OnOwnerMessage - player=" + uv.gameObject.name); }
-                    if (s_ReadyConnection.connectionId < 0)
-                    {
-                        if (LogFilter.logError) { Debug.LogError("Owner message received on a local client."); }
-                        return;
-                    }
-                    InternalAddPlayer(uv);
-
-                    s_PendingOwnerNetIds.RemoveAt(i);
-                    break;
-                }
-            }
-        }
-    }
-}+﻿using Guid = System.Guid;
+using System.Collections.Generic;
+using UnityEngine;
+
+namespace Mirror
+{
+    public static class ClientScene
+    {
+        static NetworkIdentity s_LocalPlayer;
+        static NetworkConnection s_ReadyConnection;
+        // scene id to NetworkIdentity
+        static Dictionary<uint, NetworkIdentity> s_SpawnableObjects;
+
+        static bool s_IsReady;
+        static bool s_IsSpawnFinished;
+        static NetworkScene s_NetworkScene = new NetworkScene();
+
+        internal static void SetNotReady()
+        {
+            s_IsReady = false;
+        }
+
+        static List<uint> s_PendingOwnerNetIds = new List<uint>();
+
+        public static NetworkIdentity localPlayer { get { return s_LocalPlayer; } }
+        public static bool ready { get { return s_IsReady; } }
+        public static NetworkConnection readyConnection { get { return s_ReadyConnection; }}
+
+        //NOTE: spawn handlers, prefabs and local objects now live in NetworkScene
+        // objects by net id
+        public static Dictionary<uint, NetworkIdentity> objects { get { return s_NetworkScene.localObjects; } }
+        public static Dictionary<Guid, GameObject> prefabs { get { return NetworkScene.guidToPrefab; } }
+        // scene id to NetworkIdentity
+        public static Dictionary<uint, NetworkIdentity> spawnableObjects { get { return s_SpawnableObjects; } }
+
+        internal static void Shutdown()
+        {
+            s_NetworkScene.Shutdown();
+            s_PendingOwnerNetIds = new List<uint>();
+            s_SpawnableObjects = null;
+            s_ReadyConnection = null;
+            s_IsReady = false;
+            s_IsSpawnFinished = false;
+
+            Transport.layer.ClientDisconnect();
+        }
+
+        // this is called from message handler for Owner message
+        internal static void InternalAddPlayer(NetworkIdentity view)
+        {
+            if (LogFilter.logDebug) { Debug.LogWarning("ClientScene::InternalAddPlayer"); }
+
+            // NOTE: It can be "normal" when changing scenes for the player to be destroyed and recreated.
+            // But, the player structures are not cleaned up, we'll just replace the old player
+            s_LocalPlayer = view;
+            if (s_ReadyConnection == null)
+            {
+                if (LogFilter.logWarn) { Debug.LogWarning("No ready connection found for setting player controller during InternalAddPlayer"); }
+            }
+            else
+            {
+                s_ReadyConnection.SetPlayerController(view);
+            }
+        }
+
+        // use this if already ready
+        public static bool AddPlayer()
+        {
+            return AddPlayer(null);
+        }
+
+        // use this to implicitly become ready
+        public static bool AddPlayer(NetworkConnection readyConn)
+        {
+            return AddPlayer(readyConn, null);
+        }
+
+        // use this to implicitly become ready
+        public static bool AddPlayer(NetworkConnection readyConn, MessageBase extraMessage)
+        {
+            // ensure valid ready connection
+            if (readyConn != null)
+            {
+                s_IsReady = true;
+                s_ReadyConnection = readyConn;
+            }
+
+            if (!s_IsReady)
+            {
+                if (LogFilter.logError) { Debug.LogError("Must call AddPlayer() with a connection the first time to become ready."); }
+                return false;
+            }
+
+            if (s_ReadyConnection.playerController != null)
+            {
+                if (LogFilter.logError) { Debug.LogError("ClientScene::AddPlayer: a PlayerController was already added. Did you call AddPlayer twice?"); }
+                return false;
+            }
+
+            if (LogFilter.logDebug) { Debug.Log("ClientScene::AddPlayer() called with connection [" + s_ReadyConnection + "]"); }
+
+            AddPlayerMessage msg = new AddPlayerMessage();
+            if (extraMessage != null)
+            {
+                NetworkWriter writer = new NetworkWriter();
+                extraMessage.Serialize(writer);
+                msg.msgData = writer.ToArray();
+            }
+            s_ReadyConnection.Send((short)MsgType.AddPlayer, msg);
+            return true;
+        }
+
+        public static bool RemovePlayer()
+        {
+            if (LogFilter.logDebug) { Debug.Log("ClientScene::RemovePlayer() called with connection [" + s_ReadyConnection + "]"); }
+
+            if (s_ReadyConnection.playerController != null)
+            {
+                RemovePlayerMessage msg = new RemovePlayerMessage();
+                s_ReadyConnection.Send((short)MsgType.RemovePlayer, msg);
+
+                s_ReadyConnection.RemovePlayerController();
+                s_LocalPlayer = null;
+
+                Object.Destroy(s_ReadyConnection.playerController.gameObject);
+                return true;
+            }
+            return false;
+        }
+
+        public static bool Ready(NetworkConnection conn)
+        {
+            if (s_IsReady)
+            {
+                if (LogFilter.logError) { Debug.LogError("A connection has already been set as ready. There can only be one."); }
+                return false;
+            }
+
+            if (LogFilter.logDebug) { Debug.Log("ClientScene::Ready() called with connection [" + conn + "]"); }
+
+            if (conn != null)
+            {
+                var msg = new ReadyMessage();
+                conn.Send((short)MsgType.Ready, msg);
+                s_IsReady = true;
+                s_ReadyConnection = conn;
+                s_ReadyConnection.isReady = true;
+                return true;
+            }
+            if (LogFilter.logError) { Debug.LogError("Ready() called with invalid connection object: conn=null"); }
+            return false;
+        }
+
+        public static NetworkClient ConnectLocalServer()
+        {
+            var newClient = new LocalClient();
+            NetworkServer.ActivateLocalClientScene();
+            newClient.InternalConnectLocalServer(true);
+            return newClient;
+        }
+
+        internal static void HandleClientDisconnect(NetworkConnection conn)
+        {
+            if (s_ReadyConnection == conn && s_IsReady)
+            {
+                s_IsReady = false;
+                s_ReadyConnection = null;
+            }
+        }
+
+        internal static void PrepareToSpawnSceneObjects()
+        {
+            //NOTE: what is there are already objects in this dict?! should we merge with them?
+            s_SpawnableObjects = new Dictionary<uint, NetworkIdentity>();
+            var uvs = Resources.FindObjectsOfTypeAll<NetworkIdentity>();
+            for (int i = 0; i < uvs.Length; i++)
+            {
+                var uv = uvs[i];
+                // not spawned yet etc.?
+                if (!uv.gameObject.activeSelf &&
+                    uv.gameObject.hideFlags != HideFlags.NotEditable && uv.gameObject.hideFlags != HideFlags.HideAndDontSave &&
+                    uv.sceneId != 0)
+                {
+                    s_SpawnableObjects[uv.sceneId] = uv;
+                    if (LogFilter.logDebug) { Debug.Log("ClientScene::PrepareSpawnObjects sceneId:" + uv.sceneId); }
+                }
+            }
+        }
+
+        internal static NetworkIdentity SpawnSceneObject(uint sceneId)
+        {
+            if (s_SpawnableObjects.ContainsKey(sceneId))
+            {
+                NetworkIdentity foundId = s_SpawnableObjects[sceneId];
+                s_SpawnableObjects.Remove(sceneId);
+                return foundId;
+            }
+            return null;
+        }
+
+        internal static void RegisterSystemHandlers(NetworkClient client, bool localClient)
+        {
+            if (localClient)
+            {
+                client.RegisterHandler(MsgType.ObjectDestroy, OnLocalClientObjectDestroy);
+                client.RegisterHandler(MsgType.ObjectHide, OnLocalClientObjectHide);
+                client.RegisterHandler(MsgType.SpawnPrefab, OnLocalClientSpawnPrefab);
+                client.RegisterHandler(MsgType.SpawnSceneObject, OnLocalClientSpawnSceneObject);
+                client.RegisterHandler(MsgType.LocalClientAuthority, OnClientAuthority);
+            }
+            else
+            {
+                // LocalClient shares the sim/scene with the server, no need for these events
+                client.RegisterHandler(MsgType.SpawnPrefab, OnSpawnPrefab);
+                client.RegisterHandler(MsgType.SpawnSceneObject, OnSpawnSceneObject);
+                client.RegisterHandler(MsgType.SpawnFinished, OnObjectSpawnFinished);
+                client.RegisterHandler(MsgType.ObjectDestroy, OnObjectDestroy);
+                client.RegisterHandler(MsgType.ObjectHide, OnObjectDestroy);
+                client.RegisterHandler(MsgType.UpdateVars, OnUpdateVarsMessage);
+                client.RegisterHandler(MsgType.Owner, OnOwnerMessage);
+                client.RegisterHandler(MsgType.Animation, NetworkAnimator.OnAnimationClientMessage);
+                client.RegisterHandler(MsgType.AnimationParameters, NetworkAnimator.OnAnimationParametersClientMessage);
+                client.RegisterHandler(MsgType.LocalClientAuthority, OnClientAuthority);
+                client.RegisterHandler(MsgType.Pong, NetworkTime.OnClientPong);
+            }
+
+            client.RegisterHandler(MsgType.Rpc, OnRPCMessage);
+            client.RegisterHandler(MsgType.SyncEvent, OnSyncEventMessage);
+            client.RegisterHandler(MsgType.AnimationTrigger, NetworkAnimator.OnAnimationTriggerClientMessage);
+        }
+
+        // ------------------------ NetworkScene pass-throughs ---------------------
+
+        internal static string GetStringForAssetId(Guid assetId)
+        {
+            GameObject prefab;
+            if (NetworkScene.GetPrefab(assetId, out prefab))
+            {
+                return prefab.name;
+            }
+
+            SpawnDelegate handler;
+            if (NetworkScene.GetSpawnHandler(assetId, out handler))
+            {
+                return handler.GetMethodName();
+            }
+
+            return "unknown";
+        }
+
+        // this assigns the newAssetId to the prefab. This is for registering dynamically created game objects for already know assetIds.
+        public static void RegisterPrefab(GameObject prefab, Guid newAssetId)
+        {
+            NetworkScene.RegisterPrefab(prefab, newAssetId);
+        }
+
+        public static void RegisterPrefab(GameObject prefab)
+        {
+            NetworkScene.RegisterPrefab(prefab);
+        }
+
+        public static void RegisterPrefab(GameObject prefab, SpawnDelegate spawnHandler, UnSpawnDelegate unspawnHandler)
+        {
+            NetworkScene.RegisterPrefab(prefab, spawnHandler, unspawnHandler);
+        }
+
+        public static void UnregisterPrefab(GameObject prefab)
+        {
+            NetworkScene.UnregisterPrefab(prefab);
+        }
+
+        public static void RegisterSpawnHandler(Guid assetId, SpawnDelegate spawnHandler, UnSpawnDelegate unspawnHandler)
+        {
+            NetworkScene.RegisterSpawnHandler(assetId, spawnHandler, unspawnHandler);
+        }
+
+        public static void UnregisterSpawnHandler(Guid assetId)
+        {
+            NetworkScene.UnregisterSpawnHandler(assetId);
+        }
+
+        public static void ClearSpawners()
+        {
+            NetworkScene.ClearSpawners();
+        }
+
+        public static void DestroyAllClientObjects()
+        {
+            s_NetworkScene.DestroyAllClientObjects();
+        }
+
+        public static void SetLocalObject(uint netId, GameObject obj)
+        {
+            // if still receiving initial state, dont set isClient
+            s_NetworkScene.SetLocalObject(netId, obj, s_IsSpawnFinished, false);
+        }
+
+        public static GameObject FindLocalObject(uint netId)
+        {
+            return s_NetworkScene.FindLocalObject(netId);
+        }
+
+        static void ApplySpawnPayload(NetworkIdentity uv, Vector3 position, byte[] payload, uint netId, GameObject newGameObject)
+        {
+            if (!uv.gameObject.activeSelf)
+            {
+                uv.gameObject.SetActive(true);
+            }
+            uv.transform.position = position;
+            if (payload != null && payload.Length > 0)
+            {
+                var payloadReader = new NetworkReader(payload);
+                uv.OnUpdateVars(payloadReader, true);
+            }
+            if (newGameObject == null)
+            {
+                return;
+            }
+
+            newGameObject.SetActive(true);
+            uv.SetNetworkInstanceId(netId);
+            SetLocalObject(netId, newGameObject);
+
+            // objects spawned as part of initial state are started on a second pass
+            if (s_IsSpawnFinished)
+            {
+                uv.OnStartClient();
+                CheckForOwner(uv);
+            }
+        }
+
+        static void OnSpawnPrefab(NetworkMessage netMsg)
+        {
+            SpawnPrefabMessage msg = new SpawnPrefabMessage();
+            netMsg.ReadMessage(msg);
+
+            if (msg.assetId == Guid.Empty)
+            {
+                if (LogFilter.logError) { Debug.LogError("OnObjSpawn netId: " + msg.netId + " has invalid asset Id"); }
+                return;
+            }
+            if (LogFilter.logDebug) { Debug.Log("Client spawn handler instantiating [netId:" + msg.netId + " asset ID:" + msg.assetId + " pos:" + msg.position + "]"); }
+
+            NetworkIdentity localNetworkIdentity;
+            if (s_NetworkScene.GetNetworkIdentity(msg.netId, out localNetworkIdentity))
+            {
+                // this object already exists (was in the scene), just apply the update to existing object
+                localNetworkIdentity.Reset();
+                ApplySpawnPayload(localNetworkIdentity, msg.position, msg.payload, msg.netId, null);
+                return;
+            }
+
+            GameObject prefab;
+            SpawnDelegate handler;
+            if (NetworkScene.GetPrefab(msg.assetId, out prefab))
+            {
+                var obj = (GameObject)Object.Instantiate(prefab, msg.position, msg.rotation);
+                if (LogFilter.logDebug)
+                {
+                    Debug.Log("Client spawn handler instantiating [netId:" + msg.netId + " asset ID:" + msg.assetId + " pos:" + msg.position + " rotation: " + msg.rotation + "]");
+                }
+
+                localNetworkIdentity = obj.GetComponent<NetworkIdentity>();
+                if (localNetworkIdentity == null)
+                {
+                    if (LogFilter.logError) { Debug.LogError("Client object spawned for " + msg.assetId + " does not have a NetworkIdentity"); }
+                    return;
+                }
+                localNetworkIdentity.Reset();
+                ApplySpawnPayload(localNetworkIdentity, msg.position, msg.payload, msg.netId, obj);
+            }
+            // lookup registered factory for type:
+            else if (NetworkScene.GetSpawnHandler(msg.assetId, out handler))
+            {
+                GameObject obj = handler(msg.position, msg.assetId);
+                if (obj == null)
+                {
+                    if (LogFilter.logWarn) { Debug.LogWarning("Client spawn handler for " + msg.assetId + " returned null"); }
+                    return;
+                }
+                localNetworkIdentity = obj.GetComponent<NetworkIdentity>();
+                if (localNetworkIdentity == null)
+                {
+                    if (LogFilter.logError) { Debug.LogError("Client object spawned for " + msg.assetId + " does not have a network identity"); }
+                    return;
+                }
+                localNetworkIdentity.Reset();
+                localNetworkIdentity.SetDynamicAssetId(msg.assetId);
+                ApplySpawnPayload(localNetworkIdentity, msg.position, msg.payload, msg.netId, obj);
+            }
+            else
+            {
+                if (LogFilter.logError) { Debug.LogError("Failed to spawn server object, did you forget to add it to the NetworkManager? assetId=" + msg.assetId + " netId=" + msg.netId); }
+            }
+        }
+
+        static void OnSpawnSceneObject(NetworkMessage netMsg)
+        {
+            SpawnSceneObjectMessage msg = new SpawnSceneObjectMessage();
+            netMsg.ReadMessage(msg);
+
+            if (LogFilter.logDebug) { Debug.Log("Client spawn scene handler instantiating [netId:" + msg.netId + " sceneId:" + msg.sceneId + " pos:" + msg.position); }
+
+            NetworkIdentity localNetworkIdentity;
+            if (s_NetworkScene.GetNetworkIdentity(msg.netId, out localNetworkIdentity))
+            {
+                // this object already exists (was in the scene)
+                localNetworkIdentity.Reset();
+                ApplySpawnPayload(localNetworkIdentity, msg.position, msg.payload, msg.netId, localNetworkIdentity.gameObject);
+                return;
+            }
+
+            NetworkIdentity spawnedId = SpawnSceneObject(msg.sceneId);
+            if (spawnedId == null)
+            {
+                if (LogFilter.logError)
+                {
+                    Debug.LogError("Spawn scene object not found for " + msg.sceneId + " SpawnableObjects.Count=" + s_SpawnableObjects.Count);
+                    // dump the whole spawnable objects dict for easier debugging
+                    foreach (var kvp in s_SpawnableObjects)
+                        Debug.Log("Spawnable: SceneId=" + kvp.Key + " name=" + kvp.Value.name);
+                }
+                return;
+            }
+
+            if (LogFilter.logDebug) { Debug.Log("Client spawn for [netId:" + msg.netId + "] [sceneId:" + msg.sceneId + "] obj:" + spawnedId.gameObject.name); }
+            spawnedId.Reset();
+            ApplySpawnPayload(spawnedId, msg.position, msg.payload, msg.netId, spawnedId.gameObject);
+        }
+
+        static void OnObjectSpawnFinished(NetworkMessage netMsg)
+        {
+            ObjectSpawnFinishedMessage msg = new ObjectSpawnFinishedMessage();
+            netMsg.ReadMessage(msg);
+            if (LogFilter.logDebug) { Debug.Log("SpawnFinished:" + msg.state); }
+
+            if (msg.state == 0)
+            {
+                PrepareToSpawnSceneObjects();
+                s_IsSpawnFinished = false;
+                return;
+            }
+
+            foreach (var uv in objects.Values)
+            {
+                if (!uv.isClient)
+                {
+                    uv.OnStartClient();
+                    CheckForOwner(uv);
+                }
+            }
+            s_IsSpawnFinished = true;
+        }
+
+        static void OnObjectDestroy(NetworkMessage netMsg)
+        {
+            ObjectDestroyMessage msg = new ObjectDestroyMessage();
+            netMsg.ReadMessage(msg);
+            if (LogFilter.logDebug) { Debug.Log("ClientScene::OnObjDestroy netId:" + msg.netId); }
+
+            NetworkIdentity localObject;
+            if (s_NetworkScene.GetNetworkIdentity(msg.netId, out localObject))
+            {
+                localObject.OnNetworkDestroy();
+
+                if (!NetworkScene.InvokeUnSpawnHandler(localObject.assetId, localObject.gameObject))
+                {
+                    // default handling
+                    if (localObject.sceneId == 0)
+                    {
+                        Object.Destroy(localObject.gameObject);
+                    }
+                    else
+                    {
+                        // scene object.. disable it in scene instead of destroying
+                        localObject.gameObject.SetActive(false);
+                        s_SpawnableObjects[localObject.sceneId] = localObject;
+                    }
+                }
+                s_NetworkScene.RemoveLocalObject(msg.netId);
+                localObject.MarkForReset();
+            }
+            else
+            {
+                if (LogFilter.logDebug) { Debug.LogWarning("Did not find target for destroy message for " + msg.netId); }
+            }
+        }
+
+        static void OnLocalClientObjectDestroy(NetworkMessage netMsg)
+        {
+            ObjectDestroyMessage msg = new ObjectDestroyMessage();
+            netMsg.ReadMessage(msg);
+            if (LogFilter.logDebug) { Debug.Log("ClientScene::OnLocalObjectObjDestroy netId:" + msg.netId); }
+
+            s_NetworkScene.RemoveLocalObject(msg.netId);
+        }
+
+        static void OnLocalClientObjectHide(NetworkMessage netMsg)
+        {
+            ObjectDestroyMessage msg = new ObjectDestroyMessage();
+            netMsg.ReadMessage(msg);
+            if (LogFilter.logDebug) { Debug.Log("ClientScene::OnLocalObjectObjHide netId:" + msg.netId); }
+
+            NetworkIdentity localObject;
+            if (s_NetworkScene.GetNetworkIdentity(msg.netId, out localObject))
+            {
+                localObject.OnSetLocalVisibility(false);
+            }
+        }
+
+        static void OnLocalClientSpawnPrefab(NetworkMessage netMsg)
+        {
+            SpawnPrefabMessage msg = new SpawnPrefabMessage();
+            netMsg.ReadMessage(msg);
+
+            NetworkIdentity localObject;
+            if (s_NetworkScene.GetNetworkIdentity(msg.netId, out localObject))
+            {
+                localObject.OnSetLocalVisibility(true);
+            }
+        }
+
+        static void OnLocalClientSpawnSceneObject(NetworkMessage netMsg)
+        {
+            SpawnSceneObjectMessage msg = new SpawnSceneObjectMessage();
+            netMsg.ReadMessage(msg);
+
+            NetworkIdentity localObject;
+            if (s_NetworkScene.GetNetworkIdentity(msg.netId, out localObject))
+            {
+                localObject.OnSetLocalVisibility(true);
+            }
+        }
+
+        static void OnUpdateVarsMessage(NetworkMessage netMsg)
+        {
+            UpdateVarsMessage message = netMsg.ReadMessage<UpdateVarsMessage>();
+
+            if (LogFilter.logDev) { Debug.Log("ClientScene::OnUpdateVarsMessage " + message.netId); }
+
+            NetworkIdentity localObject;
+            if (s_NetworkScene.GetNetworkIdentity(message.netId, out localObject))
+            {
+                localObject.OnUpdateVars(new NetworkReader(message.payload), false);
+            }
+            else
+            {
+                if (LogFilter.logWarn) { Debug.LogWarning("Did not find target for sync message for " + message.netId + " . Note: this can be completely normal because UDP messages may arrive out of order, so this message might have arrived after a Destroy message."); }
+            }
+        }
+
+        static void OnRPCMessage(NetworkMessage netMsg)
+        {
+            RpcMessage message = netMsg.ReadMessage<RpcMessage>();
+
+            if (LogFilter.logDebug) { Debug.Log("ClientScene::OnRPCMessage hash:" + message.rpcHash + " netId:" + message.netId); }
+
+            NetworkIdentity uv;
+            if (s_NetworkScene.GetNetworkIdentity(message.netId, out uv))
+            {
+                uv.HandleRPC(message.rpcHash, new NetworkReader(message.payload));
+            }
+            else
+            {
+                if (LogFilter.logWarn)
+                {
+                    string errorRpcName = NetworkBehaviour.GetCmdHashHandlerName(message.rpcHash);
+                    Debug.LogWarningFormat("Could not find target object with netId:{0} for RPC call {1}", message.netId, errorRpcName);
+                }
+            }
+        }
+
+        static void OnSyncEventMessage(NetworkMessage netMsg)
+        {
+            SyncEventMessage message = netMsg.ReadMessage<SyncEventMessage>();
+
+            if (LogFilter.logDebug) { Debug.Log("ClientScene::OnSyncEventMessage " + message.netId); }
+
+            NetworkIdentity uv;
+            if (s_NetworkScene.GetNetworkIdentity(message.netId, out uv))
+            {
+                uv.HandleSyncEvent(message.eventHash, new NetworkReader(message.payload));
+            }
+            else
+            {
+                if (LogFilter.logWarn) { Debug.LogWarning("Did not find target for SyncEvent message for " + message.netId); }
+            }
+        }
+
+        static void OnClientAuthority(NetworkMessage netMsg)
+        {
+            ClientAuthorityMessage msg = new ClientAuthorityMessage();
+            netMsg.ReadMessage(msg);
+
+            if (LogFilter.logDebug) { Debug.Log("ClientScene::OnClientAuthority for  connectionId=" + netMsg.conn.connectionId + " netId: " + msg.netId); }
+
+            NetworkIdentity uv;
+            if (s_NetworkScene.GetNetworkIdentity(msg.netId, out uv))
+            {
+                uv.HandleClientAuthority(msg.authority);
+            }
+        }
+
+        // OnClientAddedPlayer?
+        static void OnOwnerMessage(NetworkMessage netMsg)
+        {
+            OwnerMessage msg = new OwnerMessage();
+            netMsg.ReadMessage(msg);
+
+            if (LogFilter.logDebug) { Debug.Log("ClientScene::OnOwnerMessage - connectionId=" + netMsg.conn.connectionId + " netId: " + msg.netId); }
+
+            // is there already an owner that is a different object??
+            if (netMsg.conn.playerController != null)
+            {
+                netMsg.conn.playerController.SetNotLocalPlayer();
+            }
+
+            NetworkIdentity localNetworkIdentity;
+            if (s_NetworkScene.GetNetworkIdentity(msg.netId, out localNetworkIdentity))
+            {
+                // this object already exists
+                localNetworkIdentity.SetConnectionToServer(netMsg.conn);
+                localNetworkIdentity.SetLocalPlayer();
+                InternalAddPlayer(localNetworkIdentity);
+            }
+            else
+            {
+                s_PendingOwnerNetIds.Add(msg.netId);
+            }
+        }
+
+        static void CheckForOwner(NetworkIdentity uv)
+        {
+            for (int i = 0; i < s_PendingOwnerNetIds.Count; i++)
+            {
+                uint pendingOwnerNetId = s_PendingOwnerNetIds[i];
+
+                if (pendingOwnerNetId == uv.netId)
+                {
+                    // found owner, turn into a local player
+
+                    // Set isLocalPlayer to true on this NetworkIdentity and trigger OnStartLocalPlayer in all scripts on the same GO
+                    uv.SetConnectionToServer(s_ReadyConnection);
+                    uv.SetLocalPlayer();
+
+                    if (LogFilter.logDev) { Debug.Log("ClientScene::OnOwnerMessage - player=" + uv.gameObject.name); }
+                    if (s_ReadyConnection.connectionId < 0)
+                    {
+                        if (LogFilter.logError) { Debug.LogError("Owner message received on a local client."); }
+                        return;
+                    }
+                    InternalAddPlayer(uv);
+
+                    s_PendingOwnerNetIds.RemoveAt(i);
+                    break;
+                }
+            }
+        }
+    }
+}