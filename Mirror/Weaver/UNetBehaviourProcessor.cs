--- conflicted
+++ resolved
@@ -293,16 +293,6 @@
 
             foreach (FieldDefinition fd in m_SyncObjects)
             {
-<<<<<<< HEAD
-=======
-                FieldReference listConstant = Weaver.ResolveField(m_td, "kList" + fd.Name);
-
-                int listHash = GetHashCode(m_td.Name + ":List:" + fd.Name);
-                cctorWorker.Append(cctorWorker.Create(OpCodes.Ldc_I4, listHash));
-                cctorWorker.Append(cctorWorker.Create(OpCodes.Stsfld, listConstant));
-                //Weaver.DLog(m_td, "    Constant " + m_td.Name + ":List:" + fd.Name);
-
->>>>>>> 6356e411
                 GenerateSyncListInstanceInitializer(ctorWorker, fd);
                 GenerateSyncObjectInitializer(ctorWorker, fd);
             }
@@ -1776,64 +1766,6 @@
             Weaver.lists.replacementProperties.Add(set);
         }
 
-<<<<<<< HEAD
-=======
-        /*
-            Generates code like:
-            // SyncListTestPlayerBehaviour
-            protected static void InvokeSyncListm_ints(NetworkBehaviour obj, NetworkReader reader)
-            {
-                if (!NetworkClient.active)
-                {
-                    Debug.LogError("SyncList m_ints called on server.");
-                    return;
-                }
-                ((SyncListTestPlayerBehaviour)obj).m_ints.HandleMsg(reader);
-            }
-        */
-        static MethodDefinition ProcessSyncListInvoke(FieldDefinition fd)
-        {
-            MethodDefinition cmd = new MethodDefinition("InvokeSyncList" + fd.Name, MethodAttributes.Family |
-                    MethodAttributes.Static |
-                    MethodAttributes.HideBySig,
-                    Weaver.voidType);
-
-            ILProcessor syncList = cmd.Body.GetILProcessor();
-            Instruction label = syncList.Create(OpCodes.Nop);
-
-            WriteClientActiveCheck(syncList, fd.Name, label, "SyncList");
-
-            syncList.Append(syncList.Create(OpCodes.Ldarg_0)); //this
-            syncList.Append(syncList.Create(OpCodes.Castclass, fd.DeclaringType));
-            syncList.Append(syncList.Create(OpCodes.Ldfld, fd)); // list field
-            syncList.Append(syncList.Create(OpCodes.Ldarg_1)); // reader
-
-            // make specialized version of HandleMsg
-            GenericInstanceType syncListGeneric = (GenericInstanceType)fd.FieldType.Resolve().BaseType;
-            syncListGeneric = (GenericInstanceType)Weaver.scriptDef.MainModule.ImportReference(syncListGeneric);
-            TypeReference listValueType = syncListGeneric.GenericArguments[0];
-            MethodReference genericHandleMsgMethod = Helpers.MakeHostInstanceGeneric(Weaver.SyncListInitHandleMsg, listValueType);
-            syncList.Append(syncList.Create(OpCodes.Callvirt, genericHandleMsgMethod));
-
-            syncList.Append(syncList.Create(OpCodes.Ret));
-
-            AddInvokeParameters(cmd.Parameters);
-
-            return cmd;
-        }
-
-        FieldDefinition ProcessSyncList(FieldDefinition fd, long dirtyBit)
-        {
-            MethodDefinition syncListFunc = ProcessSyncListInvoke(fd);
-            m_SyncListInvocationFuncs.Add(syncListFunc);
-
-            // create the command id constant
-            return new FieldDefinition("kList" + fd.Name,
-                FieldAttributes.Static | FieldAttributes.Private,
-                Weaver.int32Type);
-        }
-
->>>>>>> 6356e411
         void ProcessSyncVars()
         {
             int numSyncVars = 0;
