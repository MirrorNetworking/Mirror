--- conflicted
+++ resolved
@@ -129,17 +129,7 @@
             // outside of the area, we clamp.
             double lowerBound = targetTime - bufferTime;
             double upperBound = targetTime + bufferTime;
-<<<<<<< HEAD
-#if UNITY_2021_OR_NEWER
-            return Math.Clamp(localTimeline, lowerBound, upperBound);
-#else
-            if (localTimeline.CompareTo(lowerBound) < 0) return lowerBound;
-            else if (localTimeline.CompareTo(upperBound) > 0) return upperBound;
-            else return localTimeline;
-#endif
-=======
             return Mathd.Clamp(localTimeline, lowerBound, upperBound);
->>>>>>> 844fe69e
         }
 
         // call this for every received snapshot.
