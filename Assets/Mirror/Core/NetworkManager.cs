using System;
using System.Collections.Generic;
using System.Linq;
using UnityEngine;
using UnityEngine.SceneManagement;
using UnityEngine.Serialization;

namespace Mirror
{
    public enum PlayerSpawnMethod { Random, RoundRobin }
    public enum NetworkManagerMode { Offline, ServerOnly, ClientOnly, Host }

    [DisallowMultipleComponent]
    [AddComponentMenu("Network/Network Manager")]
    [HelpURL("https://mirror-networking.gitbook.io/docs/components/network-manager")]
    public class NetworkManager : MonoBehaviour
    {
        /// <summary>Enable to keep NetworkManager alive when changing scenes.</summary>
        // This should be set if your game has a single NetworkManager that exists for the lifetime of the process. If there is a NetworkManager in each scene, then this should not be set.</para>
        [Header("Configuration")]
        [FormerlySerializedAs("m_DontDestroyOnLoad")]
        [Tooltip("Should the Network Manager object be persisted through scene changes?")]
        public bool dontDestroyOnLoad = true;

        /// <summary>Multiplayer games should always run in the background so the network doesn't time out.</summary>
        [FormerlySerializedAs("m_RunInBackground")]
        [Tooltip("Multiplayer games should always run in the background so the network doesn't time out.")]
        public bool runInBackground = true;

        /// <summary>Should the server auto-start when 'Server Build' is checked in build settings</summary>
        [Header("Headless Builds")]
        [Tooltip("Should the server auto-start when 'Server Build' is checked in build settings")]
        [FormerlySerializedAs("startOnHeadless")]
        public bool autoStartServerBuild = true;

        [Tooltip("Automatically connect the client in headless builds. Useful for CCU tests with bot clients.\n\nAddress may be passed as command line argument.\n\nMake sure that only 'autostartServer' or 'autoconnectClient' is enabled, not both!")]
        public bool autoConnectClientBuild;

        /// <summary>Server Update frequency, per second. Use around 60Hz for fast paced games like Counter-Strike to minimize latency. Use around 30Hz for games like WoW to minimize computations. Use around 1-10Hz for slow paced games like EVE.</summary>
        [Tooltip("Server & Client send rate per second. Use around 60Hz for fast paced games like Counter-Strike to minimize latency. Use around 30Hz for games like WoW to minimize computations. Use around 1-10Hz for slow paced games like EVE.")]
        [FormerlySerializedAs("serverTickRate")]
        public int sendRate = 30;

        /// <summary>Automatically switch to this scene upon going offline (on start / on disconnect / on shutdown).</summary>
        [Header("Scene Management")]
        [Scene]
        [FormerlySerializedAs("m_OfflineScene")]
        [Tooltip("Scene that Mirror will switch to when the client or server is stopped")]
        public string offlineScene = "";

        /// <summary>Automatically switch to this scene upon going online (after connect/startserver).</summary>
        [Scene]
        [FormerlySerializedAs("m_OnlineScene")]
        [Tooltip("Scene that Mirror will switch to when the server is started. Clients will recieve a Scene Message to load the server's current scene when they connect.")]
        public string onlineScene = "";

        // transport layer
        [Header("Network Info")]
        [Tooltip("Transport component attached to this object that server and client will use to connect")]
        public Transport transport;

        /// <summary>Server's address for clients to connect to.</summary>
        [FormerlySerializedAs("m_NetworkAddress")]
        [Tooltip("Network Address where the client should connect to the server. Server does not use this for anything.")]
        public string networkAddress = "localhost";

        /// <summary>The maximum number of concurrent network connections to support.</summary>
        [FormerlySerializedAs("m_MaxConnections")]
        [Tooltip("Maximum number of concurrent connections.")]
        public int maxConnections = 100;

        [Header("Authentication")]
        [Tooltip("Authentication component attached to this object")]
        public NetworkAuthenticator authenticator;

        /// <summary>The default prefab to be used to create player objects on the server.</summary>
        // Player objects are created in the default handler for AddPlayer() on
        // the server. Implementing OnServerAddPlayer overrides this behaviour.
        [Header("Player Object")]
        [FormerlySerializedAs("m_PlayerPrefab")]
        [Tooltip("Prefab of the player object. Prefab must have a Network Identity component. May be an empty game object or a full avatar.")]
        public GameObject playerPrefab;

        /// <summary>Enable to automatically create player objects on connect and on scene change.</summary>
        [FormerlySerializedAs("m_AutoCreatePlayer")]
        [Tooltip("Should Mirror automatically spawn the player after scene change?")]
        public bool autoCreatePlayer = true;

        /// <summary>Where to spawn players.</summary>
        [FormerlySerializedAs("m_PlayerSpawnMethod")]
        [Tooltip("Round Robin or Random order of Start Position selection")]
        public PlayerSpawnMethod playerSpawnMethod;

        /// <summary>Prefabs that can be spawned over the network need to be registered here.</summary>
        [FormerlySerializedAs("m_SpawnPrefabs"), HideInInspector]
        public List<GameObject> spawnPrefabs = new List<GameObject>();

        /// <summary>List of transforms populated by NetworkStartPositions</summary>
        public static List<Transform> startPositions = new List<Transform>();
        public static int startPositionIndex;

        [Header("Debug")]
        public bool timeInterpolationGui = false;

        /// <summary>The one and only NetworkManager</summary>
        public static NetworkManager singleton { get; internal set; }

        /// <summary>Number of active player objects across all connections on the server.</summary>
        public int numPlayers => NetworkServer.connections.Count(kv => kv.Value.identity != null);

        /// <summary>True if the server is running or client is connected/connecting.</summary>
        public bool isNetworkActive => NetworkServer.active || NetworkClient.active;

        // TODO remove this
        // internal for tests
        internal static NetworkConnection clientReadyConnection;

        /// <summary>True if the client loaded a new scene when connecting to the server.</summary>
        // This is set before OnClientConnect is called, so it can be checked
        // there to perform different logic if a scene load occurred.
        protected bool clientLoadedScene;

        // helper enum to know if we started the networkmanager as server/client/host.
        // -> this is necessary because when StartHost changes server scene to
        //    online scene, FinishLoadScene is called and the host client isn't
        //    connected yet (no need to connect it before server was fully set up).
        //    in other words, we need this to know which mode we are running in
        //    during FinishLoadScene.
        public NetworkManagerMode mode { get; private set; }

        // virtual so that inheriting classes' OnValidate() can call base.OnValidate() too
        public virtual void OnValidate()
        {
            // always >= 0
            maxConnections = Mathf.Max(maxConnections, 0);

            if (playerPrefab != null && !playerPrefab.TryGetComponent(out NetworkIdentity _))
            {
                Debug.LogError("NetworkManager - Player Prefab must have a NetworkIdentity.");
                playerPrefab = null;
            }

            // This avoids the mysterious "Replacing existing prefab with assetId ... Old prefab 'Player', New prefab 'Player'" warning.
            if (playerPrefab != null && spawnPrefabs.Contains(playerPrefab))
            {
                Debug.LogWarning("NetworkManager - Player Prefab should not be added to Registered Spawnable Prefabs list...removed it.");
                spawnPrefabs.Remove(playerPrefab);
            }
        }

        // virtual so that inheriting classes' Reset() can call base.Reset() too
        // Reset only gets called when the component is added or the user resets the component
        // Thats why we validate these things that only need to be validated on adding the NetworkManager here
        // If we would do it in OnValidate() then it would run this everytime a value changes
        public virtual void Reset()
        {
            // make sure someone doesn't accidentally add another NetworkManager
            // need transform.root because when adding to a child, the parent's
            // Reset isn't called.
            foreach (NetworkManager manager in transform.root.GetComponentsInChildren<NetworkManager>())
            {
                if (manager != this)
                {
                    Debug.LogError($"{name} detected another component of type {typeof(NetworkManager)} in its hierarchy on {manager.name}. There can only be one, please remove one of them.");
                    // return early so that transport component isn't auto-added
                    // to the duplicate NetworkManager.
                    return;
                }
            }
        }

        // virtual so that inheriting classes' Awake() can call base.Awake() too
        public virtual void Awake()
        {
            // Don't allow collision-destroyed second instance to continue.
            if (!InitializeSingleton()) return;

            // Apply configuration in Awake once already
            ApplyConfiguration();

            // Set the networkSceneName to prevent a scene reload
            // if client connection to server fails.
            networkSceneName = offlineScene;

            // setup OnSceneLoaded callback
            SceneManager.sceneLoaded += OnSceneLoaded;
        }

        // virtual so that inheriting classes' Start() can call base.Start() too
        public virtual void Start()
        {
            // headless mode? then start the server
            // can't do this in Awake because Awake is for initialization.
            // some transports might not be ready until Start.
            //
            // (tick rate is applied in StartServer!)
#if UNITY_SERVER
            if (autoStartServerBuild)
            {
                StartServer();
            }
            // only start server or client, never both
            else if(autoConnectClientBuild)
            {
                StartClient();
            }
#endif
        }

        // make sure to call base.Update() when overwriting
        public virtual void Update()
        {
            ApplyConfiguration();
        }

        // virtual so that inheriting classes' LateUpdate() can call base.LateUpdate() too
        public virtual void LateUpdate()
        {
            UpdateScene();
        }

        // keep the online scene change check in a separate function.
        // only change scene if the requested online scene is not blank, and is not already loaded.
        bool IsServerOnlineSceneChangeNeeded() =>
            !string.IsNullOrWhiteSpace(onlineScene) &&
            !Utils.IsSceneActive(onlineScene) &&
            onlineScene != offlineScene;

        // Deprecated 2022-12-12
        [Obsolete("NetworkManager.IsSceneActive moved to Utils.IsSceneActive")]
        public static bool IsSceneActive(string scene) => Utils.IsSceneActive(scene);

        // NetworkManager exposes some NetworkServer/Client configuration.
        // we apply it every Update() in order to avoid two sources of truth.
        // fixes issues where NetworkServer.sendRate was never set because
        // NetworkManager.StartServer was never called, etc.
        // => all exposed settings should be applied at all times if NM exists.
        void ApplyConfiguration()
        {
            NetworkServer.tickRate = sendRate;
        }

        // full server setup code, without spawning objects yet
        void SetupServer()
        {
            // Debug.Log("NetworkManager SetupServer");
            InitializeSingleton();

            if (runInBackground)
                Application.runInBackground = true;

            if (authenticator != null)
            {
                authenticator.OnStartServer();
                authenticator.OnServerAuthenticated.AddListener(OnServerAuthenticated);
            }

            ConfigureHeadlessFrameRate();

            // start listening to network connections
            NetworkServer.Listen(maxConnections);

            // this must be after Listen(), since that registers the default message handlers
            RegisterServerMessages();

            // do not call OnStartServer here yet.
            // this is up to the caller. different for server-only vs. host mode.
        }

        /// <summary>Starts the server, listening for incoming connections.</summary>
        public void StartServer()
        {
            if (NetworkServer.active)
            {
                Debug.LogWarning("Server already started.");
                return;
            }

            mode = NetworkManagerMode.ServerOnly;

            // StartServer is inherently ASYNCHRONOUS (=doesn't finish immediately)
            //
            // Here is what it does:
            //   Listen
            //   if onlineScene:
            //       LoadSceneAsync
            //       ...
            //       FinishLoadSceneServerOnly
            //           SpawnObjects
            //   else:
            //       SpawnObjects
            //
            // there is NO WAY to make it synchronous because both LoadSceneAsync
            // and LoadScene do not finish loading immediately. as long as we
            // have the onlineScene feature, it will be asynchronous!

            SetupServer();

            // call OnStartServer AFTER Listen, so that NetworkServer.active is
            // true and we can call NetworkServer.Spawn in OnStartServer
            // overrides.
            // (useful for loading & spawning stuff from database etc.)
            //
            // note: there is no risk of someone connecting after Listen() and
            //       before OnStartServer() because this all runs in one thread
            //       and we don't start processing connects until Update.
            OnStartServer();

            // scene change needed? then change scene and spawn afterwards.
            if (IsServerOnlineSceneChangeNeeded())
            {
                ServerChangeScene(onlineScene);
            }
            // otherwise spawn directly
            else
            {
                NetworkServer.SpawnObjects();
            }
        }

        void SetupClient()
        {
            InitializeSingleton();

            if (runInBackground)
                Application.runInBackground = true;

            if (authenticator != null)
            {
                authenticator.OnStartClient();
                authenticator.OnClientAuthenticated.AddListener(OnClientAuthenticated);
            }

            // NetworkClient.sendRate = clientSendRate;
        }

        /// <summary>Starts the client, connects it to the server with networkAddress.</summary>
        public void StartClient()
        {
            if (NetworkClient.active)
            {
                Debug.LogWarning("Client already started.");
                return;
            }

            mode = NetworkManagerMode.ClientOnly;

            SetupClient();

            // In case this is a headless client...
            ConfigureHeadlessFrameRate();

            RegisterClientMessages();

            if (string.IsNullOrWhiteSpace(networkAddress))
            {
                Debug.LogError("Must set the Network Address field in the manager");
                return;
            }
            // Debug.Log($"NetworkManager StartClient address:{networkAddress}");

            NetworkClient.Connect(networkAddress);

            OnStartClient();
        }

        /// <summary>Starts the client, connects it to the server via Uri</summary>
        public void StartClient(Uri uri)
        {
            if (NetworkClient.active)
            {
                Debug.LogWarning("Client already started.");
                return;
            }

            mode = NetworkManagerMode.ClientOnly;

            SetupClient();

            RegisterClientMessages();

            // Debug.Log($"NetworkManager StartClient address:{uri}");
            networkAddress = uri.Host;

            NetworkClient.Connect(uri);

            OnStartClient();
        }

        /// <summary>Starts a network "host" - a server and client in the same application.</summary>
        public void StartHost()
        {
            if (NetworkServer.active || NetworkClient.active)
            {
                Debug.LogWarning("Server or Client already started.");
                return;
            }

            mode = NetworkManagerMode.Host;

            // StartHost is inherently ASYNCHRONOUS (=doesn't finish immediately)
            //
            // Here is what it does:
            //   Listen
            //   ConnectHost
            //   if onlineScene:
            //       LoadSceneAsync
            //       ...
            //       FinishLoadSceneHost
            //           FinishStartHost
            //               SpawnObjects
            //               StartHostClient      <= not guaranteed to happen after SpawnObjects if onlineScene is set!
            //                   ClientAuth
            //                       success: server sends changescene msg to client
            //   else:
            //       FinishStartHost
            //
            // there is NO WAY to make it synchronous because both LoadSceneAsync
            // and LoadScene do not finish loading immediately. as long as we
            // have the onlineScene feature, it will be asynchronous!

            // setup server first
            SetupServer();

            // scene change needed? then change scene and spawn afterwards.
            // => BEFORE host client connects. if client auth succeeds then the
            //    server tells it to load 'onlineScene'. we can't do that if
            //    server is still in 'offlineScene'. so load on server first.
            if (IsServerOnlineSceneChangeNeeded())
            {
                // call FinishStartHost after changing scene.
                finishStartHostPending = true;
                ServerChangeScene(onlineScene);
            }
            // otherwise call FinishStartHost directly
            else
            {
                FinishStartHost();
            }
        }

        // This may be set true in StartHost and is evaluated in FinishStartHost
        bool finishStartHostPending;

        // FinishStartHost is guaranteed to be called after the host server was
        // fully started and all the asynchronous StartHost magic is finished
        // (= scene loading), or immediately if there was no asynchronous magic.
        //
        // note: we don't really need FinishStartClient/FinishStartServer. the
        //       host version is enough.
        void FinishStartHost()
        {
            // ConnectHost needs to be called BEFORE SpawnObjects:
            // https://github.com/vis2k/Mirror/pull/1249/
            // -> this sets NetworkServer.localConnection.
            // -> localConnection needs to be set before SpawnObjects because:
            //    -> SpawnObjects calls OnStartServer in all NetworkBehaviours
            //       -> OnStartServer might spawn an object and set [SyncVar(hook="OnColorChanged")] object.color = green;
            //          -> this calls SyncVar.set (generated by Weaver), which has
            //             a custom case for host mode (because host mode doesn't
            //             get OnDeserialize calls, where SyncVar hooks are usually
            //             called):
            //
            //               if (!SyncVarEqual(value, ref color))
            //               {
            //                   if (NetworkServer.localClientActive && !getSyncVarHookGuard(1uL))
            //                   {
            //                       setSyncVarHookGuard(1uL, value: true);
            //                       OnColorChangedHook(value);
            //                       setSyncVarHookGuard(1uL, value: false);
            //                   }
            //                   SetSyncVar(value, ref color, 1uL);
            //               }
            //
            //          -> localClientActive needs to be true, otherwise the hook
            //             isn't called in host mode!
            //
            // TODO call this after spawnobjects and worry about the syncvar hook fix later?
            NetworkClient.ConnectHost();

            // invoke user callbacks AFTER ConnectHost has set .activeHost.
            // this way initialization can properly handle host mode.
            //
            // fixes: https://github.com/MirrorNetworking/Mirror/issues/3302
            // where [SyncVar] hooks wouldn't be called for objects spawned in
            // NetworkManager.OnStartServer, because .activeHost was still false.
            //
            // TODO is there a risk of someone connecting between Listen() and FinishStartHost()?
            OnStartServer();

            // call OnStartHost AFTER SetupServer. this way we can use
            // NetworkServer.Spawn etc. in there too. just like OnStartServer
            // is called after the server is actually properly started.
            OnStartHost();

            // server scene was loaded. now spawn all the objects
            NetworkServer.SpawnObjects();

            // connect client and call OnStartClient AFTER server scene was
            // loaded and all objects were spawned.
            // DO NOT do this earlier. it would cause race conditions where a
            // client will do things before the server is even fully started.
            //Debug.Log("StartHostClient called");
            SetupClient();

            networkAddress = "localhost";
            RegisterClientMessages();

            // call OnConencted needs to be called AFTER RegisterClientMessages
            // (https://github.com/vis2k/Mirror/pull/1249/)
            HostMode.InvokeOnConnected();

            OnStartClient();
        }

        /// <summary>This stops both the client and the server that the manager is using.</summary>
        public void StopHost()
        {
            OnStopHost();

            // calling OnTransportDisconnected was needed to fix
            // https://github.com/vis2k/Mirror/issues/1515
            // so that the host client receives a DisconnectMessage
            // TODO reevaluate if this is still needed after all the disconnect
            //      fixes, and try to put this into LocalConnection.Disconnect!
            NetworkServer.OnTransportDisconnected(NetworkConnection.LocalConnectionId);

            StopClient();
            StopServer();
        }

        /// <summary>Stops the server from listening and simulating the game.</summary>
        public void StopServer()
        {
            // return if already stopped to avoid recursion deadlock
            if (!NetworkServer.active)
                return;

            if (authenticator != null)
            {
                authenticator.OnServerAuthenticated.RemoveListener(OnServerAuthenticated);
                authenticator.OnStopServer();
            }

            // Get Network Manager out of DDOL before going to offline scene
            // to avoid collision and let a fresh Network Manager be created.
            // IMPORTANT: .gameObject can be null if StopClient is called from
            //            OnApplicationQuit or from tests!
            if (gameObject != null
                && gameObject.scene.name == "DontDestroyOnLoad"
                && !string.IsNullOrWhiteSpace(offlineScene)
                && SceneManager.GetActiveScene().path != offlineScene)
                SceneManager.MoveGameObjectToScene(gameObject, SceneManager.GetActiveScene());

            OnStopServer();

            //Debug.Log("NetworkManager StopServer");
            NetworkServer.Shutdown();

            // set offline mode BEFORE changing scene so that FinishStartScene
            // doesn't think we need initialize anything.
            mode = NetworkManagerMode.Offline;

            if (!string.IsNullOrWhiteSpace(offlineScene))
            {
                ServerChangeScene(offlineScene);
            }

            startPositionIndex = 0;

            networkSceneName = "";
        }

        /// <summary>Stops and disconnects the client.</summary>
        public void StopClient()
        {
            if (mode == NetworkManagerMode.Offline)
                return;

            // ask client -> transport to disconnect.
            // handle voluntary and involuntary disconnects in OnClientDisconnect.
            //
            //   StopClient
            //     NetworkClient.Disconnect
            //       Transport.Disconnect
            //         ...
            //       Transport.OnClientDisconnect
            //     NetworkClient.OnTransportDisconnect
            //   NetworkManager.OnClientDisconnect
            NetworkClient.Disconnect();

            // UNET invoked OnDisconnected cleanup immediately.
            // let's keep it for now, in case any projects depend on it.
            // TODO simply remove this in the future.
            OnClientDisconnectInternal();
        }

        // called when quitting the application by closing the window / pressing
        // stop in the editor. virtual so that inheriting classes'
        // OnApplicationQuit() can call base.OnApplicationQuit() too
        public virtual void OnApplicationQuit()
        {
            // stop client first
            // (we want to send the quit packet to the server instead of waiting
            //  for a timeout)
            if (NetworkClient.isConnected)
            {
                StopClient();
                //Debug.Log("OnApplicationQuit: stopped client");
            }

            // stop server after stopping client (for proper host mode stopping)
            if (NetworkServer.active)
            {
                StopServer();
                //Debug.Log("OnApplicationQuit: stopped server");
            }

            // Call ResetStatics to reset statics and singleton
            ResetStatics();
        }

        /// <summary>Set the frame rate for a headless builds. Override to disable or modify.</summary>
        // useful for dedicated servers.
        // useful for headless benchmark clients.
        public virtual void ConfigureHeadlessFrameRate()
        {
#if UNITY_SERVER
            Application.targetFrameRate = sendRate;
            // Debug.Log($"Server Tick Rate set to {Application.targetFrameRate} Hz.");
#endif
        }

        bool InitializeSingleton()
        {
            if (singleton != null && singleton == this)
                return true;

            if (dontDestroyOnLoad)
            {
                if (singleton != null)
                {
                    Debug.LogWarning("Multiple NetworkManagers detected in the scene. Only one NetworkManager can exist at a time. The duplicate NetworkManager will be destroyed.");
                    Destroy(gameObject);

                    // Return false to not allow collision-destroyed second instance to continue.
                    return false;
                }
                //Debug.Log("NetworkManager created singleton (DontDestroyOnLoad)");
                singleton = this;
                if (Application.isPlaying)
                {
                    // Force the object to scene root, in case user made it a child of something
                    // in the scene since DDOL is only allowed for scene root objects
                    transform.SetParent(null);
                    DontDestroyOnLoad(gameObject);
                }
            }
            else
            {
                //Debug.Log("NetworkManager created singleton (ForScene)");
                singleton = this;
            }

            // set active transport AFTER setting singleton.
            // so only if we didn't destroy ourselves.
            Transport.active = transport;
            return true;
        }

        void RegisterServerMessages()
        {
            NetworkServer.OnConnectedEvent = OnServerConnectInternal;
            NetworkServer.OnDisconnectedEvent = OnServerDisconnect;
            NetworkServer.OnErrorEvent = OnServerError;
            NetworkServer.RegisterHandler<AddPlayerMessage>(OnServerAddPlayerInternal);

            // Network Server initially registers its own handler for this, so we replace it here.
            NetworkServer.ReplaceHandler<ReadyMessage>(OnServerReadyMessageInternal);
        }

        void RegisterClientMessages()
        {
            NetworkClient.OnConnectedEvent = OnClientConnectInternal;
            NetworkClient.OnDisconnectedEvent = OnClientDisconnectInternal;
            NetworkClient.OnErrorEvent = OnClientError;
            NetworkClient.RegisterHandler<NotReadyMessage>(OnClientNotReadyMessageInternal);
            NetworkClient.RegisterHandler<SceneMessage>(OnClientSceneInternal, false);

            if (playerPrefab != null)
                NetworkClient.RegisterPrefab(playerPrefab);

            foreach (GameObject prefab in spawnPrefabs.Where(t => t != null))
                NetworkClient.RegisterPrefab(prefab);
        }

        // This is the only way to clear the singleton, so another instance can be created.
        // RuntimeInitializeOnLoadMethod -> fast playmode without domain reload
        [RuntimeInitializeOnLoadMethod(RuntimeInitializeLoadType.BeforeSceneLoad)]
        public static void ResetStatics()
        {
            // call StopHost if we have a singleton
            if (singleton)
                singleton.StopHost();

            // reset all statics
            startPositions.Clear();
            startPositionIndex = 0;
            clientReadyConnection = null;
            loadingSceneAsync = null;
            networkSceneName = string.Empty;

            // and finally (in case it isn't null already)...
            singleton = null;
        }

        // virtual so that inheriting classes' OnDestroy() can call base.OnDestroy() too
        public virtual void OnDestroy()
        {
            //Debug.Log("NetworkManager destroyed");
        }

        /// <summary>The name of the current network scene.</summary>
        // set by NetworkManager when changing the scene.
        // new clients will automatically load this scene.
        // Loading a scene manually won't set it.
        public static string networkSceneName { get; protected set; } = "";

        public static AsyncOperation loadingSceneAsync;

        /// <summary>Change the server scene and all client's scenes across the network.</summary>
        // Called automatically if onlineScene or offlineScene are set, but it
        // can be called from user code to switch scenes again while the game is
        // in progress. This automatically sets clients to be not-ready during
        // the change and ready again to participate in the new scene.
        public virtual void ServerChangeScene(string newSceneName)
        {
            if (string.IsNullOrWhiteSpace(newSceneName))
            {
                Debug.LogError("ServerChangeScene empty scene name");
                return;
            }

            if (NetworkServer.isLoadingScene && newSceneName == networkSceneName)
            {
                Debug.LogError($"Scene change is already in progress for {newSceneName}");
                return;
            }

            // Debug.Log($"ServerChangeScene {newSceneName}");
            NetworkServer.SetAllClientsNotReady();
            networkSceneName = newSceneName;

            // Let server prepare for scene change
            OnServerChangeScene(newSceneName);

            // set server flag to stop processing messages while changing scenes
            // it will be re-enabled in FinishLoadScene.
            NetworkServer.isLoadingScene = true;

            loadingSceneAsync = SceneManager.LoadSceneAsync(newSceneName);

            // ServerChangeScene can be called when stopping the server
            // when this happens the server is not active so does not need to tell clients about the change
            if (NetworkServer.active)
            {
                // notify all clients about the new scene
                NetworkServer.SendToAll(new SceneMessage
                {
                    sceneName = newSceneName
                });
            }

            startPositionIndex = 0;
            startPositions.Clear();
        }

        // This is only set in ClientChangeScene below...never on server.
        // We need to check this in OnClientSceneChanged called from FinishLoadSceneClientOnly
        // to prevent AddPlayer message after loading/unloading additive scenes
        SceneOperation clientSceneOperation = SceneOperation.Normal;

        internal void ClientChangeScene(string newSceneName, SceneOperation sceneOperation = SceneOperation.Normal, bool customHandling = false)
        {
            if (string.IsNullOrWhiteSpace(newSceneName))
            {
                Debug.LogError("ClientChangeScene empty scene name");
                return;
            }

            //Debug.Log($"ClientChangeScene newSceneName: {newSceneName} networkSceneName{networkSceneName}");

            // Let client prepare for scene change
            OnClientChangeScene(newSceneName, sceneOperation, customHandling);

            // After calling OnClientChangeScene, exit if server since server is already doing
            // the actual scene change, and we don't need to do it for the host client
            if (NetworkServer.active)
                return;

            // set client flag to stop processing messages while loading scenes.
            // otherwise we would process messages and then lose all the state
            // as soon as the load is finishing, causing all kinds of bugs
            // because of missing state.
            // (client may be null after StopClient etc.)
            // Debug.Log("ClientChangeScene: pausing handlers while scene is loading to avoid data loss after scene was loaded.");
            NetworkClient.isLoadingScene = true;

            // Cache sceneOperation so we know what was requested by the
            // Scene message in OnClientChangeScene and OnClientSceneChanged
            clientSceneOperation = sceneOperation;

            // scene handling will happen in overrides of OnClientChangeScene and/or OnClientSceneChanged
            // Do not call FinishLoadScene here. Custom handler will assign loadingSceneAsync and we need
            // to wait for that to finish. UpdateScene already checks for that to be not null and isDone.
            if (customHandling)
                return;

            switch (sceneOperation)
            {
                case SceneOperation.Normal:
                    loadingSceneAsync = SceneManager.LoadSceneAsync(newSceneName);
                    break;
                case SceneOperation.LoadAdditive:
                    // Ensure additive scene is not already loaded on client by name or path
                    // since we don't know which was passed in the Scene message
                    if (!SceneManager.GetSceneByName(newSceneName).IsValid() && !SceneManager.GetSceneByPath(newSceneName).IsValid())
                        loadingSceneAsync = SceneManager.LoadSceneAsync(newSceneName, LoadSceneMode.Additive);
                    else
                    {
                        Debug.LogWarning($"Scene {newSceneName} is already loaded");

                        // Reset the flag that we disabled before entering this switch
                        NetworkClient.isLoadingScene = false;
                    }
                    break;
                case SceneOperation.UnloadAdditive:
                    // Ensure additive scene is actually loaded on client by name or path
                    // since we don't know which was passed in the Scene message
                    if (SceneManager.GetSceneByName(newSceneName).IsValid() || SceneManager.GetSceneByPath(newSceneName).IsValid())
                        loadingSceneAsync = SceneManager.UnloadSceneAsync(newSceneName, UnloadSceneOptions.UnloadAllEmbeddedSceneObjects);
                    else
                    {
                        Debug.LogWarning($"Cannot unload {newSceneName} with UnloadAdditive operation");

                        // Reset the flag that we disabled before entering this switch
                        NetworkClient.isLoadingScene = false;
                    }
                    break;
            }

            // don't change the client's current networkSceneName when loading additive scene content
            if (sceneOperation == SceneOperation.Normal)
                networkSceneName = newSceneName;
        }

        // support additive scene loads:
        //   NetworkScenePostProcess disables all scene objects on load, and
        //   * NetworkServer.SpawnObjects enables them again on the server when
        //     calling OnStartServer
        //   * NetworkClient.PrepareToSpawnSceneObjects enables them again on the
        //     client after the server sends ObjectSpawnStartedMessage to client
        //     in SpawnObserversForConnection. this is only called when the
        //     client joins, so we need to rebuild scene objects manually again
        // TODO merge this with FinishLoadScene()?
        void OnSceneLoaded(Scene scene, LoadSceneMode mode)
        {
            if (mode == LoadSceneMode.Additive)
            {
                if (NetworkServer.active)
                {
                    // TODO only respawn the server objects from that scene later!
                    NetworkServer.SpawnObjects();
                    // Debug.Log($"Respawned Server objects after additive scene load: {scene.name}");
                }
                if (NetworkClient.active)
                {
                    NetworkClient.PrepareToSpawnSceneObjects();
                    // Debug.Log($"Rebuild Client spawnableObjects after additive scene load: {scene.name}");
                }
            }
        }

        void UpdateScene()
        {
            if (loadingSceneAsync != null && loadingSceneAsync.isDone)
            {
                //Debug.Log($"ClientChangeScene done readyConn {clientReadyConnection}");

                // try-finally to guarantee loadingSceneAsync being cleared.
                // fixes https://github.com/vis2k/Mirror/issues/2517 where if
                // FinishLoadScene throws an exception, loadingSceneAsync would
                // never be cleared and this code would run every Update.
                try
                {
                    FinishLoadScene();
                }
                finally
                {
                    loadingSceneAsync.allowSceneActivation = true;
                    loadingSceneAsync = null;
                }
            }
        }

        protected void FinishLoadScene()
        {
            // NOTE: this cannot use NetworkClient.allClients[0] - that client may be for a completely different purpose.

            // process queued messages that we received while loading the scene
            //Debug.Log("FinishLoadScene: resuming handlers after scene was loading.");
            NetworkServer.isLoadingScene = false;
            NetworkClient.isLoadingScene = false;

            // host mode?
            if (mode == NetworkManagerMode.Host)
            {
                FinishLoadSceneHost();
            }
            // server-only mode?
            else if (mode == NetworkManagerMode.ServerOnly)
            {
                FinishLoadSceneServerOnly();
            }
            // client-only mode?
            else if (mode == NetworkManagerMode.ClientOnly)
            {
                FinishLoadSceneClientOnly();
            }
            // otherwise we called it after stopping when loading offline scene.
            // do nothing then.
        }

        // finish load scene part for host mode. makes code easier and is
        // necessary for FinishStartHost later.
        // (the 3 things have to happen in that exact order)
        void FinishLoadSceneHost()
        {
            // debug message is very important. if we ever break anything then
            // it's very obvious to notice.
            //Debug.Log("Finished loading scene in host mode.");

            if (clientReadyConnection != null)
            {
                clientLoadedScene = true;
                clientReadyConnection = null;
            }

            // do we need to finish a StartHost() call?
            // then call FinishStartHost and let it take care of spawning etc.
            if (finishStartHostPending)
            {
                finishStartHostPending = false;
                FinishStartHost();

                // call OnServerSceneChanged
                OnServerSceneChanged(networkSceneName);

                // DO NOT call OnClientSceneChanged here.
                // the scene change happened because StartHost loaded the
                // server's online scene. it has nothing to do with the client.
                // this was not meant as a client scene load, so don't call it.
                //
                // otherwise AddPlayer would be called twice:
                // -> once for client OnConnected
                // -> once in OnClientSceneChanged
            }
            // otherwise we just changed a scene in host mode
            else
            {
                // spawn server objects
                NetworkServer.SpawnObjects();

                // call OnServerSceneChanged
                OnServerSceneChanged(networkSceneName);

                if (NetworkClient.isConnected)
                    OnClientSceneChanged();
            }
        }

        // finish load scene part for server-only. . makes code easier and is
        // necessary for FinishStartServer later.
        void FinishLoadSceneServerOnly()
        {
            // debug message is very important. if we ever break anything then
            // it's very obvious to notice.
            //Debug.Log("Finished loading scene in server-only mode.");

            NetworkServer.SpawnObjects();
            OnServerSceneChanged(networkSceneName);
        }

        // finish load scene part for client-only. makes code easier and is
        // necessary for FinishStartClient later.
        void FinishLoadSceneClientOnly()
        {
            // debug message is very important. if we ever break anything then
            // it's very obvious to notice.
            //Debug.Log("Finished loading scene in client-only mode.");

            if (clientReadyConnection != null)
            {
                clientLoadedScene = true;
                clientReadyConnection = null;
            }

            if (NetworkClient.isConnected)
                OnClientSceneChanged();
        }

        /// <summary>
        /// Registers the transform of a game object as a player spawn location.
        /// <para>This is done automatically by NetworkStartPosition components, but can be done manually from user script code.</para>
        /// </summary>
        /// <param name="start">Transform to register.</param>
        // Static because it's called from NetworkStartPosition::Awake
        // and singleton may not exist yet
        public static void RegisterStartPosition(Transform start)
        {
            // Debug.Log($"RegisterStartPosition: {start.gameObject.name} {start.position}");
            startPositions.Add(start);

            // reorder the list so that round-robin spawning uses the start positions
            // in hierarchy order.  This assumes all objects with NetworkStartPosition
            // component are siblings, either in the scene root or together as children
            // under a single parent in the scene.
            startPositions = startPositions.OrderBy(transform => transform.GetSiblingIndex()).ToList();
        }

        /// <summary>Unregister a Transform from start positions.</summary>
        // Static because it's called from NetworkStartPosition::OnDestroy
        // and singleton may not exist yet
        public static void UnRegisterStartPosition(Transform start)
        {
            //Debug.Log($"UnRegisterStartPosition: {start.name} {start.position}");
            startPositions.Remove(start);
        }

        /// <summary>Get the next NetworkStartPosition based on the selected PlayerSpawnMethod.</summary>
        public virtual Transform GetStartPosition()
        {
            // first remove any dead transforms
            startPositions.RemoveAll(t => t == null);

            if (startPositions.Count == 0)
                return null;

            if (playerSpawnMethod == PlayerSpawnMethod.Random)
            {
                return startPositions[UnityEngine.Random.Range(0, startPositions.Count)];
            }
            else
            {
                Transform startPosition = startPositions[startPositionIndex];
                startPositionIndex = (startPositionIndex + 1) % startPositions.Count;
                return startPosition;
            }
        }

        void OnServerConnectInternal(NetworkConnectionToClient conn)
        {
            //Debug.Log("NetworkManager.OnServerConnectInternal");

            if (authenticator != null)
            {
                // we have an authenticator - let it handle authentication
                authenticator.OnServerAuthenticate(conn);
            }
            else
            {
                // authenticate immediately
                OnServerAuthenticated(conn);
            }
        }

        // called after successful authentication
        // TODO do the NetworkServer.OnAuthenticated thing from x branch
        void OnServerAuthenticated(NetworkConnectionToClient conn)
        {
            //Debug.Log("NetworkManager.OnServerAuthenticated");

            // set connection to authenticated
            conn.isAuthenticated = true;

            // proceed with the login handshake by calling OnServerConnect
            if (networkSceneName != "" && networkSceneName != offlineScene)
            {
                SceneMessage msg = new SceneMessage()
                {
                    sceneName = networkSceneName
                };
                conn.Send(msg);
            }

            OnServerConnect(conn);
        }

        void OnServerReadyMessageInternal(NetworkConnectionToClient conn, ReadyMessage msg)
        {
            //Debug.Log("NetworkManager.OnServerReadyMessageInternal");
            OnServerReady(conn);
        }

        void OnServerAddPlayerInternal(NetworkConnectionToClient conn, AddPlayerMessage msg)
        {
            //Debug.Log("NetworkManager.OnServerAddPlayer");

            if (autoCreatePlayer && playerPrefab == null)
            {
                Debug.LogError("The PlayerPrefab is empty on the NetworkManager. Please setup a PlayerPrefab object.");
                return;
            }

            if (autoCreatePlayer && !playerPrefab.TryGetComponent(out NetworkIdentity _))
            {
                Debug.LogError("The PlayerPrefab does not have a NetworkIdentity. Please add a NetworkIdentity to the player prefab.");
                return;
            }

            if (conn.identity != null)
            {
                Debug.LogError("There is already a player for this connection.");
                return;
            }

            OnServerAddPlayer(conn);
        }

        void OnClientConnectInternal()
        {
            //Debug.Log("NetworkManager.OnClientConnectInternal");

            if (authenticator != null)
            {
                // we have an authenticator - let it handle authentication
                authenticator.OnClientAuthenticate();
            }
            else
            {
                // authenticate immediately
                OnClientAuthenticated();
            }
        }

        // called after successful authentication
        void OnClientAuthenticated()
        {
            //Debug.Log("NetworkManager.OnClientAuthenticated");

            // set connection to authenticated
            NetworkClient.connection.isAuthenticated = true;

            // Set flag to wait for scene change?
            if (string.IsNullOrWhiteSpace(onlineScene) || onlineScene == offlineScene || Utils.IsSceneActive(onlineScene))
            {
                clientLoadedScene = false;
            }
            else
            {
                // Scene message expected from server.
                clientLoadedScene = true;
                clientReadyConnection = NetworkClient.connection;
            }

            // Call virtual method regardless of whether a scene change is expected or not.
            OnClientConnect();
        }

        // Transport callback, invoked after client fully disconnected.
        // the call order should always be:
        //   Disconnect() -> ask Transport -> Transport.OnDisconnected -> Cleanup
        void OnClientDisconnectInternal()
        {
            //Debug.Log("NetworkManager.OnClientDisconnectInternal");

            // Only let this run once. StopClient in Host mode changes to ServerOnly
            if (mode == NetworkManagerMode.ServerOnly || mode == NetworkManagerMode.Offline)
                return;

            // user callback
            OnClientDisconnect();

            if (authenticator != null)
            {
                authenticator.OnClientAuthenticated.RemoveListener(OnClientAuthenticated);
                authenticator.OnStopClient();
            }

            // set mode BEFORE changing scene so FinishStartScene doesn't re-initialize anything.
            // set mode BEFORE NetworkClient.Disconnect so StopClient only runs once.
            // set mode BEFORE OnStopClient so StopClient only runs once.
            // If we got here from StopClient in Host mode, change to ServerOnly.
            // - If StopHost was called, StopServer will put us in Offline mode.
            if (mode == NetworkManagerMode.Host)
                mode = NetworkManagerMode.ServerOnly;
            else
                mode = NetworkManagerMode.Offline;

            //Debug.Log("NetworkManager StopClient");
            OnStopClient();

            // shutdown client
            NetworkClient.Shutdown();

            // Exit here if we're now in ServerOnly mode (StopClient called in Host mode).
            if (mode == NetworkManagerMode.ServerOnly) return;

            // Get Network Manager out of DDOL before going to offline scene
            // to avoid collision and let a fresh Network Manager be created.
            // IMPORTANT: .gameObject can be null if StopClient is called from
            //            OnApplicationQuit or from tests!
            if (gameObject != null
                && gameObject.scene.name == "DontDestroyOnLoad"
                && !string.IsNullOrWhiteSpace(offlineScene)
                && SceneManager.GetActiveScene().path != offlineScene)
                SceneManager.MoveGameObjectToScene(gameObject, SceneManager.GetActiveScene());

            // If StopHost called in Host mode, StopServer will change scenes after this.
            // Check loadingSceneAsync to ensure we don't double-invoke the scene change.
            // Check if NetworkServer.active because we can get here via Disconnect before server has started to change scenes.
            if (!string.IsNullOrWhiteSpace(offlineScene) && !Utils.IsSceneActive(offlineScene) && loadingSceneAsync == null && !NetworkServer.active)
            {
                ClientChangeScene(offlineScene, SceneOperation.Normal);
            }

            networkSceneName = "";
        }

        void OnClientNotReadyMessageInternal(NotReadyMessage msg)
        {
            //Debug.Log("NetworkManager.OnClientNotReadyMessageInternal");
            NetworkClient.ready = false;
            OnClientNotReady();

            // NOTE: clientReadyConnection is not set here! don't want OnClientConnect to be invoked again after scene changes.
        }

        void OnClientSceneInternal(SceneMessage msg)
        {
            //Debug.Log("NetworkManager.OnClientSceneInternal");

            // This needs to run for host client too. NetworkServer.active is checked there
            if (NetworkClient.isConnected)
            {
                ClientChangeScene(msg.sceneName, msg.sceneOperation, msg.customHandling);
            }
        }

        /// <summary>Called on the server when a new client connects.</summary>
        public virtual void OnServerConnect(NetworkConnectionToClient conn) {}

        /// <summary>Called on the server when a client disconnects.</summary>
        // Called by NetworkServer.OnTransportDisconnect!
        public virtual void OnServerDisconnect(NetworkConnectionToClient conn)
        {
            // by default, this function destroys the connection's player.
            // can be overwritten for cases like delayed logouts in MMOs to
            // avoid players escaping from PvP situations by logging out.
            NetworkServer.DestroyPlayerForConnection(conn);
            //Debug.Log("OnServerDisconnect: Client disconnected.");
        }

        /// <summary>Called on the server when a client is ready (= loaded the scene)</summary>
        public virtual void OnServerReady(NetworkConnectionToClient conn)
        {
            if (conn.identity == null)
            {
                // this is now allowed (was not for a while)
                //Debug.Log("Ready with no player object");
            }
            NetworkServer.SetClientReady(conn);
        }

        /// <summary>Called on server when a client requests to add the player. Adds playerPrefab by default. Can be overwritten.</summary>
        // The default implementation for this function creates a new player object from the playerPrefab.
        public virtual void OnServerAddPlayer(NetworkConnectionToClient conn)
        {
            Transform startPos = GetStartPosition();
            GameObject player = startPos != null
                ? Instantiate(playerPrefab, startPos.position, startPos.rotation)
                : Instantiate(playerPrefab);

            // instantiating a "Player" prefab gives it the name "Player(clone)"
            // => appending the connectionId is WAY more useful for debugging!
            player.name = $"{playerPrefab.name} [connId={conn.connectionId}]";
            NetworkServer.AddPlayerForConnection(conn, player);
        }

        /// <summary>Called on server when transport raises an exception. NetworkConnection may be null.</summary>
<<<<<<< HEAD
        public virtual void OnServerError(NetworkConnectionToClient conn, TransportError error, string reason) { }
=======
        public virtual void OnServerError(NetworkConnectionToClient conn, TransportError error, string reason) {}
>>>>>>> 2e94e358

        /// <summary>Called from ServerChangeScene immediately before SceneManager.LoadSceneAsync is executed</summary>
        public virtual void OnServerChangeScene(string newSceneName) {}

        /// <summary>Called on server after a scene load with ServerChangeScene() is completed.</summary>
        public virtual void OnServerSceneChanged(string sceneName) {}

        /// <summary>Called on the client when connected to a server. By default it sets client as ready and adds a player.</summary>
        public virtual void OnClientConnect()
        {
            // OnClientConnect by default calls AddPlayer but it should not do
            // that when we have online/offline scenes. so we need the
            // clientLoadedScene flag to prevent it.
            if (!clientLoadedScene)
            {
                // Ready/AddPlayer is usually triggered by a scene load completing.
                // if no scene was loaded, then Ready/AddPlayer it here instead.
                if (!NetworkClient.ready)
                    NetworkClient.Ready();

                if (autoCreatePlayer)
                    NetworkClient.AddPlayer();
            }
        }

        /// <summary>Called on clients when disconnected from a server.</summary>
        public virtual void OnClientDisconnect() {}

        /// <summary>Called on client when transport raises an exception.</summary>
<<<<<<< HEAD
        public virtual void OnClientError(TransportError error, string reason) { }
=======
        public virtual void OnClientError(TransportError error, string reason) {}
>>>>>>> 2e94e358

        /// <summary>Called on clients when a servers tells the client it is no longer ready, e.g. when switching scenes.</summary>
        public virtual void OnClientNotReady() {}

        /// <summary>Called from ClientChangeScene immediately before SceneManager.LoadSceneAsync is executed</summary>
        // customHandling: indicates if scene loading will be handled through overrides
        public virtual void OnClientChangeScene(string newSceneName, SceneOperation sceneOperation, bool customHandling) {}

        /// <summary>Called on clients when a scene has completed loaded, when the scene load was initiated by the server.</summary>
        // Scene changes can cause player objects to be destroyed. The default
        // implementation of OnClientSceneChanged in the NetworkManager is to
        // add a player object for the connection if no player object exists.
        public virtual void OnClientSceneChanged()
        {
            // always become ready.
            if (NetworkClient.connection.isAuthenticated && !NetworkClient.ready) NetworkClient.Ready();

            // Only call AddPlayer for normal scene changes, not additive load/unload
            if (NetworkClient.connection.isAuthenticated && clientSceneOperation == SceneOperation.Normal && autoCreatePlayer && NetworkClient.localPlayer == null)
            {
                // add player if existing one is null
                NetworkClient.AddPlayer();
            }
        }

        // Since there are multiple versions of StartServer, StartClient and
        // StartHost, to reliably customize their functionality, users would
        // need override all the versions. Instead these callbacks are invoked
        // from all versions, so users only need to implement this one case.

        /// <summary>This is invoked when a host is started.</summary>
        public virtual void OnStartHost() {}

        /// <summary>This is invoked when a server is started - including when a host is started.</summary>
        public virtual void OnStartServer() {}

        /// <summary>This is invoked when the client is started.</summary>
        public virtual void OnStartClient() {}

        /// <summary>This is called when a server is stopped - including when a host is stopped.</summary>
        public virtual void OnStopServer() {}

        /// <summary>This is called when a client is stopped.</summary>
        public virtual void OnStopClient() {}

        /// <summary>This is called when a host is stopped.</summary>
        public virtual void OnStopHost() {}

        // keep OnGUI even in builds. useful to debug snap interp.
        void OnGUI()
        {
            if (!timeInterpolationGui) return;
            NetworkClient.OnGUI();
        }
    }
}<|MERGE_RESOLUTION|>--- conflicted
+++ resolved
@@ -1288,11 +1288,7 @@
         }
 
         /// <summary>Called on server when transport raises an exception. NetworkConnection may be null.</summary>
-<<<<<<< HEAD
-        public virtual void OnServerError(NetworkConnectionToClient conn, TransportError error, string reason) { }
-=======
         public virtual void OnServerError(NetworkConnectionToClient conn, TransportError error, string reason) {}
->>>>>>> 2e94e358
 
         /// <summary>Called from ServerChangeScene immediately before SceneManager.LoadSceneAsync is executed</summary>
         public virtual void OnServerChangeScene(string newSceneName) {}
@@ -1322,11 +1318,12 @@
         public virtual void OnClientDisconnect() {}
 
         /// <summary>Called on client when transport raises an exception.</summary>
-<<<<<<< HEAD
-        public virtual void OnClientError(TransportError error, string reason) { }
-=======
         public virtual void OnClientError(TransportError error, string reason) {}
->>>>>>> 2e94e358
+        {
+#pragma warning disable CS0618
+            OnClientError(new Exception(reason));
+#pragma warning restore CS0618
+        }
 
         /// <summary>Called on clients when a servers tells the client it is no longer ready, e.g. when switching scenes.</summary>
         public virtual void OnClientNotReady() {}
