--- conflicted
+++ resolved
@@ -141,6 +141,8 @@
             earlyUpdateDuration = new TimeSample(sendRate);
             lateUpdateDuration = new TimeSample(sendRate);
             fullUpdateDuration = new TimeSample(sendRate);
+
+			EventManager.Server_Register();
         }
 
         static void AddTransportHandlers()
@@ -149,94 +151,7 @@
             Transport.active.OnServerConnected += OnTransportConnected;
             Transport.active.OnServerDataReceived += OnTransportData;
             Transport.active.OnServerDisconnected += OnTransportDisconnected;
-<<<<<<< HEAD
-            Transport.active.OnServerError        += OnTransportError;
-        }
-
-        static void RemoveTransportHandlers()
-        {
-            // -= so that other systems can also hook into it (i.e. statistics)
-            Transport.active.OnServerConnected    -= OnTransportConnected;
-            Transport.active.OnServerDataReceived -= OnTransportData;
-            Transport.active.OnServerDisconnected -= OnTransportDisconnected;
-            Transport.active.OnServerError        -= OnTransportError;
-        }
-
-        // calls OnStartClient for all SERVER objects in host mode once.
-        // client doesn't get spawn messages for those, so need to call manually.
-        public static void ActivateHostScene()
-        {
-            foreach (NetworkIdentity identity in spawned.Values)
-            {
-                if (!identity.isClient)
-                {
-                    // Debug.Log($"ActivateHostScene {identity.netId} {identity}");
-                    NetworkClient.CheckForStartClient(identity);
-                }
-            }
-        }
-
-        internal static void RegisterMessageHandlers()
-        {
-            RegisterHandler<ReadyMessage>(OnClientReadyMessage);
-            RegisterHandler<CommandMessage>(OnCommandMessage);
-            RegisterHandler<NetworkPingMessage>(NetworkTime.OnServerPing, false);
-            RegisterHandler<EntityStateMessage>(OnEntityStateMessage, true);
-            RegisterHandler<TimeSnapshotMessage>(OnTimeSnapshotMessage, true);
-
-            // Register event handlers
-            EventManager.Server_Register();
-        }
-
-        /// <summary>Starts server and listens to incoming connections with max connections limit.</summary>
-        public static void Listen(int maxConns)
-        {
-            Initialize();
-            maxConnections = maxConns;
-
-            // only start server if we want to listen
-            if (!dontListen)
-            {
-                Transport.active.ServerStart();
-                //Debug.Log("Server started listening");
-            }
-
-            active = true;
-            RegisterMessageHandlers();
-        }
-
-        // Note: NetworkClient.DestroyAllClientObjects does the same on client.
-        static void CleanupSpawned()
-        {
-            // iterate a COPY of spawned.
-            // DestroyObject removes them from the original collection.
-            // removing while iterating is not allowed.
-            foreach (NetworkIdentity identity in spawned.Values.ToList())
-            {
-                if (identity != null)
-                {
-                    // scene object
-                    if (identity.sceneId != 0)
-                    {
-                        // spawned scene objects are unspawned and reset.
-                        // afterwards we disable them again.
-                        // (they always stay in the scene, we don't destroy them)
-                        DestroyObject(identity, DestroyMode.Reset);
-                        identity.gameObject.SetActive(false);
-                    }
-                    // spawned prefabs
-                    else
-                    {
-                        // spawned prefabs are unspawned and destroyed.
-                        DestroyObject(identity, DestroyMode.Destroy);
-                    }
-                }
-            }
-
-            spawned.Clear();
-=======
             Transport.active.OnServerError += OnTransportError;
->>>>>>> 22675f40
         }
 
         /// <summary>Shuts down the server and disconnects all clients</summary>
