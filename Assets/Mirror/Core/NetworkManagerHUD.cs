--- conflicted
+++ resolved
@@ -28,14 +28,6 @@
             else
                 StatusLabels();
 
-<<<<<<< HEAD
-            // client ready
-            if (NetworkClient.isConnected && !NetworkClient.ready && GUILayout.Button("Client Ready"))
-            {
-                NetworkClient.Ready();
-                if (NetworkClient.localPlayer == null)
-                    NetworkClient.AddPlayer();
-=======
             if (NetworkClient.isConnected && !NetworkClient.ready)
             {
                 if (GUILayout.Button("Client Ready"))
@@ -45,7 +37,6 @@
                     if (NetworkClient.localPlayer == null)
                         NetworkClient.AddPlayer();
                 }
->>>>>>> a420e20d
             }
 
             StopButtons();
@@ -57,7 +48,6 @@
         {
             if (!NetworkClient.active)
             {
-<<<<<<< HEAD
 #if UNITY_WEBGL
                 // cant be a server in webgl build
                 if (GUILayout.Button("Single Player"))
@@ -70,12 +60,6 @@
                 if (GUILayout.Button("Host (Server + Client)"))
                     manager.StartHost();
 #endif
-=======
-                // Server + Client
-                if (Application.platform != RuntimePlatform.WebGLPlayer)
-                    if (GUILayout.Button("Host (Server + Client)"))
-                        manager.StartHost();
->>>>>>> a420e20d
 
                 // Client + IP (+ PORT)
                 GUILayout.BeginHorizontal();
@@ -99,7 +83,6 @@
                 GUILayout.EndHorizontal();
 
                 // Server Only
-<<<<<<< HEAD
 #if UNITY_WEBGL
                 // cant be a server in webgl build
                 GUILayout.Box("( WebGL cannot be server )");
@@ -107,15 +90,6 @@
                 if (GUILayout.Button("Server Only"))
                     manager.StartServer();
 #endif
-=======
-                if (Application.platform == RuntimePlatform.WebGLPlayer)
-                {
-                    // cant be a server in webgl build
-                    GUILayout.Box("(  WebGL cannot be server  )");
-                }
-                else
-                    if (GUILayout.Button("Server Only")) manager.StartServer();
->>>>>>> a420e20d
             }
             else
             {
@@ -154,7 +128,6 @@
             if (NetworkServer.active && NetworkClient.isConnected)
             {
                 GUILayout.BeginHorizontal();
-<<<<<<< HEAD
 #if UNITY_WEBGL
                 if (GUILayout.Button("Stop Single Player"))
                     manager.StopHost();
@@ -168,19 +141,6 @@
                 GUILayout.EndHorizontal();
             }
 #if !UNITY_WEBGL
-=======
-
-                // stop host if host mode
-                if (GUILayout.Button("Stop Host"))
-                    manager.StopHost();
-
-                // stop client if host mode, leaving server up
-                if (GUILayout.Button("Stop Client"))
-                    manager.StopClient();
-
-                GUILayout.EndHorizontal();
-            }
->>>>>>> a420e20d
             else if (NetworkClient.isConnected)
             {
                 // stop client if client-only
