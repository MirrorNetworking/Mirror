using System;
using System.Collections.Generic;
using System.Linq;
using Mirror.RemoteCalls;
using UnityEngine;

namespace Mirror
{
    public enum ConnectState
    {
        None,
        // connecting between Connect() and OnTransportConnected()
        Connecting,
        Connected,
        // disconnecting between Disconnect() and OnTransportDisconnected()
        Disconnecting,
        Disconnected
    }

    /// <summary>NetworkClient with connection to server.</summary>
    public static partial class NetworkClient
    {
        // time & value snapshot interpolation are separate.
        // -> time is interpolated globally on NetworkClient / NetworkConnection
        // -> value is interpolated per-component, i.e. NetworkTransform.
        // however, both need to be on the same send interval.
        //
        // additionally, server & client need to use the same send interval.
        // otherwise it's too easy to accidentally cause interpolation issues if
        // a component sends with client.interval but interpolates with
        // server.interval, etc.
        public static int sendRate => NetworkServer.sendRate;
        public static float sendInterval => sendRate < int.MaxValue ? 1f / sendRate : 0; // for 30 Hz, that's 33ms
        static double lastSendTime;

        // For security, it is recommended to disconnect a player if a networked
        // action triggers an exception\nThis could prevent components being
        // accessed in an undefined state, which may be an attack vector for
        // exploits.
        //
        // However, some games may want to allow exceptions in order to not
        // interrupt the player's experience.
        public static bool exceptionsDisconnect = true; // security by default

        // message handlers by messageId
        internal static readonly Dictionary<ushort, NetworkMessageDelegate> handlers =
            new Dictionary<ushort, NetworkMessageDelegate>();

        /// <summary>All spawned NetworkIdentities by netId.</summary>
        // client sees OBSERVED spawned ones.
        public static readonly Dictionary<uint, NetworkIdentity> spawned =
            new Dictionary<uint, NetworkIdentity>();

        /// <summary>Client's NetworkConnection to server.</summary>
        public static NetworkConnection connection { get; internal set; }

        /// <summary>True if client is ready (= joined world).</summary>
        // TODO redundant state. point it to .connection.isReady instead (& test)
        // TODO OR remove NetworkConnection.isReady? unless it's used on server
        //
        // TODO maybe ClientState.Connected/Ready/AddedPlayer/etc.?
        //      way better for security if we can check states in callbacks
        public static bool ready;

        /// <summary>NetworkIdentity of the localPlayer </summary>
        public static NetworkIdentity localPlayer { get; internal set; }

        // NetworkClient state
        internal static ConnectState connectState = ConnectState.None;

        /// <summary>active is true while a client is connecting/connected either as standalone or as host client.</summary>
        // (= while the network is active)
        public static bool active => connectState == ConnectState.Connecting ||
                                     connectState == ConnectState.Connected;

        /// <summary>active is true while the client is connected in host mode.</summary>
        // naming consistent with NetworkServer.activeHost.
        public static bool activeHost => connection is LocalConnectionToServer;

        /// <summary>Check if client is connecting (before connected).</summary>
        public static bool isConnecting => connectState == ConnectState.Connecting;

        /// <summary>Check if client is connected (after connecting).</summary>
        public static bool isConnected => connectState == ConnectState.Connected;

        // OnConnected / OnDisconnected used to be NetworkMessages that were
        // invoked. this introduced a bug where external clients could send
        // Connected/Disconnected messages over the network causing undefined
        // behaviour.
        // => public so that custom NetworkManagers can hook into it
        public static Action OnConnectedEvent;
        public static Action OnDisconnectedEvent;
        public static Action<TransportError, string> OnErrorEvent;

        /// <summary>Registered spawnable prefabs by assetId.</summary>
        public static readonly Dictionary<uint, GameObject> prefabs =
            new Dictionary<uint, GameObject>();

        // custom spawn / unspawn handlers by assetId.
        // useful to support prefab pooling etc.:
        // https://mirror-networking.gitbook.io/docs/guides/gameobjects/custom-spawnfunctions
        internal static readonly Dictionary<uint, SpawnHandlerDelegate> spawnHandlers =
            new Dictionary<uint, SpawnHandlerDelegate>();
        internal static readonly Dictionary<uint, UnSpawnDelegate> unspawnHandlers =
            new Dictionary<uint, UnSpawnDelegate>();

        // spawning
        // internal for tests
        internal static bool isSpawnFinished;

        // Disabled scene objects that can be spawned again, by sceneId.
        internal static readonly Dictionary<ulong, NetworkIdentity> spawnableObjects =
            new Dictionary<ulong, NetworkIdentity>();

        internal static Unbatcher unbatcher = new Unbatcher();

        // interest management component (optional)
        // only needed for SetHostVisibility
        public static InterestManagementBase aoi;

        // scene loading
        public static bool isLoadingScene;

        // connection quality
        // this is set by a virtual function in NetworkManager,
        // which allows users to overwrite it with their own estimations.
        public static ConnectionQuality connectionQuality = ConnectionQuality.ESTIMATING;
        public static ConnectionQuality lastConnectionQuality = ConnectionQuality.ESTIMATING;
        public static ConnectionQualityMethod connectionQualityMethod = ConnectionQualityMethod.Simple;
        public static float connectionQualityInterval = 3;
        static double lastConnectionQualityUpdate;

        /// <summary>
        /// Invoked when connection quality changes.
        /// <para>First argument is the old quality, second argument is the new quality.</para>
        /// </summary>
        public static event Action<ConnectionQuality, ConnectionQuality> onConnectionQualityChanged;

        // initialization //////////////////////////////////////////////////////
        static void AddTransportHandlers()
        {
            // community Transports may forget to call OnDisconnected.
            // which could cause handlers to be added twice with +=.
            // ensure we always clear the old ones first.
            // fixes: https://github.com/vis2k/Mirror/issues/3152
            RemoveTransportHandlers();

            // += so that other systems can also hook into it (i.e. statistics)
            Transport.active.OnClientConnected += OnTransportConnected;
            Transport.active.OnClientDataReceived += OnTransportData;
            Transport.active.OnClientDisconnected += OnTransportDisconnected;
            Transport.active.OnClientError += OnTransportError;
        }

        static void RemoveTransportHandlers()
        {
            // -= so that other systems can also hook into it (i.e. statistics)
            Transport.active.OnClientConnected -= OnTransportConnected;
            Transport.active.OnClientDataReceived -= OnTransportData;
            Transport.active.OnClientDisconnected -= OnTransportDisconnected;
            Transport.active.OnClientError -= OnTransportError;
        }

        // connect /////////////////////////////////////////////////////////////
        // initialize is called before every connect
        static void Initialize(bool hostMode)
        {
            // safety: ensure Weaving succeded.
            // if it silently failed, we would get lots of 'writer not found'
            // and other random errors at runtime instead. this is cleaner.
            if (!WeaverFuse.Weaved())
            {
                // if it failed, throw an exception to early exit all Connect calls.
                throw new Exception("NetworkClient won't start because Weaving failed or didn't run.");
            }

            // Debug.Log($"Client Connect: {address}");
            Debug.Assert(Transport.active != null, "There was no active transport when calling NetworkClient.Connect, If you are calling Connect manually then make sure to set 'Transport.active' first");

            // reset unbatcher in case any batches from last session remain.
            // need to do this in Initialize() so it runs for the host as well.
            // fixes host mode scene transition receiving data from previous scene.
            // credits: BigBoxVR
            unbatcher = new Unbatcher();

            // reset time interpolation on every new connect.
            // ensures last sessions' state is cleared before starting again.
            InitTimeInterpolation();

            RegisterMessageHandlers(hostMode);
            Transport.active.enabled = true;
        }

        /// <summary>Connect client to a NetworkServer by address.</summary>
        public static void Connect(string address)
        {
            Initialize(false);

            AddTransportHandlers();
            connectState = ConnectState.Connecting;
            Transport.active.ClientConnect(address);
            connection = new NetworkConnectionToServer();
        }

        /// <summary>Connect client to a NetworkServer by Uri.</summary>
        public static void Connect(Uri uri)
        {
            Initialize(false);

            AddTransportHandlers();
            connectState = ConnectState.Connecting;
            Transport.active.ClientConnect(uri);
            connection = new NetworkConnectionToServer();
        }

        // TODO why are there two connect host methods?
        // called from NetworkManager.FinishStartHost()
        public static void ConnectHost()
        {
            Initialize(true);
            connectState = ConnectState.Connected;
            HostMode.SetupConnections();
        }

        // disconnect //////////////////////////////////////////////////////////
        /// <summary>Disconnect from server.</summary>
        public static void Disconnect()
        {
            // only if connected or connecting.
            // don't disconnect() again if already in the process of
            // disconnecting or fully disconnected.
            if (connectState != ConnectState.Connecting &&
                connectState != ConnectState.Connected)
                return;

            // we are disconnecting until OnTransportDisconnected is called.
            // setting state to Disconnected would stop OnTransportDisconnected
            // from calling cleanup code because it would think we are already
            // disconnected fully.
            // TODO move to 'cleanup' code below if safe
            connectState = ConnectState.Disconnecting;
            ready = false;

            // call Disconnect on the NetworkConnection
            connection?.Disconnect();

            // IMPORTANT: do NOT clear connection here yet.
            // we still need it in OnTransportDisconnected for callbacks.
            // connection = null;
        }

        // transport events ////////////////////////////////////////////////////
        // called by Transport
        static void OnTransportConnected()
        {
            if (connection != null)
            {
                // reset network time stats
                NetworkTime.ResetStatics();

                // the handler may want to send messages to the client
                // thus we should set the connected state before calling the handler
                connectState = ConnectState.Connected;
                NetworkTime.UpdateClient();
                OnConnectedEvent?.Invoke();
            }
            else Debug.LogError("Skipped Connect message handling because connection is null.");
        }

        // helper function
        static bool UnpackAndInvoke(NetworkReader reader, int channelId)
        {
            if (NetworkMessages.UnpackId(reader, out ushort msgType))
            {
                // try to invoke the handler for that message
                if (handlers.TryGetValue(msgType, out NetworkMessageDelegate handler))
                {
                    handler.Invoke(connection, reader, channelId);

                    // message handler may disconnect client, making connection = null
                    // therefore must check for null to avoid NRE.
                    if (connection != null)
                        connection.lastMessageTime = Time.time;

                    return true;
                }
                else
                {
                    // message in a batch are NOT length prefixed to save bandwidth.
                    // every message needs to be handled and read until the end.
                    // otherwise it would overlap into the next message.
                    // => need to warn and disconnect to avoid undefined behaviour.
                    // => WARNING, not error. can happen if attacker sends random data.
                    Debug.LogWarning($"Unknown message id: {msgType}. This can happen if no handler was registered for this message.");
                    // simply return false. caller is responsible for disconnecting.
                    //connection.Disconnect();
                    return false;
                }
            }
            else
            {
                // => WARNING, not error. can happen if attacker sends random data.
                Debug.LogWarning("Invalid message header.");
                // simply return false. caller is responsible for disconnecting.
                //connection.Disconnect();
                return false;
            }
        }

        // called by Transport
        internal static void OnTransportData(ArraySegment<byte> data, int channelId)
        {
            if (connection != null)
            {
                // server might batch multiple messages into one packet.
                // feed it to the Unbatcher.
                // NOTE: we don't need to associate a channelId because we
                //       always process all messages in the batch.
                if (!unbatcher.AddBatch(data))
                {
                    if (exceptionsDisconnect)
                    {
                        Debug.LogError($"NetworkClient: failed to add batch, disconnecting.");
                        connection.Disconnect();
                    }
                    else
                        Debug.LogWarning($"NetworkClient: failed to add batch.");
                 
                    return;
                }

                // process all messages in the batch.
                // only while NOT loading a scene.
                // if we get a scene change message, then we need to stop
                // processing. otherwise we might apply them to the old scene.
                // => fixes https://github.com/vis2k/Mirror/issues/2651
                //
                // NOTE: is scene starts loading, then the rest of the batch
                //       would only be processed when OnTransportData is called
                //       the next time.
                //       => consider moving processing to NetworkEarlyUpdate.
                while (!isLoadingScene &&
                       unbatcher.GetNextMessage(out ArraySegment<byte> message, out double remoteTimestamp))
                {
                    using (NetworkReaderPooled reader = NetworkReaderPool.Get(message))
                    {
                        // enough to read at least header size?
                        if (reader.Remaining >= NetworkMessages.IdSize)
                        {
                            // make remoteTimeStamp available to the user
                            connection.remoteTimeStamp = remoteTimestamp;

                            // handle message
                            if (!UnpackAndInvoke(reader, channelId))
                            {
                                // warn, disconnect and return if failed
                                // -> warning because attackers might send random data
                                // -> messages in a batch aren't length prefixed.
                                //    failing to read one would cause undefined
                                //    behaviour for every message afterwards.
                                //    so we need to disconnect.
                                // -> return to avoid the below unbatches.count error.
                                //    we already disconnected and handled it.
                                if (exceptionsDisconnect)
                                {
                                    Debug.LogError($"NetworkClient: failed to unpack and invoke message. Disconnecting.");
                                    connection.Disconnect();
                                }
                                else
                                    Debug.LogWarning($"NetworkClient: failed to unpack and invoke message.");

                                return;
                            }
                        }
                        // otherwise disconnect
                        else
                        {
                            if (exceptionsDisconnect)
                            {
                                Debug.LogError($"NetworkClient: received Message was too short (messages should start with message id). Disconnecting.");
                                connection.Disconnect();
                            }
                            else
                                Debug.LogWarning("NetworkClient: received Message was too short (messages should start with message id)");
                            return;
                        }
                    }
                }

                // if we weren't interrupted by a scene change,
                // then all batched messages should have been processed now.
                // if not, we need to log an error to avoid debugging hell.
                // otherwise batches would silently grow.
                // we need to log an error to avoid debugging hell.
                //
                // EXAMPLE: https://github.com/vis2k/Mirror/issues/2882
                // -> UnpackAndInvoke silently returned because no handler for id
                // -> Reader would never be read past the end
                // -> Batch would never be retired because end is never reached
                //
                // NOTE: prefixing every message in a batch with a length would
                //       avoid ever not reading to the end. for extra bandwidth.
                //
                // IMPORTANT: always keep this check to detect memory leaks.
                //            this took half a day to debug last time.
                if (!isLoadingScene && unbatcher.BatchesCount > 0)
                {
                    Debug.LogError($"Still had {unbatcher.BatchesCount} batches remaining after processing, even though processing was not interrupted by a scene change. This should never happen, as it would cause ever growing batches.\nPossible reasons:\n* A message didn't deserialize as much as it serialized\n*There was no message handler for a message id, so the reader wasn't read until the end.");
                }
            }
            else Debug.LogError("Skipped Data message handling because connection is null.");
        }

        // called by Transport
        // IMPORTANT: often times when disconnecting, we call this from Mirror
        //            too because we want to remove the connection and handle
        //            the disconnect immediately.
        //            => which is fine as long as we guarantee it only runs once
        //            => which we do by setting the state to Disconnected!
        internal static void OnTransportDisconnected()
        {
            // StopClient called from user code triggers Disconnected event
            // from transport which calls StopClient again, so check here
            // and short circuit running the Shutdown process twice.
            if (connectState == ConnectState.Disconnected) return;

            // Raise the event before changing ConnectState
            // because 'active' depends on this during shutdown
            //
            // previously OnDisconnected was only invoked if connection != null.
            // however, if DNS resolve fails in Transport.Connect(),
            // OnDisconnected would never be called because 'connection' is only
            // created after the Transport.Connect() call.
            // fixes: https://github.com/MirrorNetworking/Mirror/issues/3365
            OnDisconnectedEvent?.Invoke();

            connectState = ConnectState.Disconnected;
            ready = false;
            snapshots.Clear();
            localTimeline = 0;

            // now that everything was handled, clear the connection.
            // previously this was done in Disconnect() already, but we still
            // need it for the above OnDisconnectedEvent.
            connection = null;

            // transport handlers are only added when connecting.
            // so only remove when actually disconnecting.
            RemoveTransportHandlers();
        }

        // transport errors are forwarded to high level
        static void OnTransportError(TransportError error, string reason)
        {
            // transport errors will happen. logging a warning is enough.
            // make sure the user does not panic.
            Debug.LogWarning($"Client Transport Error: {error}: {reason}. This is fine.");
            OnErrorEvent?.Invoke(error, reason);
        }

        // send ////////////////////////////////////////////////////////////////
        /// <summary>Send a NetworkMessage to the server over the given channel.</summary>
        public static void Send<T>(T message, int channelId = Channels.Reliable)
            where T : struct, NetworkMessage
        {
            if (connection != null)
            {
                if (connectState == ConnectState.Connected)
                {
                    connection.Send(message, channelId);
                }
                else Debug.LogError("NetworkClient Send when not connected to a server");
            }
            else Debug.LogError("NetworkClient Send with no connection");
        }

        // message handlers ////////////////////////////////////////////////////
        internal static void RegisterMessageHandlers(bool hostMode)
        {
            // host mode client / remote client react to some messages differently.
            // but we still need to add handlers for all of them to avoid
            // 'message id not found' errors.
            if (hostMode)
            {
                RegisterHandler<ObjectDestroyMessage>(OnHostClientObjectDestroy);
                RegisterHandler<ObjectHideMessage>(OnHostClientObjectHide);
                RegisterHandler<NetworkPongMessage>(_ => { }, false);
                RegisterHandler<SpawnMessage>(OnHostClientSpawn);
                // host mode doesn't need spawning
                RegisterHandler<ObjectSpawnStartedMessage>(_ => { });
                // host mode doesn't need spawning
                RegisterHandler<ObjectSpawnFinishedMessage>(_ => { });
                // host mode doesn't need state updates
                RegisterHandler<EntityStateMessage>(_ => { });
            }
            else
            {
                RegisterHandler<ObjectDestroyMessage>(OnObjectDestroy);
                RegisterHandler<ObjectHideMessage>(OnObjectHide);
                RegisterHandler<NetworkPongMessage>(NetworkTime.OnClientPong, false);
                RegisterHandler<NetworkPingMessage>(NetworkTime.OnClientPing, false);
                RegisterHandler<SpawnMessage>(OnSpawn);
                RegisterHandler<ObjectSpawnStartedMessage>(OnObjectSpawnStarted);
                RegisterHandler<ObjectSpawnFinishedMessage>(OnObjectSpawnFinished);
                RegisterHandler<EntityStateMessage>(OnEntityStateMessage);
            }

            // These handlers are the same for host and remote clients
            RegisterHandler<TimeSnapshotMessage>(OnTimeSnapshotMessage);
            RegisterHandler<ChangeOwnerMessage>(OnChangeOwner);
            RegisterHandler<RpcMessage>(OnRPCMessage);
        }

        /// <summary>Register a handler for a message type T. Most should require authentication.</summary>
        public static void RegisterHandler<T>(Action<T> handler, bool requireAuthentication = true)
            where T : struct, NetworkMessage
        {
            ushort msgType = NetworkMessageId<T>.Id;
            if (handlers.ContainsKey(msgType))
            {
                Debug.LogWarning($"NetworkClient.RegisterHandler replacing handler for {typeof(T).FullName}, id={msgType}. If replacement is intentional, use ReplaceHandler instead to avoid this warning.");
            }

            // register Id <> Type in lookup for debugging.
            NetworkMessages.Lookup[msgType] = typeof(T);

            // we use the same WrapHandler function for server and client.
            // so let's wrap it to ignore the NetworkConnection parameter.
            // it's not needed on client. it's always NetworkClient.connection.
            void HandlerWrapped(NetworkConnection _, T value) => handler(value);
            handlers[msgType] = NetworkMessages.WrapHandler((Action<NetworkConnection, T>)HandlerWrapped, requireAuthentication, exceptionsDisconnect);
        }

        /// <summary>Register a handler for a message type T. Most should require authentication.</summary>
        // This version passes channelId to the handler.
        public static void RegisterHandler<T>(Action<T, int> handler, bool requireAuthentication = true)
            where T : struct, NetworkMessage
        {
            ushort msgType = NetworkMessageId<T>.Id;
            if (handlers.ContainsKey(msgType))
            {
                Debug.LogWarning($"NetworkClient.RegisterHandler replacing handler for {typeof(T).FullName}, id={msgType}. If replacement is intentional, use ReplaceHandler instead to avoid this warning.");
            }

            // register Id <> Type in lookup for debugging.
            NetworkMessages.Lookup[msgType] = typeof(T);

            // we use the same WrapHandler function for server and client.
            // so let's wrap it to ignore the NetworkConnection parameter.
            // it's not needed on client. it's always NetworkClient.connection.
            void HandlerWrapped(NetworkConnection _, T value, int channelId) => handler(value, channelId);
            handlers[msgType] = NetworkMessages.WrapHandler((Action<NetworkConnection, T, int>)HandlerWrapped, requireAuthentication, exceptionsDisconnect);
        }

        // Deprecated 2024-01-21
        [Obsolete("Use ReplaceHandler without the NetworkConnection parameter instead. This version is obsolete and will be removed soon.")]
        public static void ReplaceHandler<T>(Action<NetworkConnection, T> handler, bool requireAuthentication = true)
            where T : struct, NetworkMessage
        {
            // we use the same WrapHandler function for server and client.
            // so let's wrap it to ignore the NetworkConnection parameter.
            // it's not needed on client. it's always NetworkClient.connection.
            ushort msgType = NetworkMessageId<T>.Id;
            void HandlerWrapped(NetworkConnection _, T value) => handler(_, value);
            handlers[msgType] = NetworkMessages.WrapHandler((Action<NetworkConnection, T>)HandlerWrapped, requireAuthentication, exceptionsDisconnect);
        }

        /// <summary>Replace a handler for a particular message type. Should require authentication by default.</summary>
        // RegisterHandler throws a warning (as it should) if a handler is assigned twice
        // Use of ReplaceHandler makes it clear the user intended to replace the handler
        public static void ReplaceHandler<T>(Action<T> handler, bool requireAuthentication = true)
            where T : struct, NetworkMessage
        {
            // we use the same WrapHandler function for server and client.
            // so let's wrap it to ignore the NetworkConnection parameter.
            // it's not needed on client. it's always NetworkClient.connection.
            ushort msgType = NetworkMessageId<T>.Id;
            void HandlerWrapped(NetworkConnection _, T value) => handler(value);
            handlers[msgType] = NetworkMessages.WrapHandler((Action<NetworkConnection, T>)HandlerWrapped, requireAuthentication, exceptionsDisconnect);
<<<<<<< HEAD
=======
        }

        /// <summary>Replace a handler for a particular message type. Should require authentication by default. This version passes channelId to the handler.</summary>
        // RegisterHandler throws a warning (as it should) if a handler is assigned twice
        // Use of ReplaceHandler makes it clear the user intended to replace the handler
        public static void ReplaceHandler<T>(Action<T, int> handler, bool requireAuthentication = true)
            where T : struct, NetworkMessage
        {
            // we use the same WrapHandler function for server and client.
            // so let's wrap it to ignore the NetworkConnection parameter.
            // it's not needed on client. it's always NetworkClient.connection.
            ushort msgType = NetworkMessageId<T>.Id;
            void HandlerWrapped(NetworkConnection _, T value, int channelId) => handler(value, channelId);
            handlers[msgType] = NetworkMessages.WrapHandler((Action<NetworkConnection, T, int>)HandlerWrapped, requireAuthentication, exceptionsDisconnect);
>>>>>>> 50d0008d
        }

        /// <summary>Unregister a message handler of type T.</summary>
        public static bool UnregisterHandler<T>()
            where T : struct, NetworkMessage
        {
            // use int to minimize collisions
            ushort msgType = NetworkMessageId<T>.Id;
            return handlers.Remove(msgType);
        }

        // spawnable prefabs ///////////////////////////////////////////////////
        /// <summary>Find the registered prefab for this asset id.</summary>
        // Useful for debuggers
        public static bool GetPrefab(uint assetId, out GameObject prefab)
        {
            prefab = null;
            return assetId != 0 &&
                   prefabs.TryGetValue(assetId, out prefab) &&
                   prefab != null;
        }

        /// <summary>Validates Prefab then adds it to prefabs dictionary.</summary>
        static void RegisterPrefabIdentity(NetworkIdentity prefab)
        {
            if (prefab.assetId == 0)
            {
                Debug.LogError($"Can not Register '{prefab.name}' because it had empty assetid. If this is a scene Object use RegisterSpawnHandler instead");
                return;
            }

            if (prefab.sceneId != 0)
            {
                Debug.LogError($"Can not Register '{prefab.name}' because it has a sceneId, make sure you are passing in the original prefab and not an instance in the scene.");
                return;
            }

            // disallow child NetworkIdentities.
            // TODO likely not necessary anymore due to the new check in
            // NetworkIdentity.OnValidate.
            NetworkIdentity[] identities = prefab.GetComponentsInChildren<NetworkIdentity>();
            if (identities.Length > 1)
            {
                Debug.LogError($"Prefab '{prefab.name}' has multiple NetworkIdentity components. There should only be one NetworkIdentity on a prefab, and it must be on the root object.");
            }

            if (prefabs.ContainsKey(prefab.assetId))
            {
                GameObject existingPrefab = prefabs[prefab.assetId];
                Debug.LogWarning($"Replacing existing prefab with assetId '{prefab.assetId}'. Old prefab '{existingPrefab.name}', New prefab '{prefab.name}'");
            }

            if (spawnHandlers.ContainsKey(prefab.assetId) || unspawnHandlers.ContainsKey(prefab.assetId))
            {
                Debug.LogWarning($"Adding prefab '{prefab.name}' with assetId '{prefab.assetId}' when spawnHandlers with same assetId already exists. If you want to use custom spawn handling, then remove the prefab from NetworkManager's registered prefabs first.");
            }

            // Debug.Log($"Registering prefab '{prefab.name}' as asset:{prefab.assetId}");

            prefabs[prefab.assetId] = prefab.gameObject;
        }

        /// <summary>Register spawnable prefab with custom assetId.</summary>
        // Note: newAssetId can not be set on GameObjects that already have an assetId
        // Note: registering with assetId is useful for assetbundles etc. a lot
        //       of people use this.
        public static void RegisterPrefab(GameObject prefab, uint newAssetId)
        {
            if (prefab == null)
            {
                Debug.LogError("Could not register prefab because it was null");
                return;
            }

            if (newAssetId == 0)
            {
                Debug.LogError($"Could not register '{prefab.name}' with new assetId because the new assetId was empty");
                return;
            }

            if (!prefab.TryGetComponent(out NetworkIdentity identity))
            {
                Debug.LogError($"Could not register '{prefab.name}' since it contains no NetworkIdentity component");
                return;
            }

            if (identity.assetId != 0 && identity.assetId != newAssetId)
            {
                Debug.LogError($"Could not register '{prefab.name}' to {newAssetId} because it already had an AssetId, Existing assetId {identity.assetId}");
                return;
            }

            identity.assetId = newAssetId;

            RegisterPrefabIdentity(identity);
        }

        /// <summary>Register spawnable prefab.</summary>
        public static void RegisterPrefab(GameObject prefab)
        {
            if (prefab == null)
            {
                Debug.LogError("Could not register prefab because it was null");
                return;
            }

            if (!prefab.TryGetComponent(out NetworkIdentity identity))
            {
                Debug.LogError($"Could not register '{prefab.name}' since it contains no NetworkIdentity component");
                return;
            }

            RegisterPrefabIdentity(identity);
        }

        /// <summary>Register a spawnable prefab with custom assetId and custom spawn/unspawn handlers.</summary>
        // Note: newAssetId can not be set on GameObjects that already have an assetId
        // Note: registering with assetId is useful for assetbundles etc. a lot
        //       of people use this.
        // TODO why do we have one with SpawnDelegate and one with SpawnHandlerDelegate?
        public static void RegisterPrefab(GameObject prefab, uint newAssetId, SpawnDelegate spawnHandler, UnSpawnDelegate unspawnHandler)
        {
            // We need this check here because we don't want a null handler in the lambda expression below
            if (spawnHandler == null)
            {
                Debug.LogError($"Can not Register null SpawnHandler for {newAssetId}");
                return;
            }

            RegisterPrefab(prefab, newAssetId, msg => spawnHandler(msg.position, msg.assetId), unspawnHandler);
        }

        /// <summary>Register a spawnable prefab with custom spawn/unspawn handlers.</summary>
        // TODO why do we have one with SpawnDelegate and one with SpawnHandlerDelegate?
        public static void RegisterPrefab(GameObject prefab, SpawnDelegate spawnHandler, UnSpawnDelegate unspawnHandler)
        {
            if (prefab == null)
            {
                Debug.LogError("Could not register handler for prefab because the prefab was null");
                return;
            }

            if (!prefab.TryGetComponent(out NetworkIdentity identity))
            {
                Debug.LogError($"Could not register handler for '{prefab.name}' since it contains no NetworkIdentity component");
                return;
            }

            if (identity.sceneId != 0)
            {
                Debug.LogError($"Can not Register '{prefab.name}' because it has a sceneId, make sure you are passing in the original prefab and not an instance in the scene.");
                return;
            }

            if (identity.assetId == 0)
            {
                Debug.LogError($"Can not Register handler for '{prefab.name}' because it had empty assetid. If this is a scene Object use RegisterSpawnHandler instead");
                return;
            }

            // We need this check here because we don't want a null handler in the lambda expression below
            if (spawnHandler == null)
            {
                Debug.LogError($"Can not Register null SpawnHandler for {identity.assetId}");
                return;
            }

            RegisterPrefab(prefab, msg => spawnHandler(msg.position, msg.assetId), unspawnHandler);
        }

        /// <summary>Register a spawnable prefab with custom assetId and custom spawn/unspawn handlers.</summary>
        // Note: newAssetId can not be set on GameObjects that already have an assetId
        // Note: registering with assetId is useful for assetbundles etc. a lot
        //       of people use this.
        // TODO why do we have one with SpawnDelegate and one with SpawnHandlerDelegate?
        public static void RegisterPrefab(GameObject prefab, uint newAssetId, SpawnHandlerDelegate spawnHandler, UnSpawnDelegate unspawnHandler)
        {
            if (newAssetId == 0)
            {
                Debug.LogError($"Could not register handler for '{prefab.name}' with new assetId because the new assetId was empty");
                return;
            }

            if (prefab == null)
            {
                Debug.LogError("Could not register handler for prefab because the prefab was null");
                return;
            }

            if (!prefab.TryGetComponent(out NetworkIdentity identity))
            {
                Debug.LogError($"Could not register handler for '{prefab.name}' since it contains no NetworkIdentity component");
                return;
            }

            if (identity.assetId != 0 && identity.assetId != newAssetId)
            {
                Debug.LogError($"Could not register Handler for '{prefab.name}' to {newAssetId} because it already had an AssetId, Existing assetId {identity.assetId}");
                return;
            }

            if (identity.sceneId != 0)
            {
                Debug.LogError($"Can not Register '{prefab.name}' because it has a sceneId, make sure you are passing in the original prefab and not an instance in the scene.");
                return;
            }

            identity.assetId = newAssetId;
            uint assetId = identity.assetId;

            if (spawnHandler == null)
            {
                Debug.LogError($"Can not Register null SpawnHandler for {assetId}");
                return;
            }

            if (unspawnHandler == null)
            {
                Debug.LogError($"Can not Register null UnSpawnHandler for {assetId}");
                return;
            }

            if (spawnHandlers.ContainsKey(assetId) || unspawnHandlers.ContainsKey(assetId))
            {
                Debug.LogWarning($"Replacing existing spawnHandlers for prefab '{prefab.name}' with assetId '{assetId}'");
            }

            if (prefabs.ContainsKey(assetId))
            {
                // this is error because SpawnPrefab checks prefabs before handler
                Debug.LogError($"assetId '{assetId}' is already used by prefab '{prefabs[assetId].name}', unregister the prefab first before trying to add handler");
            }

            NetworkIdentity[] identities = prefab.GetComponentsInChildren<NetworkIdentity>();
            if (identities.Length > 1)
            {
                Debug.LogError($"Prefab '{prefab.name}' has multiple NetworkIdentity components. There should only be one NetworkIdentity on a prefab, and it must be on the root object.");
            }

            //Debug.Log($"Registering custom prefab {prefab.name} as asset:{assetId} {spawnHandler.GetMethodName()}/{unspawnHandler.GetMethodName()}");

            spawnHandlers[assetId] = spawnHandler;
            unspawnHandlers[assetId] = unspawnHandler;
        }

        /// <summary>Register a spawnable prefab with custom spawn/unspawn handlers.</summary>
        // TODO why do we have one with SpawnDelegate and one with SpawnHandlerDelegate?
        public static void RegisterPrefab(GameObject prefab, SpawnHandlerDelegate spawnHandler, UnSpawnDelegate unspawnHandler)
        {
            if (prefab == null)
            {
                Debug.LogError("Could not register handler for prefab because the prefab was null");
                return;
            }

            if (!prefab.TryGetComponent(out NetworkIdentity identity))
            {
                Debug.LogError($"Could not register handler for '{prefab.name}' since it contains no NetworkIdentity component");
                return;
            }

            if (identity.sceneId != 0)
            {
                Debug.LogError($"Can not Register '{prefab.name}' because it has a sceneId, make sure you are passing in the original prefab and not an instance in the scene.");
                return;
            }

            uint assetId = identity.assetId;

            if (assetId == 0)
            {
                Debug.LogError($"Can not Register handler for '{prefab.name}' because it had empty assetid. If this is a scene Object use RegisterSpawnHandler instead");
                return;
            }

            if (spawnHandler == null)
            {
                Debug.LogError($"Can not Register null SpawnHandler for {assetId}");
                return;
            }

            if (unspawnHandler == null)
            {
                Debug.LogError($"Can not Register null UnSpawnHandler for {assetId}");
                return;
            }

            if (spawnHandlers.ContainsKey(assetId) || unspawnHandlers.ContainsKey(assetId))
            {
                Debug.LogWarning($"Replacing existing spawnHandlers for prefab '{prefab.name}' with assetId '{assetId}'");
            }

            if (prefabs.ContainsKey(assetId))
            {
                // this is error because SpawnPrefab checks prefabs before handler
                Debug.LogError($"assetId '{assetId}' is already used by prefab '{prefabs[assetId].name}', unregister the prefab first before trying to add handler");
            }

            NetworkIdentity[] identities = prefab.GetComponentsInChildren<NetworkIdentity>();
            if (identities.Length > 1)
            {
                Debug.LogError($"Prefab '{prefab.name}' has multiple NetworkIdentity components. There should only be one NetworkIdentity on a prefab, and it must be on the root object.");
            }

            //Debug.Log($"Registering custom prefab {prefab.name} as asset:{assetId} {spawnHandler.GetMethodName()}/{unspawnHandler.GetMethodName()}");

            spawnHandlers[assetId] = spawnHandler;
            unspawnHandlers[assetId] = unspawnHandler;
        }

        /// <summary>Removes a registered spawn prefab that was setup with NetworkClient.RegisterPrefab.</summary>
        public static void UnregisterPrefab(GameObject prefab)
        {
            if (prefab == null)
            {
                Debug.LogError("Could not unregister prefab because it was null");
                return;
            }

            if (!prefab.TryGetComponent(out NetworkIdentity identity))
            {
                Debug.LogError($"Could not unregister '{prefab.name}' since it contains no NetworkIdentity component");
                return;
            }

            uint assetId = identity.assetId;

            prefabs.Remove(assetId);
            spawnHandlers.Remove(assetId);
            unspawnHandlers.Remove(assetId);
        }

        // spawn handlers //////////////////////////////////////////////////////
        /// <summary>This is an advanced spawning function that registers a custom assetId with the spawning system.</summary>
        // This can be used to register custom spawning methods for an assetId -
        // instead of the usual method of registering spawning methods for a
        // prefab. This should be used when no prefab exists for the spawned
        // objects - such as when they are constructed dynamically at runtime
        // from configuration data.
        public static void RegisterSpawnHandler(uint assetId, SpawnDelegate spawnHandler, UnSpawnDelegate unspawnHandler)
        {
            // We need this check here because we don't want a null handler in the lambda expression below
            if (spawnHandler == null)
            {
                Debug.LogError($"Can not Register null SpawnHandler for {assetId}");
                return;
            }

            RegisterSpawnHandler(assetId, msg => spawnHandler(msg.position, msg.assetId), unspawnHandler);
        }

        /// <summary>This is an advanced spawning function that registers a custom assetId with the spawning system.</summary>
        // This can be used to register custom spawning methods for an assetId -
        // instead of the usual method of registering spawning methods for a
        // prefab. This should be used when no prefab exists for the spawned
        // objects - such as when they are constructed dynamically at runtime
        // from configuration data.
        public static void RegisterSpawnHandler(uint assetId, SpawnHandlerDelegate spawnHandler, UnSpawnDelegate unspawnHandler)
        {
            if (spawnHandler == null)
            {
                Debug.LogError($"Can not Register null SpawnHandler for {assetId}");
                return;
            }

            if (unspawnHandler == null)
            {
                Debug.LogError($"Can not Register null UnSpawnHandler for {assetId}");
                return;
            }

            if (assetId == 0)
            {
                Debug.LogError("Can not Register SpawnHandler for empty assetId");
                return;
            }

            if (spawnHandlers.ContainsKey(assetId) || unspawnHandlers.ContainsKey(assetId))
            {
                Debug.LogWarning($"Replacing existing spawnHandlers for {assetId}");
            }

            if (prefabs.ContainsKey(assetId))
            {
                // this is error because SpawnPrefab checks prefabs before handler
                Debug.LogError($"assetId '{assetId}' is already used by prefab '{prefabs[assetId].name}'");
            }

            // Debug.Log("RegisterSpawnHandler asset {assetId} {spawnHandler.GetMethodName()}/{unspawnHandler.GetMethodName()}");

            spawnHandlers[assetId] = spawnHandler;
            unspawnHandlers[assetId] = unspawnHandler;
        }

        /// <summary> Removes a registered spawn handler function that was registered with NetworkClient.RegisterHandler().</summary>
        public static void UnregisterSpawnHandler(uint assetId)
        {
            spawnHandlers.Remove(assetId);
            unspawnHandlers.Remove(assetId);
        }

        /// <summary>This clears the registered spawn prefabs and spawn handler functions for this client.</summary>
        public static void ClearSpawners()
        {
            prefabs.Clear();
            spawnHandlers.Clear();
            unspawnHandlers.Clear();
        }

        internal static bool InvokeUnSpawnHandler(uint assetId, GameObject obj)
        {
            if (unspawnHandlers.TryGetValue(assetId, out UnSpawnDelegate handler) && handler != null)
            {
                handler(obj);
                return true;
            }
            return false;
        }

        // ready ///////////////////////////////////////////////////////////////
        /// <summary>Sends Ready message to server, indicating that we loaded the scene, ready to enter the game.</summary>
        // This could be for example when a client enters an ongoing game and
        // has finished loading the current scene. The server should respond to
        // the SYSTEM_READY event with an appropriate handler which instantiates
        // the players object for example.
        public static bool Ready()
        {
            // Debug.Log($"NetworkClient.Ready() called with connection {conn}");
            if (ready)
            {
                Debug.LogError("NetworkClient is already ready. It shouldn't be called twice.");
                return false;
            }

            // need a valid connection to become ready
            if (connection == null)
            {
                Debug.LogError("Ready() called with invalid connection object: conn=null");
                return false;
            }

            // Set these before sending the ReadyMessage, otherwise host client
            // will fail in InternalAddPlayer with null readyConnection.
            // TODO this is redundant. have one source of truth for .ready
            ready = true;
            connection.isReady = true;

            // Tell server we're ready to have a player object spawned
            connection.Send(new ReadyMessage());
            return true;
        }

        // add player //////////////////////////////////////////////////////////
        // called from message handler for Owner message
        internal static void InternalAddPlayer(NetworkIdentity identity)
        {
            //Debug.Log("NetworkClient.InternalAddPlayer");

            // NOTE: It can be "normal" when changing scenes for the player to be destroyed and recreated.
            // But, the player structures are not cleaned up, we'll just replace the old player
            localPlayer = identity;

            // NOTE: we DONT need to set isClient=true here, because OnStartClient
            // is called before OnStartLocalPlayer, hence it's already set.
            // localPlayer.isClient = true;

            // TODO this check might not be necessary
            //if (readyConnection != null)
            if (ready && connection != null)
            {
                connection.identity = identity;
            }
            else Debug.LogWarning("NetworkClient can't AddPlayer before being ready. Please call NetworkClient.Ready() first. Clients are considered ready after joining the game world.");
        }

        /// <summary>Sends AddPlayer message to the server, indicating that we want to join the world.</summary>
        public static bool AddPlayer()
        {
            // ensure valid ready connection
            if (connection == null)
            {
                Debug.LogError("AddPlayer requires a valid NetworkClient.connection.");
                return false;
            }

            // UNET checked 'if readyConnection != null'.
            // in other words, we need a connection and we need to be ready.
            if (!ready)
            {
                Debug.LogError("AddPlayer requires a ready NetworkClient.");
                return false;
            }

            if (connection.identity != null)
            {
                Debug.LogError("NetworkClient.AddPlayer: a PlayerController was already added. Did you call AddPlayer twice?");
                return false;
            }

            // Debug.Log($"NetworkClient.AddPlayer() called with connection {readyConnection}");
            connection.Send(new AddPlayerMessage());
            return true;
        }

        // spawning ////////////////////////////////////////////////////////////
        internal static void ApplySpawnPayload(NetworkIdentity identity, SpawnMessage message)
        {
            if (message.assetId != 0)
                identity.assetId = message.assetId;

            if (!identity.gameObject.activeSelf)
            {
                identity.gameObject.SetActive(true);
            }

            // apply local values for VR support
            identity.transform.localPosition = message.position;
            identity.transform.localRotation = message.rotation;
            identity.transform.localScale = message.scale;

            // configure flags
            // the below DeserializeClient call invokes SyncVarHooks.
            // flags always need to be initialized before that.
            // fixes: https://github.com/MirrorNetworking/Mirror/issues/3259
            identity.isOwned = message.isOwner;
            identity.netId = message.netId;

            if (message.isLocalPlayer)
                InternalAddPlayer(identity);

            // configure isClient/isLocalPlayer flags.
            // => after InternalAddPlayer. can't initialize .isLocalPlayer
            //    before InternalAddPlayer sets .localPlayer
            // => before DeserializeClient, otherwise SyncVar hooks wouldn't
            //    have isClient/isLocalPlayer set yet.
            //    fixes: https://github.com/MirrorNetworking/Mirror/issues/3259
            InitializeIdentityFlags(identity);

            // deserialize components if any payload
            // (Count is 0 if there were no components)
            if (message.payload.Count > 0)
            {
                using (NetworkReaderPooled payloadReader = NetworkReaderPool.Get(message.payload))
                {
                    identity.DeserializeClient(payloadReader, true);
                }
            }

            spawned[message.netId] = identity;
            if (identity.isOwned) connection?.owned.Add(identity);

            // the initial spawn with OnObjectSpawnStarted/Finished calls all
            // object's OnStartClient/OnStartLocalPlayer after they were all
            // spawned.
            // this only happens once though.
            // for all future spawns, we need to call OnStartClient/LocalPlayer
            // here immediately since there won't be another OnObjectSpawnFinished.
            if (isSpawnFinished)
            {
                InvokeIdentityCallbacks(identity);
            }
        }

        // Finds Existing Object with NetId or spawns a new one using AssetId or sceneId
        internal static bool FindOrSpawnObject(SpawnMessage message, out NetworkIdentity identity)
        {
            // was the object already spawned?
            identity = GetExistingObject(message.netId);

            // if found, return early
            if (identity != null)
            {
                return true;
            }

            if (message.assetId == 0 && message.sceneId == 0)
            {
                Debug.LogError($"OnSpawn message with netId '{message.netId}' has no AssetId or sceneId");
                return false;
            }

            identity = message.sceneId == 0 ? SpawnPrefab(message) : SpawnSceneObject(message.sceneId);

            if (identity == null)
            {
                Debug.LogError($"Could not spawn assetId={message.assetId} scene={message.sceneId:X} netId={message.netId}");
                return false;
            }

            return true;
        }

        static NetworkIdentity GetExistingObject(uint netid)
        {
            spawned.TryGetValue(netid, out NetworkIdentity identity);
            return identity;
        }

        static NetworkIdentity SpawnPrefab(SpawnMessage message)
        {
            // custom spawn handler for this prefab? (for prefab pools etc.)
            //
            // IMPORTANT: look for spawn handlers BEFORE looking for registered
            //            prefabs. Unspawning also looks for unspawn handlers
            //            before falling back to regular Destroy. this needs to
            //            be consistent.
            //            https://github.com/vis2k/Mirror/issues/2705
            if (spawnHandlers.TryGetValue(message.assetId, out SpawnHandlerDelegate handler))
            {
                GameObject obj = handler(message);
                if (obj == null)
                {
                    Debug.LogError($"Spawn Handler returned null, Handler assetId '{message.assetId}'");
                    return null;
                }

                if (!obj.TryGetComponent(out NetworkIdentity identity))
                {
                    Debug.LogError($"Object Spawned by handler did not have a NetworkIdentity, Handler assetId '{message.assetId}'");
                    return null;
                }

                return identity;
            }

            // otherwise look in NetworkManager registered prefabs
            if (GetPrefab(message.assetId, out GameObject prefab))
            {
                GameObject obj = GameObject.Instantiate(prefab, message.position, message.rotation);
                //Debug.Log($"Client spawn handler instantiating [netId{message.netId} asset ID:{message.assetId} pos:{message.position} rotation:{message.rotation}]");
                return obj.GetComponent<NetworkIdentity>();
            }

            Debug.LogError($"Failed to spawn server object, did you forget to add it to the NetworkManager? assetId={message.assetId} netId={message.netId}");
            return null;
        }

        static NetworkIdentity SpawnSceneObject(ulong sceneId)
        {
            NetworkIdentity identity = GetAndRemoveSceneObject(sceneId);
            if (identity == null)
            {
                Debug.LogError($"Spawn scene object not found for {sceneId:X}. Make sure that client and server use exactly the same project. This only happens if the hierarchy gets out of sync.");

                // dump the whole spawnable objects dict for easier debugging
                //foreach (KeyValuePair<ulong, NetworkIdentity> kvp in spawnableObjects)
                //    Debug.Log($"Spawnable: SceneId={kvp.Key:X} name={kvp.Value.name}");
            }
            //else Debug.Log($"Client spawn for [netId:{msg.netId}] [sceneId:{msg.sceneId:X}] obj:{identity}");
            return identity;
        }

        static NetworkIdentity GetAndRemoveSceneObject(ulong sceneId)
        {
            if (spawnableObjects.TryGetValue(sceneId, out NetworkIdentity identity))
            {
                spawnableObjects.Remove(sceneId);
                return identity;
            }
            return null;
        }

        /// <summary>Call this after loading/unloading a scene in the client after connection to register the spawnable objects</summary>
        public static void PrepareToSpawnSceneObjects()
        {
            // remove existing items, they will be re-added below
            spawnableObjects.Clear();

            // finds all NetworkIdentity currently loaded by unity (includes disabled objects)
            NetworkIdentity[] allIdentities = Resources.FindObjectsOfTypeAll<NetworkIdentity>();
            foreach (NetworkIdentity identity in allIdentities)
            {
                // add all unspawned NetworkIdentities to spawnable objects
                // need to check netId to make sure object is not spawned
                // fixes: https://github.com/MirrorNetworking/Mirror/issues/3541
                // PrepareToSpawnSceneObjects may be called multiple times in case
                // the ObjectSpawnStarted message is received multiple times.
                if (Utils.IsSceneObject(identity) &&
                    identity.netId == 0)
                {
                    if (spawnableObjects.TryGetValue(identity.sceneId, out NetworkIdentity existingIdentity))
                    {
                        string msg = $"NetworkClient: Duplicate sceneId {identity.sceneId} detected on {identity.gameObject.name} and {existingIdentity.gameObject.name}\n" +
                            $"This can happen if a networked object is persisted in DontDestroyOnLoad through loading / changing to the scene where it originated,\n" +
                            $"otherwise you may need to open and re-save the {identity.gameObject.scene} to reset scene id's.";
                        Debug.LogWarning(msg, identity.gameObject);
                    }
                    else
                    {
                        spawnableObjects.Add(identity.sceneId, identity);
                    }
                }
            }
        }

        internal static void OnObjectSpawnStarted(ObjectSpawnStartedMessage _)
        {
            // Debug.Log("SpawnStarted");
            PrepareToSpawnSceneObjects();
            isSpawnFinished = false;
        }

        internal static void OnObjectSpawnFinished(ObjectSpawnFinishedMessage _)
        {
            // paul: Initialize the objects in the same order as they were
            // initialized in the server. This is important if spawned objects
            // use data from scene objects
            foreach (NetworkIdentity identity in spawned.Values.OrderBy(uv => uv.netId))
            {
                // NetworkIdentities should always be removed from .spawned when
                // they are destroyed. for safety, let's double check here.
                if (identity != null)
                {
                    BootstrapIdentity(identity);
                }
                else Debug.LogWarning("Found null entry in NetworkClient.spawned. This is unexpected. Was the NetworkIdentity not destroyed properly?");
            }
            isSpawnFinished = true;
        }

        // host mode callbacks /////////////////////////////////////////////////
        static void OnHostClientObjectDestroy(ObjectDestroyMessage message)
        {
            //Debug.Log($"NetworkClient.OnLocalObjectObjDestroy netId:{message.netId}");

            // remove from owned (if any)
            if (spawned.TryGetValue(message.netId, out NetworkIdentity identity))
                connection.owned.Remove(identity);

            spawned.Remove(message.netId);
        }

        static void OnHostClientObjectHide(ObjectHideMessage message)
        {
            //Debug.Log($"ClientScene::OnLocalObjectObjHide netId:{message.netId}");
            if (spawned.TryGetValue(message.netId, out NetworkIdentity identity) &&
                identity != null)
            {
                if (aoi != null)
                    aoi.SetHostVisibility(identity, false);
            }
        }

        internal static void OnHostClientSpawn(SpawnMessage message)
        {
            // on host mode, the object already exist in NetworkServer.spawned.
            // simply add it to NetworkClient.spawned too.
            if (NetworkServer.spawned.TryGetValue(message.netId, out NetworkIdentity identity) && identity != null)
            {
                spawned[message.netId] = identity;
                if (message.isOwner) connection.owned.Add(identity);

                // now do the actual 'spawning' on host mode
                if (message.isLocalPlayer)
                    InternalAddPlayer(identity);

                // set visibility before invoking OnStartClient etc. callbacks
                if (aoi != null)
                    aoi.SetHostVisibility(identity, true);

                identity.isOwned = message.isOwner;
                BootstrapIdentity(identity);
            }
        }

        // client-only mode callbacks //////////////////////////////////////////
        static void OnEntityStateMessage(EntityStateMessage message)
        {
            // Debug.Log($"NetworkClient.OnUpdateVarsMessage {msg.netId}");
            if (spawned.TryGetValue(message.netId, out NetworkIdentity identity) && identity != null)
            {
                using (NetworkReaderPooled reader = NetworkReaderPool.Get(message.payload))
                    identity.DeserializeClient(reader, false);
            }
            else Debug.LogWarning($"Did not find target for sync message for {message.netId}. Were all prefabs added to the NetworkManager's spawnable list?\nNote: this can be completely normal because UDP messages may arrive out of order, so this message might have arrived after a Destroy message.");
        }

        static void OnRPCMessage(RpcMessage message)
        {
            // Debug.Log($"NetworkClient.OnRPCMessage hash:{message.functionHash} netId:{message.netId}");
            if (spawned.TryGetValue(message.netId, out NetworkIdentity identity))
            {
                using (NetworkReaderPooled reader = NetworkReaderPool.Get(message.payload))
                    identity.HandleRemoteCall(message.componentIndex, message.functionHash, RemoteCallType.ClientRpc, reader);
            }
            // Rpcs often can't be applied if interest management unspawned them
        }

        static void OnObjectHide(ObjectHideMessage message) => DestroyObject(message.netId);

        internal static void OnObjectDestroy(ObjectDestroyMessage message) => DestroyObject(message.netId);

        internal static void OnSpawn(SpawnMessage message)
        {
            // Debug.Log($"Client spawn handler instantiating netId={msg.netId} assetID={msg.assetId} sceneId={msg.sceneId:X} pos={msg.position}");
            if (FindOrSpawnObject(message, out NetworkIdentity identity))
            {
                ApplySpawnPayload(identity, message);
            }
        }

        internal static void OnChangeOwner(ChangeOwnerMessage message)
        {
            NetworkIdentity identity = GetExistingObject(message.netId);

            if (identity != null)
                ChangeOwner(identity, message);
            else
                Debug.LogError($"OnChangeOwner: Could not find object with netId {message.netId}");
        }

        // ChangeOwnerMessage contains new 'owned' and new 'localPlayer'
        // that we need to apply to the identity.
        internal static void ChangeOwner(NetworkIdentity identity, ChangeOwnerMessage message)
        {
            // local player before, but not anymore?
            // call OnStopLocalPlayer before setting new values.
            if (identity.isLocalPlayer && !message.isLocalPlayer)
            {
                identity.OnStopLocalPlayer();
            }

            // set ownership flag (aka authority)
            identity.isOwned = message.isOwner;

            // Add / Remove to client's connectionToServer.owned hashset.
            if (identity.isOwned)
                connection?.owned.Add(identity);
            else
                connection?.owned.Remove(identity);

            // Call OnStartAuthority / OnStopAuthority
            identity.NotifyAuthority();

            // set localPlayer flag
            identity.isLocalPlayer = message.isLocalPlayer;

            // identity is now local player. set our static helper field to it.
            if (identity.isLocalPlayer)
            {
                localPlayer = identity;
                identity.connectionToServer = connection;
                identity.OnStartLocalPlayer();
            }
            // identity's isLocalPlayer was set to false.
            // clear our static localPlayer IF (and only IF) it was that one before.
            else if (localPlayer == identity)
            {
                localPlayer = null;
                // TODO set .connectionToServer to null for old local player?
                // since we set it in the above 'if' case too.
            }
        }

        // set up NetworkIdentity flags on the client.
        // needs to be separate from invoking callbacks.
        // cleaner, and some places need to set flags first.
        static void InitializeIdentityFlags(NetworkIdentity identity)
        {
            // initialize flags before invoking callbacks.
            // this way isClient/isLocalPlayer is correct during callbacks.
            // fixes: https://github.com/MirrorNetworking/Mirror/issues/3362
            identity.isClient = true;
            identity.isLocalPlayer = localPlayer == identity;

            // .connectionToServer is only available for local players.
            // set it here, before invoking any callbacks.
            // this way it's available in _all_ callbacks.
            if (identity.isLocalPlayer)
                identity.connectionToServer = connection;
        }

        // invoke NetworkIdentity callbacks on the client.
        // needs to be separate from configuring flags.
        // cleaner, and some places need to set flags first.
        static void InvokeIdentityCallbacks(NetworkIdentity identity)
        {
            // invoke OnStartAuthority
            identity.NotifyAuthority();

            // invoke OnStartClient
            identity.OnStartClient();

            // invoke OnStartLocalPlayer
            if (identity.isLocalPlayer)
                identity.OnStartLocalPlayer();
        }

        // configure flags & invoke callbacks
        static void BootstrapIdentity(NetworkIdentity identity)
        {
            InitializeIdentityFlags(identity);
            InvokeIdentityCallbacks(identity);
        }

        // broadcast ///////////////////////////////////////////////////////////
        static void BroadcastTimeSnapshot()
        {
            Send(new TimeSnapshotMessage(), Channels.Unreliable);
        }

        // make sure Broadcast() is only called every sendInterval.
        // calling it every update() would require too much bandwidth.
        static void Broadcast()
        {
            // joined the world yet?
            if (!connection.isReady) return;

            // nothing to do in host mode. server already knows the state.
            if (NetworkServer.active) return;

            // send time snapshot every sendInterval.
            BroadcastTimeSnapshot();

            // for each entity that the client owns
            foreach (NetworkIdentity identity in connection.owned)
            {
                // make sure it's not null or destroyed.
                // (which can happen if someone uses
                //  GameObject.Destroy instead of
                //  NetworkServer.Destroy)
                if (identity != null)
                {
                    using (NetworkWriterPooled writer = NetworkWriterPool.Get())
                    {
                        // get serialization for this entity viewed by this connection
                        // (if anything was serialized this time)
                        identity.SerializeClient(writer);
                        if (writer.Position > 0)
                        {
                            // send state update message
                            EntityStateMessage message = new EntityStateMessage
                            {
                                netId = identity.netId,
                                payload = writer.ToArraySegment()
                            };
                            Send(message);
                        }
                    }
                }
                // spawned list should have no null entries because we
                // always call Remove in OnObjectDestroy everywhere.
                // if it does have null then we missed something.
                else Debug.LogWarning($"Found 'null' entry in owned list for client. This is unexpected behaviour.");
            }
        }

        // update //////////////////////////////////////////////////////////////
        // NetworkEarlyUpdate called before any Update/FixedUpdate
        // (we add this to the UnityEngine in NetworkLoop)
        internal static void NetworkEarlyUpdate()
        {
            // process all incoming messages first before updating the world
            if (Transport.active != null)
                Transport.active.ClientEarlyUpdate();

            // time snapshot interpolation
            UpdateTimeInterpolation();
        }

        // NetworkLateUpdate called after any Update/FixedUpdate/LateUpdate
        // (we add this to the UnityEngine in NetworkLoop)
        internal static void NetworkLateUpdate()
        {
            // broadcast ClientToServer components while active
            if (active)
            {
                // broadcast every sendInterval.
                // AccurateInterval to avoid update frequency inaccuracy issues:
                // https://github.com/vis2k/Mirror/pull/3153
                //
                // for example, host mode server doesn't set .targetFrameRate.
                // Broadcast() would be called every tick.
                // snapshots might be sent way too often, etc.
                //
                // during tests, we always call Broadcast() though.
                //
                // also important for syncInterval=0 components like
                // NetworkTransform, so they can sync on same interval as time
                // snapshots _but_ not every single tick.
                //
                // Unity 2019 doesn't have Time.timeAsDouble yet
                if (!Application.isPlaying ||
                    AccurateInterval.Elapsed(NetworkTime.localTime, sendInterval, ref lastSendTime))
                {
                    Broadcast();
                }

                UpdateConnectionQuality();
            }

            // Connection Quality //////////////////////////////////////////////////
            // uses 'pragmatic' version based on snapshot interpolation by default.
            void UpdateConnectionQuality()
            {
                // only recalculate every few seconds
                // we don't want to fire Good->Bad->Good->Bad dozens of times per second.
                if (connectionQualityInterval > 0 && NetworkTime.time > lastConnectionQualityUpdate + connectionQualityInterval)
                {
                    lastConnectionQualityUpdate = NetworkTime.time;

                    switch (connectionQualityMethod)
                    {
                        case ConnectionQualityMethod.Simple:
                            connectionQuality = ConnectionQualityHeuristics.Simple(NetworkTime.rtt, NetworkTime.rttVariance);
                            break;
                        case ConnectionQualityMethod.Pragmatic:
                            connectionQuality = ConnectionQualityHeuristics.Pragmatic(initialBufferTime, bufferTime);
                            break;
                    }

                    if (lastConnectionQuality != connectionQuality)
                    {
                        // Invoke the event before assigning the new value so
                        // the event handler can compare old and new values.
                        onConnectionQualityChanged?.Invoke(lastConnectionQuality, connectionQuality);
                        lastConnectionQuality = connectionQuality;
                    }
                }
            }

            // update connections to flush out messages _after_ broadcast
            // local connection?
            if (connection is LocalConnectionToServer localConnection)
            {
                localConnection.Update();
            }
            // remote connection?
            else if (connection is NetworkConnectionToServer remoteConnection)
            {
                // only update things while connected
                if (active && connectState == ConnectState.Connected)
                {
                    // update NetworkTime
                    NetworkTime.UpdateClient();

                    // update connection to flush out batched messages
                    remoteConnection.Update();
                }
            }

            // process all outgoing messages after updating the world
            if (Transport.active != null)
                Transport.active.ClientLateUpdate();
        }

        // destroy /////////////////////////////////////////////////////////////
        /// <summary>Destroys all networked objects on the client.</summary>
        // Note: NetworkServer.CleanupNetworkIdentities does the same on server.
        public static void DestroyAllClientObjects()
        {
            // user can modify spawned lists which causes InvalidOperationException
            // list can modified either in UnSpawnHandler or in OnDisable/OnDestroy
            // we need the Try/Catch so that the rest of the shutdown does not get stopped
            try
            {
                foreach (NetworkIdentity identity in spawned.Values)
                {
                    if (identity != null && identity.gameObject != null)
                    {
                        if (identity.isLocalPlayer)
                            identity.OnStopLocalPlayer();

                        identity.OnStopClient();

                        // NetworkClient.Shutdown calls DestroyAllClientObjects.
                        // which destroys all objects in NetworkClient.spawned.
                        // => NC.spawned contains owned & observed objects
                        // => in host mode, we CAN NOT destroy observed objects.
                        // => that would destroy them other connection's objects
                        //    on the host server, making them disconnect.
                        // https://github.com/vis2k/Mirror/issues/2954
                        bool hostOwned = identity.connectionToServer is LocalConnectionToServer;
                        bool shouldDestroy = !identity.isServer || hostOwned;
                        if (shouldDestroy)
                        {
                            bool wasUnspawned = InvokeUnSpawnHandler(identity.assetId, identity.gameObject);

                            // unspawned objects should be reset for reuse later.
                            if (wasUnspawned)
                            {
                                identity.ResetState();
                            }
                            // without unspawn handler, we need to disable/destroy.
                            else
                            {
                                // scene objects are reset and disabled.
                                // they always stay in the scene, we don't destroy them.
                                if (identity.sceneId != 0)
                                {
                                    identity.ResetState();
                                    identity.gameObject.SetActive(false);
                                }
                                // spawned objects are destroyed
                                else
                                {
                                    GameObject.Destroy(identity.gameObject);
                                }
                            }
                        }
                    }
                }
                spawned.Clear();
                connection?.owned.Clear();
            }
            catch (InvalidOperationException e)
            {
                Debug.LogException(e);
                Debug.LogError("Could not DestroyAllClientObjects because spawned list was modified during loop, make sure you are not modifying NetworkIdentity.spawned by calling NetworkServer.Destroy or NetworkServer.Spawn in OnDestroy or OnDisable.");
            }
        }

        static void DestroyObject(uint netId)
        {
            // Debug.Log($"NetworkClient.OnObjDestroy netId: {netId}");
            if (spawned.TryGetValue(netId, out NetworkIdentity identity) && identity != null)
            {
                if (identity.isLocalPlayer)
                    identity.OnStopLocalPlayer();

                identity.OnStopClient();

                // custom unspawn handler for this prefab? (for prefab pools etc.)
                if (InvokeUnSpawnHandler(identity.assetId, identity.gameObject))
                {
                    // reset object after user's handler
                    identity.ResetState();
                }
                // otherwise fall back to default Destroy
                else if (identity.sceneId == 0)
                {
                    // don't call reset before destroy so that values are still set in OnDestroy
                    GameObject.Destroy(identity.gameObject);
                }
                // scene object.. disable it in scene instead of destroying
                else
                {
                    identity.gameObject.SetActive(false);
                    spawnableObjects[identity.sceneId] = identity;
                    // reset for scene objects
                    identity.ResetState();
                }

                // remove from dictionary no matter how it is unspawned
                connection.owned.Remove(identity); // if any
                spawned.Remove(netId);
            }
            //else Debug.LogWarning($"Did not find target for destroy message for {netId}");
        }

        // shutdown ////////////////////////////////////////////////////////////
        /// <summary>Shutdown the client.</summary>
        // RuntimeInitializeOnLoadMethod -> fast playmode without domain reload
        [RuntimeInitializeOnLoadMethod(RuntimeInitializeLoadType.BeforeSceneLoad)]
        public static void Shutdown()
        {
            //Debug.Log("Shutting down client.");

            // objects need to be destroyed before spawners are cleared
            // fixes: https://github.com/MirrorNetworking/Mirror/issues/3334
            DestroyAllClientObjects();

            // calls prefabs.Clear();
            // calls spawnHandlers.Clear();
            // calls unspawnHandlers.Clear();
            ClearSpawners();

            spawned.Clear();
            connection?.owned.Clear();
            handlers.Clear();
            spawnableObjects.Clear();

            // IMPORTANT: do NOT call NetworkIdentity.ResetStatics() here!
            // calling StopClient() in host mode would reset nextNetId to 1,
            // causing next connection to have a duplicate netId accidentally.
            // => see also: https://github.com/vis2k/Mirror/issues/2954
            //NetworkIdentity.ResetStatics();
            // => instead, reset only the client sided statics.
            NetworkIdentity.ResetClientStatics();

            // disconnect the client connection.
            // we do NOT call Transport.Shutdown, because someone only called
            // NetworkClient.Shutdown. we can't assume that the server is
            // supposed to be shut down too!
            if (Transport.active != null)
                Transport.active.ClientDisconnect();

            // reset statics
            connectState = ConnectState.None;
            connection = null;
            localPlayer = null;
            ready = false;
            isSpawnFinished = false;
            isLoadingScene = false;
            lastSendTime = 0;

            unbatcher = new Unbatcher();

            // clear events. someone might have hooked into them before, but
            // we don't want to use those hooks after Shutdown anymore.
            OnConnectedEvent = null;
            OnDisconnectedEvent = null;
            OnErrorEvent = null;
        }

        // GUI /////////////////////////////////////////////////////////////////
        // called from NetworkManager to display timeline interpolation status.
        // useful to indicate catchup / slowdown / dynamic adjustment etc.
        public static void OnGUI()
        {
            // only if in world
            if (!ready) return;

            GUILayout.BeginArea(new Rect(10, 5, 1020, 50));

            GUILayout.BeginHorizontal("Box");
            GUILayout.Label("Snapshot Interp.:");
            // color while catching up / slowing down
            if (localTimescale > 1) GUI.color = Color.green; // green traffic light = go fast
            else if (localTimescale < 1) GUI.color = Color.red;   // red traffic light = go slow
            else GUI.color = Color.white;
            GUILayout.Box($"timeline: {localTimeline:F2}");
            GUILayout.Box($"buffer: {snapshots.Count}");
            GUILayout.Box($"DriftEMA: {NetworkClient.driftEma.Value:F2}");
            GUILayout.Box($"DelTimeEMA: {NetworkClient.deliveryTimeEma.Value:F2}");
            GUILayout.Box($"timescale: {localTimescale:F2}");
            GUILayout.Box($"BTM: {NetworkClient.bufferTimeMultiplier:F2}"); // current dynamically adjusted multiplier
            GUILayout.Box($"RTT: {NetworkTime.rtt * 1000:F0}ms");
            GUILayout.Box($"PredErrUNADJ: {NetworkTime.predictionErrorUnadjusted * 1000:F0}ms");
            GUILayout.Box($"PredErrADJ: {NetworkTime.predictionErrorAdjusted * 1000:F0}ms");
            GUILayout.EndHorizontal();

            GUILayout.EndArea();
        }
    }
}<|MERGE_RESOLUTION|>--- conflicted
+++ resolved
@@ -577,8 +577,6 @@
             ushort msgType = NetworkMessageId<T>.Id;
             void HandlerWrapped(NetworkConnection _, T value) => handler(value);
             handlers[msgType] = NetworkMessages.WrapHandler((Action<NetworkConnection, T>)HandlerWrapped, requireAuthentication, exceptionsDisconnect);
-<<<<<<< HEAD
-=======
         }
 
         /// <summary>Replace a handler for a particular message type. Should require authentication by default. This version passes channelId to the handler.</summary>
@@ -593,7 +591,6 @@
             ushort msgType = NetworkMessageId<T>.Id;
             void HandlerWrapped(NetworkConnection _, T value, int channelId) => handler(value, channelId);
             handlers[msgType] = NetworkMessages.WrapHandler((Action<NetworkConnection, T, int>)HandlerWrapped, requireAuthentication, exceptionsDisconnect);
->>>>>>> 50d0008d
         }
 
         /// <summary>Unregister a message handler of type T.</summary>
