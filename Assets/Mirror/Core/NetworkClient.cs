--- conflicted
+++ resolved
@@ -1125,17 +1125,13 @@
             // the below DeserializeClient call invokes SyncVarHooks.
             // flags always need to be initialized before that.
             // fixes: https://github.com/MirrorNetworking/Mirror/issues/3259
-<<<<<<< HEAD
-            identity.isOwned = message.authorityFlags.HasFlag(AuthorityFlags.isOwner);
-=======
->>>>>>> 18f08082
             identity.netId = message.netId;
             identity.isOwned = message.isOwner;
 
             if (identity.isOwned)
                 connection?.owned.Add(identity);
 
-            if (message.authorityFlags.HasFlag(AuthorityFlags.isLocalPlayer))
+            if (message.isLocalPlayer)
                 InternalAddPlayer(identity);
 
             // configure isClient/isLocalPlayer flags.
@@ -1362,17 +1358,18 @@
             if (NetworkServer.spawned.TryGetValue(message.netId, out NetworkIdentity identity) && identity != null)
             {
                 spawned[message.netId] = identity;
-                if (message.authorityFlags.HasFlag(AuthorityFlags.isOwner)) connection.owned.Add(identity);
+                if (message.isOwner)
+                    connection.owned.Add(identity);
 
                 // now do the actual 'spawning' on host mode
-                if (message.authorityFlags.HasFlag(AuthorityFlags.isLocalPlayer))
+                if (message.isLocalPlayer)
                     InternalAddPlayer(identity);
 
                 // set visibility before invoking OnStartClient etc. callbacks
                 if (aoi != null)
                     aoi.SetHostVisibility(identity, true);
 
-                identity.isOwned = message.authorityFlags.HasFlag(AuthorityFlags.isOwner);
+                identity.isOwned = message.isOwner;
                 BootstrapIdentity(identity);
             }
         }
@@ -1481,13 +1478,13 @@
         {
             // local player before, but not anymore?
             // call OnStopLocalPlayer before setting new values.
-            if (identity.isLocalPlayer && !message.authorityFlags.HasFlag(AuthorityFlags.isLocalPlayer))
+            if (identity.isLocalPlayer && !message.isLocalPlayer)
             {
                 identity.OnStopLocalPlayer();
             }
 
             // set ownership flag (aka authority)
-            identity.isOwned = message.authorityFlags.HasFlag(AuthorityFlags.isOwner);
+            identity.isOwned = message.isOwner;
 
             // Add / Remove to client's connectionToServer.owned hashset.
             if (identity.isOwned)
@@ -1499,7 +1496,7 @@
             identity.NotifyAuthority();
 
             // set localPlayer flag
-            identity.isLocalPlayer = message.authorityFlags.HasFlag(AuthorityFlags.isLocalPlayer);
+            identity.isLocalPlayer = message.isLocalPlayer;
 
             // identity is now local player. set our static helper field to it.
             if (identity.isLocalPlayer)
