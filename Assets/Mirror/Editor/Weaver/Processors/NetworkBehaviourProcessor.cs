--- conflicted
+++ resolved
@@ -21,7 +21,7 @@
         // <SyncVarField,NetIdField>
         readonly Dictionary<FieldDefinition, FieldDefinition> syncVarNetIds = new Dictionary<FieldDefinition, FieldDefinition>();
         readonly List<CmdResult> commands = new List<CmdResult>();
-        readonly List<ClientRpcResult> clientRpcs = new List<ClientRpcResult>();
+        readonly List<MethodDefinition> clientRpcs = new List<MethodDefinition>();
         readonly List<MethodDefinition> targetRpcs = new List<MethodDefinition>();
         readonly List<EventDefinition> eventRpcs = new List<EventDefinition>();
         readonly List<MethodDefinition> commandInvocationFuncs = new List<MethodDefinition>();
@@ -35,12 +35,6 @@
         {
             public MethodDefinition method;
             public bool ignoreAuthority;
-        }
-
-        public struct ClientRpcResult
-        {
-            public MethodDefinition method;
-            public bool excludeOwner;
         }
 
         public NetworkBehaviourProcessor(TypeDefinition td)
@@ -265,8 +259,7 @@
 
             for (int i = 0; i < clientRpcs.Count; ++i)
             {
-                ClientRpcResult clientRpcResult = clientRpcs[i];
-                GenerateRegisterClientRpcDelegate(cctorWorker, Weaver.registerRpcDelegateReference, clientRpcInvocationFuncs[i], clientRpcResult);
+                GenerateRegisterRemoteDelegate(cctorWorker, Weaver.registerRpcDelegateReference, clientRpcInvocationFuncs[i], clientRpcs[i].Name);
             }
 
             for (int i = 0; i < targetRpcs.Count; ++i)
@@ -310,15 +303,11 @@
             worker.Append(worker.Create(OpCodes.Ldftn, func));
 
             worker.Append(worker.Create(OpCodes.Newobj, Weaver.CmdDelegateConstructor));
-
+            //
             worker.Append(worker.Create(OpCodes.Call, registerMethod));
         }
 
-<<<<<<< HEAD
-        void GenerateRegisterCommandDelegate(ILProcessor awakeWorker, MethodReference registerMethod, MethodDefinition func, CmdResult cmdResult)
-=======
         void GenerateRegisterCommandDelegate(ILProcessor worker, MethodReference registerMethod, MethodDefinition func, CmdResult cmdResult)
->>>>>>> e6311ecb
         {
             string cmdName = cmdResult.method.Name;
             bool ignoreAuthority = cmdResult.ignoreAuthority;
@@ -333,30 +322,8 @@
 
             worker.Append(worker.Create(ignoreAuthority ? OpCodes.Ldc_I4_1 : OpCodes.Ldc_I4_0));
 
-<<<<<<< HEAD
-            awakeWorker.Append(awakeWorker.Create(OpCodes.Call, registerMethod));
-        }
-
-        void GenerateRegisterClientRpcDelegate(ILProcessor awakeWorker, MethodReference registerMethod, MethodDefinition func, ClientRpcResult rpcResult)
-        {
-            string rpcName = rpcResult.method.Name;
-            bool excludeOwner = rpcResult.excludeOwner;
-
-            awakeWorker.Append(awakeWorker.Create(OpCodes.Ldtoken, netBehaviourSubclass));
-            awakeWorker.Append(awakeWorker.Create(OpCodes.Call, Weaver.getTypeFromHandleReference));
-            awakeWorker.Append(awakeWorker.Create(OpCodes.Ldstr, rpcName));
-            awakeWorker.Append(awakeWorker.Create(OpCodes.Ldnull));
-            awakeWorker.Append(awakeWorker.Create(OpCodes.Ldftn, func));
-
-            awakeWorker.Append(awakeWorker.Create(OpCodes.Newobj, Weaver.CmdDelegateConstructor));
-
-            awakeWorker.Append(awakeWorker.Create(excludeOwner ? OpCodes.Ldc_I4_1 : OpCodes.Ldc_I4_0));
-
-            awakeWorker.Append(awakeWorker.Create(OpCodes.Call, registerMethod));
-=======
             //
             worker.Append(worker.Create(OpCodes.Call, registerMethod));
->>>>>>> e6311ecb
         }
 
         void GenerateSerialization()
@@ -973,15 +940,8 @@
                 Weaver.Error($"Duplicate ClientRpc name {md.Name}", md);
                 return;
             }
-
-            bool excludeOwner = clientRpcAttr.GetField("excludeOwner", false);
-
             names.Add(md.Name);
-            clientRpcs.Add(new ClientRpcResult
-            {
-                method = md,
-                excludeOwner = excludeOwner
-            });
+            clientRpcs.Add(md);
 
             MethodDefinition rpcCallFunc = RpcProcessor.ProcessRpcCall(netBehaviourSubclass, md, clientRpcAttr);
 
