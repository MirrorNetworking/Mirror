--- conflicted
+++ resolved
@@ -862,11 +862,7 @@
             collection.Add(new ParameterDefinition("obj", ParameterAttributes.None, WeaverTypes.Import<Mirror.NetworkBehaviour>()));
             collection.Add(new ParameterDefinition("reader", ParameterAttributes.None, WeaverTypes.Import<Mirror.NetworkReader>()));
             // senderConnection is only used for commands but NetworkBehaviour.CmdDelegate is used for all remote calls
-<<<<<<< HEAD
-            collection.Add(new ParameterDefinition("senderConnection", ParameterAttributes.None, WeaverTypes.Import<Mirror.NetworkConnection>()));
-=======
-            collection.Add(new ParameterDefinition("senderConnection", ParameterAttributes.None, Weaver.CurrentAssembly.MainModule.ImportReference(WeaverTypes.NetworkConnectionToClientType)));
->>>>>>> 9d49a25c
+            collection.Add(new ParameterDefinition("senderConnection", ParameterAttributes.None, WeaverTypes.Import<Mirror.NetworkConnectionToClient>()));
         }
 
         // check if a Command/TargetRpc/Rpc function & parameters are valid for weaving
