--- conflicted
+++ resolved
@@ -13,47 +13,7 @@
 
         public static void Init()
         {
-<<<<<<< HEAD
             readFuncs = new Dictionary<string, MethodReference>();
-=======
-            TypeReference networkReaderType = Weaver.NetworkReaderType;
-
-            readFuncs = new Dictionary<string, MethodReference>
-            {
-                { Weaver.singleType.FullName, Resolvers.ResolveMethod(networkReaderType, CurrentAssembly, "ReadSingle") },
-                { Weaver.doubleType.FullName, Resolvers.ResolveMethod(networkReaderType, CurrentAssembly, "ReadDouble") },
-                { Weaver.boolType.FullName, Resolvers.ResolveMethod(networkReaderType, CurrentAssembly, "ReadBoolean") },
-                { Weaver.stringType.FullName, Resolvers.ResolveMethod(networkReaderType, CurrentAssembly, "ReadString") },
-                { Weaver.int64Type.FullName, Resolvers.ResolveMethod(networkReaderType, CurrentAssembly, "ReadPackedInt64") },
-                { Weaver.uint64Type.FullName, Resolvers.ResolveMethod(networkReaderType, CurrentAssembly, "ReadPackedUInt64") },
-                { Weaver.int32Type.FullName, Resolvers.ResolveMethod(networkReaderType, CurrentAssembly, "ReadPackedInt32") },
-                { Weaver.uint32Type.FullName,Resolvers.ResolveMethod(networkReaderType, CurrentAssembly, "ReadPackedUInt32") },
-                { Weaver.int16Type.FullName, Resolvers.ResolveMethod(networkReaderType, CurrentAssembly, "ReadInt16") },
-                { Weaver.uint16Type.FullName, Resolvers.ResolveMethod(networkReaderType, CurrentAssembly, "ReadUInt16") },
-                { Weaver.byteType.FullName, Resolvers.ResolveMethod(networkReaderType, CurrentAssembly, "ReadByte") },
-                { Weaver.sbyteType.FullName, Resolvers.ResolveMethod(networkReaderType, CurrentAssembly, "ReadSByte") },
-                { Weaver.charType.FullName, Resolvers.ResolveMethod(networkReaderType, CurrentAssembly, "ReadChar") },
-                { Weaver.decimalType.FullName, Resolvers.ResolveMethod(networkReaderType, CurrentAssembly, "ReadDecimal") },
-                { Weaver.vector2Type.FullName, Resolvers.ResolveMethod(networkReaderType, CurrentAssembly, "ReadVector2") },
-                { Weaver.vector3Type.FullName, Resolvers.ResolveMethod(networkReaderType, CurrentAssembly, "ReadVector3") },
-                { Weaver.vector4Type.FullName, Resolvers.ResolveMethod(networkReaderType, CurrentAssembly, "ReadVector4") },
-                { Weaver.vector2IntType.FullName, Resolvers.ResolveMethod(networkReaderType, CurrentAssembly, "ReadVector2Int") },
-                { Weaver.vector3IntType.FullName, Resolvers.ResolveMethod(networkReaderType, CurrentAssembly, "ReadVector3Int") },
-                { Weaver.colorType.FullName, Resolvers.ResolveMethod(networkReaderType, CurrentAssembly, "ReadColor") },
-                { Weaver.color32Type.FullName, Resolvers.ResolveMethod(networkReaderType, CurrentAssembly, "ReadColor32") },
-                { Weaver.quaternionType.FullName, Resolvers.ResolveMethod(networkReaderType, CurrentAssembly, "ReadQuaternion") },
-                { Weaver.rectType.FullName, Resolvers.ResolveMethod(networkReaderType, CurrentAssembly, "ReadRect") },
-                { Weaver.planeType.FullName, Resolvers.ResolveMethod(networkReaderType, CurrentAssembly, "ReadPlane") },
-                { Weaver.rayType.FullName, Resolvers.ResolveMethod(networkReaderType, CurrentAssembly, "ReadRay") },
-                { Weaver.matrixType.FullName, Resolvers.ResolveMethod(networkReaderType, CurrentAssembly, "ReadMatrix4x4") },
-                { Weaver.guidType.FullName, Resolvers.ResolveMethod(networkReaderType, CurrentAssembly, "ReadGuid") },
-                { Weaver.gameObjectType.FullName, Resolvers.ResolveMethod(networkReaderType, CurrentAssembly, "ReadGameObject") },
-                { Weaver.NetworkIdentityType.FullName, Resolvers.ResolveMethod(networkReaderType, CurrentAssembly, "ReadNetworkIdentity") },
-                { Weaver.transformType.FullName, Resolvers.ResolveMethod(networkReaderType, CurrentAssembly, "ReadTransform") },
-                { "System.Byte[]", Resolvers.ResolveMethod(networkReaderType, CurrentAssembly, "ReadBytesAndSize") },
-                { "System.ArraySegment`1<System.Byte>", Resolvers.ResolveMethod(networkReaderType, CurrentAssembly, "ReadBytesAndSizeSegment") }
-            };
->>>>>>> 702b1830
         }
 
         internal static void Register(TypeReference typeClass, MethodReference methodReference)
