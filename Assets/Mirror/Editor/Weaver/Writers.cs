using System.Collections.Generic;
using Mono.CecilX;
using Mono.CecilX.Cil;
using Mono.CecilX.Rocks;

namespace Mirror.Weaver
{

    public static class Writers
    {
        const int MaxRecursionCount = 128;

        static Dictionary<string, MethodReference> writeFuncs;

        public static void Init()
        {
            writeFuncs = new Dictionary<string, MethodReference>();
        }

<<<<<<< HEAD
        internal static void Register(TypeReference typeClass, MethodReference methodReference)
        {
            writeFuncs[typeClass.FullName] = methodReference;
=======
            writeFuncs = new Dictionary<string, MethodReference>
            {
                { Weaver.singleType.FullName, Resolvers.ResolveMethod(networkWriterType, CurrentAssembly, "WriteSingle") },
                { Weaver.doubleType.FullName, Resolvers.ResolveMethod(networkWriterType, CurrentAssembly, "WriteDouble") },
                { Weaver.boolType.FullName, Resolvers.ResolveMethod(networkWriterType, CurrentAssembly, "WriteBoolean") },
                { Weaver.stringType.FullName, Resolvers.ResolveMethod(networkWriterType, CurrentAssembly, "WriteString") },
                { Weaver.int64Type.FullName, Resolvers.ResolveMethod(networkWriterType, CurrentAssembly, "WritePackedInt64") },
                { Weaver.uint64Type.FullName, Resolvers.ResolveMethod(networkWriterType, CurrentAssembly, "WritePackedUInt64") },
                { Weaver.int32Type.FullName, Resolvers.ResolveMethod(networkWriterType, CurrentAssembly, "WritePackedInt32") },
                { Weaver.uint32Type.FullName, Resolvers.ResolveMethod(networkWriterType, CurrentAssembly, "WritePackedUInt32") },
                { Weaver.int16Type.FullName, Resolvers.ResolveMethod(networkWriterType, CurrentAssembly, "WriteInt16") },
                { Weaver.uint16Type.FullName, Resolvers.ResolveMethod(networkWriterType, CurrentAssembly, "WriteUInt16") },
                { Weaver.byteType.FullName, Resolvers.ResolveMethod(networkWriterType, CurrentAssembly, "WriteByte") },
                { Weaver.sbyteType.FullName, Resolvers.ResolveMethod(networkWriterType, CurrentAssembly, "WriteSByte") },
                { Weaver.charType.FullName, Resolvers.ResolveMethod(networkWriterType, CurrentAssembly, "WriteChar") },
                { Weaver.decimalType.FullName, Resolvers.ResolveMethod(networkWriterType, CurrentAssembly, "WriteDecimal") },
                { Weaver.vector2Type.FullName, Resolvers.ResolveMethod(networkWriterType, CurrentAssembly, "WriteVector2") },
                { Weaver.vector3Type.FullName, Resolvers.ResolveMethod(networkWriterType, CurrentAssembly, "WriteVector3") },
                { Weaver.vector4Type.FullName, Resolvers.ResolveMethod(networkWriterType, CurrentAssembly, "WriteVector4") },
                { Weaver.vector2IntType.FullName, Resolvers.ResolveMethod(networkWriterType, CurrentAssembly, "WriteVector2Int") },
                { Weaver.vector3IntType.FullName, Resolvers.ResolveMethod(networkWriterType, CurrentAssembly, "WriteVector3Int") },
                { Weaver.colorType.FullName, Resolvers.ResolveMethod(networkWriterType, CurrentAssembly, "WriteColor") },
                { Weaver.color32Type.FullName, Resolvers.ResolveMethod(networkWriterType, CurrentAssembly, "WriteColor32") },
                { Weaver.quaternionType.FullName, Resolvers.ResolveMethod(networkWriterType, CurrentAssembly, "WriteQuaternion") },
                { Weaver.rectType.FullName, Resolvers.ResolveMethod(networkWriterType, CurrentAssembly, "WriteRect") },
                { Weaver.planeType.FullName, Resolvers.ResolveMethod(networkWriterType, CurrentAssembly, "WritePlane") },
                { Weaver.rayType.FullName, Resolvers.ResolveMethod(networkWriterType, CurrentAssembly, "WriteRay") },
                { Weaver.matrixType.FullName, Resolvers.ResolveMethod(networkWriterType, CurrentAssembly, "WriteMatrix4x4") },
                { Weaver.guidType.FullName, Resolvers.ResolveMethod(networkWriterType, CurrentAssembly, "WriteGuid") },
                { Weaver.gameObjectType.FullName, Resolvers.ResolveMethod(networkWriterType, CurrentAssembly, "WriteGameObject") },
                { Weaver.NetworkIdentityType.FullName, Resolvers.ResolveMethod(networkWriterType, CurrentAssembly, "WriteNetworkIdentity") },
                { Weaver.transformType.FullName, Resolvers.ResolveMethod(networkWriterType, CurrentAssembly, "WriteTransform") },
                { "System.Byte[]", Resolvers.ResolveMethodWithArg(networkWriterType, CurrentAssembly, "WriteBytesAndSize", "System.Byte[]") },
                { "System.ArraySegment`1<System.Byte>", Resolvers.ResolveMethodWithArg(networkWriterType, CurrentAssembly, "WriteBytesAndSizeSegment", "System.ArraySegment`1<System.Byte>") }
            };
>>>>>>> 702b1830
        }

        public static MethodReference GetWriteFunc(TypeReference variable, int recursionCount = 0)
        {
            if (writeFuncs.TryGetValue(variable.FullName, out MethodReference foundFunc))
            {
                if (foundFunc.Parameters[0].ParameterType.IsArray == variable.IsArray)
                {
                    return foundFunc;
                }
            }

            if (variable.IsByReference)
            {
                // error??
                Weaver.Error($"{variable} has unsupported type. Use one of Mirror supported types instead");
                return null;
            }

            MethodDefinition newWriterFunc;

            if (variable.IsArray)
            {
                newWriterFunc = GenerateArrayWriteFunc(variable, recursionCount);
            }
            else if (variable.Resolve().IsEnum)
            {
                return GetWriteFunc(variable.Resolve().GetEnumUnderlyingType(), recursionCount);
            }
            else if (variable.FullName.StartsWith("System.ArraySegment`1", System.StringComparison.Ordinal))
            {
                newWriterFunc = GenerateArraySegmentWriteFunc(variable, recursionCount);
            }
            else
            {
                newWriterFunc = GenerateStructWriterFunction(variable, recursionCount);
            }

            if (newWriterFunc == null)
            {
                return null;
            }

            RegisterWriteFunc(variable.FullName, newWriterFunc);
            return newWriterFunc;
        }

        static void RegisterWriteFunc(string name, MethodDefinition newWriterFunc)
        {
            writeFuncs[name] = newWriterFunc;
            Weaver.WeaveLists.generatedWriteFunctions.Add(newWriterFunc);

            Weaver.ConfirmGeneratedCodeClass();
            Weaver.WeaveLists.generateContainerClass.Methods.Add(newWriterFunc);
        }

        static MethodDefinition GenerateStructWriterFunction(TypeReference variable, int recursionCount)
        {
            if (recursionCount > MaxRecursionCount)
            {
                Weaver.Error($"{variable} can't be serialized because it references itself");
                return null;
            }

            if (!Weaver.IsValidTypeToGenerate(variable.Resolve()))
            {
                return null;
            }

            string functionName = "_Write" + variable.Name + "_";
            if (variable.DeclaringType != null)
            {
                functionName += variable.DeclaringType.Name;
            }
            else
            {
                functionName += "None";
            }
            // create new writer for this type
            MethodDefinition writerFunc = new MethodDefinition(functionName,
                    MethodAttributes.Public |
                    MethodAttributes.Static |
                    MethodAttributes.HideBySig,
                    Weaver.voidType);

            writerFunc.Parameters.Add(new ParameterDefinition("writer", ParameterAttributes.None, Weaver.CurrentAssembly.MainModule.ImportReference(Weaver.NetworkWriterType)));
            writerFunc.Parameters.Add(new ParameterDefinition("value", ParameterAttributes.None, Weaver.CurrentAssembly.MainModule.ImportReference(variable)));

            ILProcessor worker = writerFunc.Body.GetILProcessor();

            uint fields = 0;
            foreach (FieldDefinition field in variable.Resolve().Fields)
            {
                if (field.IsStatic || field.IsPrivate)
                    continue;

                if (field.FieldType.Resolve().HasGenericParameters)
                {
                    Weaver.Error($"{field} has unsupported type. Create a derived class instead of using generics");
                    return null;
                }

                if (field.FieldType.Resolve().IsInterface)
                {
                    Weaver.Error($"{field} has unsupported type. Use a concrete class instead of an interface");
                    return null;
                }

                MethodReference writeFunc = GetWriteFunc(field.FieldType, recursionCount + 1);
                if (writeFunc != null)
                {
                    fields++;
                    worker.Append(worker.Create(OpCodes.Ldarg_0));
                    worker.Append(worker.Create(OpCodes.Ldarg_1));
                    worker.Append(worker.Create(OpCodes.Ldfld, field));
                    worker.Append(worker.Create(OpCodes.Call, writeFunc));
                }
                else
                {
                    Weaver.Error($"{field} has unsupported type. Use a type supported by Mirror instead");
                    return null;
                }
            }
            if (fields == 0)
            {
                Log.Warning($" {variable} has no no public or non-static fields to serialize");
            }
            worker.Append(worker.Create(OpCodes.Ret));
            return writerFunc;
        }

        static MethodDefinition GenerateArrayWriteFunc(TypeReference variable, int recursionCount)
        {

            if (!variable.IsArrayType())
            {
                Weaver.Error($"{variable} is an unsupported type. Jagged and multidimensional arrays are not supported");
                return null;
            }

            TypeReference elementType = variable.GetElementType();
            MethodReference elementWriteFunc = GetWriteFunc(elementType, recursionCount + 1);
            if (elementWriteFunc == null)
            {
                return null;
            }

            string functionName = "_WriteArray" + variable.GetElementType().Name + "_";
            if (variable.DeclaringType != null)
            {
                functionName += variable.DeclaringType.Name;
            }
            else
            {
                functionName += "None";
            }

            // create new writer for this type
            MethodDefinition writerFunc = new MethodDefinition(functionName,
                    MethodAttributes.Public |
                    MethodAttributes.Static |
                    MethodAttributes.HideBySig,
                    Weaver.voidType);

            writerFunc.Parameters.Add(new ParameterDefinition("writer", ParameterAttributes.None, Weaver.CurrentAssembly.MainModule.ImportReference(Weaver.NetworkWriterType)));
            writerFunc.Parameters.Add(new ParameterDefinition("value", ParameterAttributes.None, Weaver.CurrentAssembly.MainModule.ImportReference(variable)));

            writerFunc.Body.Variables.Add(new VariableDefinition(Weaver.int32Type));
            writerFunc.Body.Variables.Add(new VariableDefinition(Weaver.int32Type));
            writerFunc.Body.InitLocals = true;

            ILProcessor worker = writerFunc.Body.GetILProcessor();

            // if (value == null)
            // {
            //     writer.WritePackedInt32(-1);
            //     return;
            // }
            Instruction labelNull = worker.Create(OpCodes.Nop);
            worker.Append(worker.Create(OpCodes.Ldarg_1));
            worker.Append(worker.Create(OpCodes.Brtrue, labelNull));

            worker.Append(worker.Create(OpCodes.Ldarg_0));
            worker.Append(worker.Create(OpCodes.Ldc_I4_M1));
            worker.Append(worker.Create(OpCodes.Call, GetWriteFunc(Weaver.int32Type)));
            worker.Append(worker.Create(OpCodes.Ret));

            // int length = value.Length;
            worker.Append(labelNull);
            worker.Append(worker.Create(OpCodes.Ldarg_1));
            worker.Append(worker.Create(OpCodes.Ldlen));
            worker.Append(worker.Create(OpCodes.Stloc_0));

            // writer.WritePackedInt32(length);
            worker.Append(worker.Create(OpCodes.Ldarg_0));
            worker.Append(worker.Create(OpCodes.Ldloc_0));
            worker.Append(worker.Create(OpCodes.Call, GetWriteFunc(Weaver.int32Type)));

            // for (int i=0; i< value.length; i++) {
            worker.Append(worker.Create(OpCodes.Ldc_I4_0));
            worker.Append(worker.Create(OpCodes.Stloc_1));
            Instruction labelHead = worker.Create(OpCodes.Nop);
            worker.Append(worker.Create(OpCodes.Br, labelHead));

            // loop body
            Instruction labelBody = worker.Create(OpCodes.Nop);
            worker.Append(labelBody);
            // writer.Write(value[i]);
            worker.Append(worker.Create(OpCodes.Ldarg_0));
            worker.Append(worker.Create(OpCodes.Ldarg_1));
            worker.Append(worker.Create(OpCodes.Ldloc_1));
            worker.Append(worker.Create(OpCodes.Ldelema, variable.GetElementType()));
            worker.Append(worker.Create(OpCodes.Ldobj, variable.GetElementType()));
            worker.Append(worker.Create(OpCodes.Call, elementWriteFunc));


            worker.Append(worker.Create(OpCodes.Ldloc_1));
            worker.Append(worker.Create(OpCodes.Ldc_I4_1));
            worker.Append(worker.Create(OpCodes.Add));
            worker.Append(worker.Create(OpCodes.Stloc_1));


            // end for loop
            worker.Append(labelHead);
            worker.Append(worker.Create(OpCodes.Ldloc_1));
            worker.Append(worker.Create(OpCodes.Ldarg_1));
            worker.Append(worker.Create(OpCodes.Ldlen));
            worker.Append(worker.Create(OpCodes.Conv_I4));
            worker.Append(worker.Create(OpCodes.Blt, labelBody));

            // return
            worker.Append(worker.Create(OpCodes.Ret));
            return writerFunc;
        }

        static MethodDefinition GenerateArraySegmentWriteFunc(TypeReference variable, int recursionCount)
        {
            GenericInstanceType genericInstance = (GenericInstanceType)variable;
            TypeReference elementType = genericInstance.GenericArguments[0];
            MethodReference elementWriteFunc = GetWriteFunc(elementType, recursionCount + 1);

            if (elementWriteFunc == null)
            {
                return null;
            }

            string functionName = "_WriteArraySegment_" + elementType.Name + "_";
            if (variable.DeclaringType != null)
            {
                functionName += variable.DeclaringType.Name;
            }
            else
            {
                functionName += "None";
            }

            // create new writer for this type
            MethodDefinition writerFunc = new MethodDefinition(functionName,
                    MethodAttributes.Public |
                    MethodAttributes.Static |
                    MethodAttributes.HideBySig,
                    Weaver.voidType);

            writerFunc.Parameters.Add(new ParameterDefinition("writer", ParameterAttributes.None, Weaver.CurrentAssembly.MainModule.ImportReference(Weaver.NetworkWriterType)));
            writerFunc.Parameters.Add(new ParameterDefinition("value", ParameterAttributes.None, variable));

            writerFunc.Body.Variables.Add(new VariableDefinition(Weaver.int32Type));
            writerFunc.Body.Variables.Add(new VariableDefinition(Weaver.int32Type));
            writerFunc.Body.InitLocals = true;

            ILProcessor worker = writerFunc.Body.GetILProcessor();

            MethodReference countref = Weaver.ArraySegmentCountReference.MakeHostInstanceGeneric(genericInstance);

            // int length = value.Count;
            worker.Append(worker.Create(OpCodes.Ldarga_S, (byte)1));
            worker.Append(worker.Create(OpCodes.Call, countref));
            worker.Append(worker.Create(OpCodes.Stloc_0));

            
            // writer.WritePackedInt32(length);
            worker.Append(worker.Create(OpCodes.Ldarg_0));
            worker.Append(worker.Create(OpCodes.Ldloc_0));
            worker.Append(worker.Create(OpCodes.Call, GetWriteFunc(Weaver.int32Type)));

            // Loop through the ArraySegment<T> and call the writer for each element.
            // generates this:
            // for (int i=0; i< length; i++) 
            // {
            //    writer.Write(value.Array[i + value.Offset]);
            // }
            worker.Append(worker.Create(OpCodes.Ldc_I4_0));
            worker.Append(worker.Create(OpCodes.Stloc_1));
            Instruction labelHead = worker.Create(OpCodes.Nop);
            worker.Append(worker.Create(OpCodes.Br, labelHead));

            // loop body
            Instruction labelBody = worker.Create(OpCodes.Nop);
            worker.Append(labelBody);
            {
                // writer.Write(value.Array[i + value.Offset]);
                worker.Append(worker.Create(OpCodes.Ldarg_0));
                worker.Append(worker.Create(OpCodes.Ldarga_S, (byte)1));
                worker.Append(worker.Create(OpCodes.Call, Weaver.ArraySegmentArrayReference.MakeHostInstanceGeneric(genericInstance)));
                worker.Append(worker.Create(OpCodes.Ldloc_1));
                worker.Append(worker.Create(OpCodes.Ldarga_S, (byte)1));
                worker.Append(worker.Create(OpCodes.Call, Weaver.ArraySegmentOffsetReference.MakeHostInstanceGeneric(genericInstance)));
                worker.Append(worker.Create(OpCodes.Add));
                worker.Append(worker.Create(OpCodes.Ldelema, elementType));
                worker.Append(worker.Create(OpCodes.Ldobj, elementType));
                worker.Append(worker.Create(OpCodes.Call, elementWriteFunc));
            }

            worker.Append(worker.Create(OpCodes.Ldloc_1));
            worker.Append(worker.Create(OpCodes.Ldc_I4_1));
            worker.Append(worker.Create(OpCodes.Add));
            worker.Append(worker.Create(OpCodes.Stloc_1));


            // end for loop
            worker.Append(labelHead);
            worker.Append(worker.Create(OpCodes.Ldloc_1));
            worker.Append(worker.Create(OpCodes.Ldloc_0));
            worker.Append(worker.Create(OpCodes.Blt, labelBody));
            
            // return
            worker.Append(worker.Create(OpCodes.Ret));
            return writerFunc;
        }

    }
}<|MERGE_RESOLUTION|>--- conflicted
+++ resolved
@@ -17,47 +17,9 @@
             writeFuncs = new Dictionary<string, MethodReference>();
         }
 
-<<<<<<< HEAD
         internal static void Register(TypeReference typeClass, MethodReference methodReference)
         {
             writeFuncs[typeClass.FullName] = methodReference;
-=======
-            writeFuncs = new Dictionary<string, MethodReference>
-            {
-                { Weaver.singleType.FullName, Resolvers.ResolveMethod(networkWriterType, CurrentAssembly, "WriteSingle") },
-                { Weaver.doubleType.FullName, Resolvers.ResolveMethod(networkWriterType, CurrentAssembly, "WriteDouble") },
-                { Weaver.boolType.FullName, Resolvers.ResolveMethod(networkWriterType, CurrentAssembly, "WriteBoolean") },
-                { Weaver.stringType.FullName, Resolvers.ResolveMethod(networkWriterType, CurrentAssembly, "WriteString") },
-                { Weaver.int64Type.FullName, Resolvers.ResolveMethod(networkWriterType, CurrentAssembly, "WritePackedInt64") },
-                { Weaver.uint64Type.FullName, Resolvers.ResolveMethod(networkWriterType, CurrentAssembly, "WritePackedUInt64") },
-                { Weaver.int32Type.FullName, Resolvers.ResolveMethod(networkWriterType, CurrentAssembly, "WritePackedInt32") },
-                { Weaver.uint32Type.FullName, Resolvers.ResolveMethod(networkWriterType, CurrentAssembly, "WritePackedUInt32") },
-                { Weaver.int16Type.FullName, Resolvers.ResolveMethod(networkWriterType, CurrentAssembly, "WriteInt16") },
-                { Weaver.uint16Type.FullName, Resolvers.ResolveMethod(networkWriterType, CurrentAssembly, "WriteUInt16") },
-                { Weaver.byteType.FullName, Resolvers.ResolveMethod(networkWriterType, CurrentAssembly, "WriteByte") },
-                { Weaver.sbyteType.FullName, Resolvers.ResolveMethod(networkWriterType, CurrentAssembly, "WriteSByte") },
-                { Weaver.charType.FullName, Resolvers.ResolveMethod(networkWriterType, CurrentAssembly, "WriteChar") },
-                { Weaver.decimalType.FullName, Resolvers.ResolveMethod(networkWriterType, CurrentAssembly, "WriteDecimal") },
-                { Weaver.vector2Type.FullName, Resolvers.ResolveMethod(networkWriterType, CurrentAssembly, "WriteVector2") },
-                { Weaver.vector3Type.FullName, Resolvers.ResolveMethod(networkWriterType, CurrentAssembly, "WriteVector3") },
-                { Weaver.vector4Type.FullName, Resolvers.ResolveMethod(networkWriterType, CurrentAssembly, "WriteVector4") },
-                { Weaver.vector2IntType.FullName, Resolvers.ResolveMethod(networkWriterType, CurrentAssembly, "WriteVector2Int") },
-                { Weaver.vector3IntType.FullName, Resolvers.ResolveMethod(networkWriterType, CurrentAssembly, "WriteVector3Int") },
-                { Weaver.colorType.FullName, Resolvers.ResolveMethod(networkWriterType, CurrentAssembly, "WriteColor") },
-                { Weaver.color32Type.FullName, Resolvers.ResolveMethod(networkWriterType, CurrentAssembly, "WriteColor32") },
-                { Weaver.quaternionType.FullName, Resolvers.ResolveMethod(networkWriterType, CurrentAssembly, "WriteQuaternion") },
-                { Weaver.rectType.FullName, Resolvers.ResolveMethod(networkWriterType, CurrentAssembly, "WriteRect") },
-                { Weaver.planeType.FullName, Resolvers.ResolveMethod(networkWriterType, CurrentAssembly, "WritePlane") },
-                { Weaver.rayType.FullName, Resolvers.ResolveMethod(networkWriterType, CurrentAssembly, "WriteRay") },
-                { Weaver.matrixType.FullName, Resolvers.ResolveMethod(networkWriterType, CurrentAssembly, "WriteMatrix4x4") },
-                { Weaver.guidType.FullName, Resolvers.ResolveMethod(networkWriterType, CurrentAssembly, "WriteGuid") },
-                { Weaver.gameObjectType.FullName, Resolvers.ResolveMethod(networkWriterType, CurrentAssembly, "WriteGameObject") },
-                { Weaver.NetworkIdentityType.FullName, Resolvers.ResolveMethod(networkWriterType, CurrentAssembly, "WriteNetworkIdentity") },
-                { Weaver.transformType.FullName, Resolvers.ResolveMethod(networkWriterType, CurrentAssembly, "WriteTransform") },
-                { "System.Byte[]", Resolvers.ResolveMethodWithArg(networkWriterType, CurrentAssembly, "WriteBytesAndSize", "System.Byte[]") },
-                { "System.ArraySegment`1<System.Byte>", Resolvers.ResolveMethodWithArg(networkWriterType, CurrentAssembly, "WriteBytesAndSizeSegment", "System.ArraySegment`1<System.Byte>") }
-            };
->>>>>>> 702b1830
         }
 
         public static MethodReference GetWriteFunc(TypeReference variable, int recursionCount = 0)
