using System;
using System.Collections;
using System.Collections.Generic;
using System.Linq;
using System.Reflection;
using UnityEditor;
using UnityEngine;

namespace Mirror
{
    [CustomEditor(typeof(NetworkBehaviour), true)]
    [CanEditMultipleObjects]
    public class NetworkBehaviourInspector : Editor
    {
        bool initialized;
        /// <summary>
        /// List of all visible syncVars in target class
        /// </summary>
        protected List<string> syncVarNames = new List<string>();
        bool syncsAnything;
        bool[] showSyncLists;

        // this might be able to be removed right away as it is internal and has no references
        [System.Obsolete("Override OnInspectorGUI instead")]
        internal virtual bool HideScriptField => false;

        // does this type sync anything? otherwise we don't need to show syncInterval
        bool SyncsAnything(Type scriptClass)
        {
            // has OnSerialize that is not in NetworkBehaviour?
            // then it either has a syncvar or custom OnSerialize. either way
            // this means we have something to sync.
            MethodInfo method = scriptClass.GetMethod("OnSerialize");
            if (method != null && method.DeclaringType != typeof(NetworkBehaviour))
            {
                return true;
            }

            // SyncObjects are serialized in NetworkBehaviour.OnSerialize, which
            // is always there even if we don't use SyncObjects. so we need to
            // search for SyncObjects manually.
            // Any SyncObject should be added to syncObjects when unity creates an
            // object so we can cheeck length of list so see if sync objects exists
            FieldInfo syncObjectsField = scriptClass.GetField("syncObjects", BindingFlags.NonPublic | BindingFlags.Instance);
            List<SyncObject> syncObjects = (List<SyncObject>)syncObjectsField.GetValue(serializedObject.targetObject);

            return syncObjects.Count > 0;
        }

        void OnEnable()
        {
            serializedObject.Update();
            SerializedProperty scriptProperty = serializedObject.FindProperty("m_Script");
            if (scriptProperty == null)
                return;

            MonoScript targetScript = scriptProperty.objectReferenceValue as MonoScript;


            Type scriptClass = targetScript.GetClass();

            syncVarNames = new List<string>();
            foreach (FieldInfo field in InspectorHelper.GetAllFields(scriptClass, typeof(NetworkBehaviour)))
            {
<<<<<<< HEAD
                var fieldMarkers = (Attribute[])field.GetCustomAttributes(typeof(SyncVarAttribute), true);
                if (fieldMarkers.Length > 0)
=======
                if (field.IsSyncVar() && field.IsVisibleInInspector())
>>>>>>> b8c87d90
                {
                    syncVarNames.Add(field.Name);
                }
            }

            int numSyncLists = scriptClass.GetFields().Count(
                field => field.FieldType.BaseType != null &&
                         field.FieldType.BaseType.Name.Contains("SyncList"));
            if (numSyncLists > 0)
            {
                showSyncLists = new bool[numSyncLists];
            }

            syncsAnything = SyncsAnything(scriptClass);
        }

        public override void OnInspectorGUI()
        {
<<<<<<< HEAD
            if (!initialized)
            {
                serializedObject.Update();
                SerializedProperty scriptProperty = serializedObject.FindProperty("m_Script");
                if (scriptProperty == null)
                    return;

                var targetScript = scriptProperty.objectReferenceValue as MonoScript;
                Init(targetScript);
            }

            EditorGUI.BeginChangeCheck();
            serializedObject.Update();

            // Loop through properties and create one field (including children) for each top level property.
            SerializedProperty property = serializedObject.GetIterator();
            bool expanded = true;
            while (property.NextVisible(expanded))
            {
                bool isSyncVar = syncVarNames.Contains(property.name);

                if (property.name == "m_Script")
                {
                    if (HideScriptField)
                    {
                        continue;
                    }

                    EditorGUI.BeginDisabledGroup(true);
                }

                if (isSyncVar)
                {
                    EditorGUILayout.BeginHorizontal();
                    EditorGUILayout.BeginVertical();
                }

                EditorGUILayout.PropertyField(property, true);

                if (isSyncVar)
                {
                    EditorGUILayout.EndVertical();
                    GUILayout.Label(syncVarIndicatorContent, EditorStyles.miniLabel, GUILayout.Width(EditorStyles.miniLabel.CalcSize(syncVarIndicatorContent).x));
                    EditorGUILayout.EndHorizontal();
                }

                if (property.name == "m_Script")
                {
                    EditorGUI.EndDisabledGroup();
                }

                expanded = false;
            }
            serializedObject.ApplyModifiedProperties();
            EditorGUI.EndChangeCheck();

=======
            DrawDefaultInspector();
>>>>>>> b8c87d90
            // find SyncLists.. they are not properties.
            int syncListIndex = 0;
            foreach (FieldInfo field in serializedObject.targetObject.GetType().GetFields())
            {
                if (field.FieldType.BaseType != null && field.FieldType.BaseType.Name.Contains("SyncList"))
                {
                    showSyncLists[syncListIndex] = EditorGUILayout.Foldout(showSyncLists[syncListIndex], "SyncList " + field.Name + "  [" + field.FieldType.Name + "]");
                    if (showSyncLists[syncListIndex])
                    {
                        EditorGUI.indentLevel += 1;
                        if (field.GetValue(serializedObject.targetObject) is IEnumerable synclist)
                        {
                            int index = 0;
                            IEnumerator enu = synclist.GetEnumerator();
                            while (enu.MoveNext())
                            {
                                if (enu.Current != null)
                                {
                                    EditorGUILayout.LabelField("Item:" + index, enu.Current.ToString());
                                }
                                index += 1;
                            }
                        }
                        EditorGUI.indentLevel -= 1;
                    }
                    syncListIndex += 1;
                }
            }

            // does it sync anything? then show extra properties
            // (no need to show it if the class only has Cmds/Rpcs and no sync)
            if (syncsAnything)
            {
                var networkBehaviour = target as NetworkBehaviour;
                if (networkBehaviour != null)
                {
                    EditorGUILayout.LabelField("Sync Settings", EditorStyles.boldLabel);

                    // syncMode
                    serializedObject.FindProperty("syncMode").enumValueIndex = (int)(SyncMode)
                        EditorGUILayout.EnumPopup("Network Sync Mode", networkBehaviour.syncMode);

                    // syncInterval
                    // [0,2] should be enough. anything >2s is too laggy anyway.
                    serializedObject.FindProperty("syncInterval").floatValue = EditorGUILayout.Slider(
                        new GUIContent("Network Sync Interval",
                                       "Time in seconds until next change is synchronized to the client. '0' means send immediately if changed. '0.5' means only send changes every 500ms.\n(This is for state synchronization like SyncVars, SyncLists, OnSerialize. Not for Cmds, Rpcs, etc.)"),
                        networkBehaviour.syncInterval, 0, 2);

                    // apply
                    serializedObject.ApplyModifiedProperties();
                }
            }
        }
    }
} //namespace<|MERGE_RESOLUTION|>--- conflicted
+++ resolved
@@ -42,7 +42,7 @@
             // Any SyncObject should be added to syncObjects when unity creates an
             // object so we can cheeck length of list so see if sync objects exists
             FieldInfo syncObjectsField = scriptClass.GetField("syncObjects", BindingFlags.NonPublic | BindingFlags.Instance);
-            List<SyncObject> syncObjects = (List<SyncObject>)syncObjectsField.GetValue(serializedObject.targetObject);
+            var syncObjects = (List<ISyncObject>)syncObjectsField.GetValue(serializedObject.targetObject);
 
             return syncObjects.Count > 0;
         }
@@ -62,12 +62,7 @@
             syncVarNames = new List<string>();
             foreach (FieldInfo field in InspectorHelper.GetAllFields(scriptClass, typeof(NetworkBehaviour)))
             {
-<<<<<<< HEAD
-                var fieldMarkers = (Attribute[])field.GetCustomAttributes(typeof(SyncVarAttribute), true);
-                if (fieldMarkers.Length > 0)
-=======
                 if (field.IsSyncVar() && field.IsVisibleInInspector())
->>>>>>> b8c87d90
                 {
                     syncVarNames.Add(field.Name);
                 }
@@ -86,66 +81,7 @@
 
         public override void OnInspectorGUI()
         {
-<<<<<<< HEAD
-            if (!initialized)
-            {
-                serializedObject.Update();
-                SerializedProperty scriptProperty = serializedObject.FindProperty("m_Script");
-                if (scriptProperty == null)
-                    return;
-
-                var targetScript = scriptProperty.objectReferenceValue as MonoScript;
-                Init(targetScript);
-            }
-
-            EditorGUI.BeginChangeCheck();
-            serializedObject.Update();
-
-            // Loop through properties and create one field (including children) for each top level property.
-            SerializedProperty property = serializedObject.GetIterator();
-            bool expanded = true;
-            while (property.NextVisible(expanded))
-            {
-                bool isSyncVar = syncVarNames.Contains(property.name);
-
-                if (property.name == "m_Script")
-                {
-                    if (HideScriptField)
-                    {
-                        continue;
-                    }
-
-                    EditorGUI.BeginDisabledGroup(true);
-                }
-
-                if (isSyncVar)
-                {
-                    EditorGUILayout.BeginHorizontal();
-                    EditorGUILayout.BeginVertical();
-                }
-
-                EditorGUILayout.PropertyField(property, true);
-
-                if (isSyncVar)
-                {
-                    EditorGUILayout.EndVertical();
-                    GUILayout.Label(syncVarIndicatorContent, EditorStyles.miniLabel, GUILayout.Width(EditorStyles.miniLabel.CalcSize(syncVarIndicatorContent).x));
-                    EditorGUILayout.EndHorizontal();
-                }
-
-                if (property.name == "m_Script")
-                {
-                    EditorGUI.EndDisabledGroup();
-                }
-
-                expanded = false;
-            }
-            serializedObject.ApplyModifiedProperties();
-            EditorGUI.EndChangeCheck();
-
-=======
             DrawDefaultInspector();
->>>>>>> b8c87d90
             // find SyncLists.. they are not properties.
             int syncListIndex = 0;
             foreach (FieldInfo field in serializedObject.targetObject.GetType().GetFields())
