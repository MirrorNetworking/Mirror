--- conflicted
+++ resolved
@@ -87,51 +87,7 @@
 
         public override void OnInspectorGUI()
         {
-<<<<<<< HEAD
-            EditorGUI.BeginChangeCheck();
-            serializedObject.Update();
-
-            // Loop through properties and create one field (including children) for each top level property.
-            SerializedProperty property = serializedObject.GetIterator();
-            bool expanded = true;
-            while (property.NextVisible(expanded))
-            {
-                if (property.name == "m_Script")
-                {
-                    if (HideScriptField)
-                    {
-                        continue;
-                    }
-
-                    EditorGUI.BeginDisabledGroup(true);
-                }
-
-                EditorGUILayout.PropertyField(property, true);
-
-                if (property.name == "m_Script")
-                {
-                    EditorGUI.EndDisabledGroup();
-                }
-
-                expanded = false;
-            }
-            serializedObject.ApplyModifiedProperties();
-            EditorGUI.EndChangeCheck();
-=======
-            if (!initialized)
-            {
-                serializedObject.Update();
-                SerializedProperty scriptProperty = serializedObject.FindProperty("m_Script");
-                if (scriptProperty == null)
-                    return;
-
-                MonoScript targetScript = scriptProperty.objectReferenceValue as MonoScript;
-                Init(targetScript);
-            }
-
             DrawDefaultInspector();
->>>>>>> b4ff4f2c
-
             // find SyncLists.. they are not properties.
             int syncListIndex = 0;
             foreach (FieldInfo field in serializedObject.targetObject.GetType().GetFields())
