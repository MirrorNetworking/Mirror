--- conflicted
+++ resolved
@@ -8,13 +8,8 @@
         public class SyncListString2 : SyncList<string>
         {
             public SyncListString2(int phooey) {}
-<<<<<<< HEAD
-            protected override void SerializeItem(NetworkWriter w, string item) { }
+            protected override void SerializeItem(NetworkWriter w, string item) {}
             protected override string DeserializeItem(NetworkReader r) => "";
-=======
-            protected override void SerializeItem(NetworkWriter w, string item) {}
-            protected override string DeserializeItem(NetworkReader r) { return ""; }
->>>>>>> 8141c44e
         }
 
         public SyncListString2 Foo;
