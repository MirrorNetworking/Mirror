using Mirror;

namespace WeaverNetworkBehaviourTests.NetworkBehaviourTargetRpcParamComponent
{
    class NetworkBehaviourTargetRpcParamComponent : NetworkBehaviour
    {
        public class ComponentClass : UnityEngine.Component
        {
            int monkeys = 12;
        }

        [TargetRpc]
<<<<<<< HEAD
        public void TargetRpcCantHaveParamComponent(INetworkConnection monkeyCon, ComponentClass monkeyComp) { }
=======
        public void TargetRpcCantHaveParamComponent(NetworkConnection monkeyCon, ComponentClass monkeyComp) { }
>>>>>>> e8798d38
    }
}<|MERGE_RESOLUTION|>--- conflicted
+++ resolved
@@ -10,10 +10,6 @@
         }
 
         [TargetRpc]
-<<<<<<< HEAD
         public void TargetRpcCantHaveParamComponent(INetworkConnection monkeyCon, ComponentClass monkeyComp) { }
-=======
-        public void TargetRpcCantHaveParamComponent(NetworkConnection monkeyCon, ComponentClass monkeyComp) { }
->>>>>>> e8798d38
     }
 }