--- conflicted
+++ resolved
@@ -10,11 +10,7 @@
             base.OnServerDisconnect(conn);
             ++called; 
         }
-<<<<<<< HEAD
-    }
-=======
 }
->>>>>>> 9a1eb763
 
     [TestFixture]
     public class NetworkManagerStopHostOnServerDisconnectTest : MirrorEditModeTest
