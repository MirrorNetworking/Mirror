using NUnit.Framework;
using UnityEngine;

namespace Mirror.Tests
{
    public class CompressionTests
    {
        [Test]
        [Repeat(1000)]
        public void QuaternionCompression()
        {
            Quaternion expected = Random.rotation;

            uint compressed = Compression.CompressQuaternion(expected);

            Quaternion decompressed = Compression.DecompressQuaternion(compressed);

            float angle = Quaternion.Angle(expected, decompressed);
            if (angle > 1.2f)
                Debug.LogWarning($"{expected}\t{angle}");

            Assert.That(angle, Is.LessThan(1.3f));

            // decompressed should be almost the same
            Assert.That(Mathf.Abs(Quaternion.Dot(expected, decompressed)), Is.GreaterThan(1 - 0.001));
        }

        // User supplied data that gave bad results
        // Quaternion.Euler(338.850037f,170.609955f,182.979996f)
        // Quaternion.Euler(338.850006f,230.809998f,182.979996f)

        [Test]
        public void QuaternionCompression2()
        {
            Quaternion expected = Quaternion.Euler(338.850037f, 170.609955f, 182.979996f);

            uint compressed = Compression.CompressQuaternion(expected);

            Quaternion decompressed = Compression.DecompressQuaternion(compressed);

            float angle = Quaternion.Angle(expected, decompressed);
            Debug.Log($"{expected}\t{angle}");

            Assert.That(angle, Is.LessThan(1f));

            // decompressed should be almost the same
            Assert.That(Mathf.Abs(Quaternion.Dot(expected, decompressed)), Is.GreaterThan(1 - 0.001));
        }

        [Test]
        public void QuaternionCompression3()
        {
            Quaternion expected = Quaternion.Euler(338.850006f, 230.809998f, 182.979996f);

            uint compressed = Compression.CompressQuaternion(expected);

            Quaternion decompressed = Compression.DecompressQuaternion(compressed);

            float angle = Quaternion.Angle(expected, decompressed);
            Debug.Log($"{expected}\t{angle}");

            Assert.That(angle, Is.LessThan(1f));

            // decompressed should be almost the same
            Assert.That(Mathf.Abs(Quaternion.Dot(expected, decompressed)), Is.GreaterThan(1 - 0.001));
        }

        [Test]
        public void Compress90Degrees()
        {
            uint compressed = Compression.CompressQuaternion(Quaternion.Euler(0, 90, 0));

            Quaternion decompressed = Compression.DecompressQuaternion(compressed);

            Vector3 euler = decompressed.eulerAngles;
            Assert.That(euler.y, Is.EqualTo(90).Within(0.005f));
        }

        //[Test]
        //public void LargestAbsoluteComponentIndex()
        //{
        //    // positive value & xyw smallest
        //    Vector4 value = new Vector4(1, 3, 4, 2);
        //    int index = Compression.LargestAbsoluteComponentIndex(value, out float largest, out Vector3 withoutLargest);
        //    Assert.That(index, Is.EqualTo(2));
        //    Assert.That(largest, Is.EqualTo(Mathf.Abs(value.z)));
        //    Assert.That(withoutLargest, Is.EqualTo(new Vector3(value.x, value.y, value.w)));

        //    // negative value should use abs & xzw smallest
        //    value = new Vector4(1, -5, 4, 0);
        //    index = Compression.LargestAbsoluteComponentIndex(value, out largest, out withoutLargest);
        //    Assert.That(index, Is.EqualTo(1));
        //    Assert.That(largest, Is.EqualTo(Mathf.Abs(value.y)));
        //    Assert.That(withoutLargest, Is.EqualTo(new Vector3(value.x, value.z, value.w)));

        //    // positive value & yzw smallest
        //    value = new Vector4(5, 2, 3, 4);
        //    index = Compression.LargestAbsoluteComponentIndex(value, out largest, out withoutLargest);
        //    Assert.That(index, Is.EqualTo(0));
        //    Assert.That(largest, Is.EqualTo(Mathf.Abs(value.x)));
        //    Assert.That(withoutLargest, Is.EqualTo(new Vector3(value.y, value.z, value.w)));
        //}

        //[Test]
        //public void LargestAbsoluteComponentIndexBenchmark()
        //{
        //    Vector4 value = new Vector4(1, 2, 3, 4);
        //    for (int i = 0; i < 100000; ++i)
        //        Compression.LargestAbsoluteComponentIndex(value, out float _, out Vector3 _);
        //}

        //[Test]
        //public void ScaleToUint()
        //{
        //    Assert.That(Compression.ScaleToUint(-1f), Is.EqualTo(0));
        //    Assert.That(Compression.ScaleToUint(0f), Is.EqualTo(32767));
        //    Assert.That(Compression.ScaleToUint(0.5f), Is.EqualTo(49151));
        //    Assert.That(Compression.ScaleToUint(1f), Is.EqualTo(65535));
        //}

        //[Test]
        //public void ScaleToFloat()
        //{
        //    Assert.That(Compression.ScaleToFloat(0), Is.EqualTo(-1).Within(0.0001f));
        //    Assert.That(Compression.ScaleToFloat(32767), Is.EqualTo(-0f).Within(0.0001f));
        //    Assert.That(Compression.ScaleToFloat(49151), Is.EqualTo(0.5f).Within(0.0001f));
        //    Assert.That(Compression.ScaleToFloat(65535), Is.EqualTo(1).Within(0.0001f));
        //}

        [Test]
        public void CompressAndDecompressQuaternion()
        {
            // we need a normalized value
            Quaternion value = new Quaternion(1, 3, 4, 2).normalized;

            // compress
            uint data = Compression.CompressQuaternion(value);
            Assert.That(data, Is.EqualTo(0x88463108));

            // decompress
            Quaternion decompressed = Compression.DecompressQuaternion(data);
            Assert.That(decompressed.x, Is.EqualTo(value.x).Within(0.005f));
            Assert.That(decompressed.y, Is.EqualTo(value.y).Within(0.005f));
            Assert.That(decompressed.z, Is.EqualTo(value.z).Within(0.005f));
            Assert.That(decompressed.w, Is.EqualTo(value.w).Within(0.005f));
        }

        //// someone mentioned issues with 90 degree euler becoming -90 degree
        //[Test]
        //public void CompressAndDecompressQuaternion_90DegreeEuler()
        //{
        //    // we need a normalized value
        //    Quaternion value = Quaternion.Euler(0, 90, 0).normalized;

        //    // compress
        //    uint data = Compression.CompressQuaternion(value);

        //    // decompress
        //    Quaternion decompressed = Compression.DecompressQuaternion(data);

        //    // compare them. Quaternion.Angle is easiest to get the angle
        //    // between them. using .eulerAngles would give 0, 90, 360 which is
        //    // hard to compare.
        //    Debug.Log("euler=" + decompressed.eulerAngles);
        //    float angle = Quaternion.Angle(value, decompressed);
        //    // 1 degree tolerance
        //    Assert.That(Mathf.Abs(angle), Is.LessThanOrEqualTo(1));
        //}

<<<<<<< HEAD
        //// client sending invalid data should still produce valid quaternions to
        //// avoid any possible bugs on server
        //[Test]
        //public void DecompressQuaternionInvalidData()
        //{
        //    // decompress
        //    // 0xFFFFFFFF will decompress to (0.7, 0.7, 0.7, NaN)
        //    Quaternion decompressed = Compression.DecompressQuaternion(0xFFFFFFFF);
        //    Assert.That(decompressed, Is.EqualTo(Quaternion.identity));
        //}
=======
        // client sending invalid data should still produce valid quaternions to
        // avoid any possible bugs on server
        [Test]
        public void DecompressQuaternionInvalidData()
        {
            // decompress
            // 0xFFFFFFFF will decompress to (0.7, 0.7, 0.7, NaN)
            Quaternion decompressed = Compression.DecompressQuaternion(0xFFFFFFFF);
            Assert.That(decompressed, Is.EqualTo(Quaternion.identity));
        }

        // test for issue https://github.com/vis2k/Mirror/issues/2674
        [Test, Ignore("TODO")]
        public void CompressAndDecompressQuaternion_2674()
        {
            // we need a normalized value
            Quaternion value = Quaternion.Euler(338.850037f, 170.609955f, 182.979996f).normalized;
            Debug.Log("immediate=" + value.eulerAngles);

            // compress
            uint data = Compression.CompressQuaternion(value);

            // decompress
            Quaternion decompressed = Compression.DecompressQuaternion(data);

            // compare them. Quaternion.Angle is easiest to get the angle
            // between them. using .eulerAngles would give 0, 90, 360 which is
            // hard to compare.

            //  (51.6, 355.5, 348.1)
            Debug.Log("euler=" + decompressed.eulerAngles);
            float angle = Quaternion.Angle(value, decompressed);
            // 1 degree tolerance
            Assert.That(Mathf.Abs(angle), Is.LessThanOrEqualTo(1));
        }
>>>>>>> 0a9533eb
    }
}<|MERGE_RESOLUTION|>--- conflicted
+++ resolved
@@ -167,7 +167,6 @@
         //    Assert.That(Mathf.Abs(angle), Is.LessThanOrEqualTo(1));
         //}
 
-<<<<<<< HEAD
         //// client sending invalid data should still produce valid quaternions to
         //// avoid any possible bugs on server
         //[Test]
@@ -178,7 +177,7 @@
         //    Quaternion decompressed = Compression.DecompressQuaternion(0xFFFFFFFF);
         //    Assert.That(decompressed, Is.EqualTo(Quaternion.identity));
         //}
-=======
+
         // client sending invalid data should still produce valid quaternions to
         // avoid any possible bugs on server
         [Test]
@@ -214,6 +213,5 @@
             // 1 degree tolerance
             Assert.That(Mathf.Abs(angle), Is.LessThanOrEqualTo(1));
         }
->>>>>>> 0a9533eb
     }
 }