using System;
using NUnit.Framework;

using Mirror;

namespace Mirror.Tests
{
    [TestFixture]
    public class SyncListTest
    {
        SyncListString serverSyncList;
        SyncListString clientSyncList;

<<<<<<< HEAD
        void SerializeAllTo<T>(T fromList, T toList) where T : ISyncObject
=======
        public static void SerializeAllTo<T>(T fromList, T toList) where T : SyncObject
>>>>>>> 613356a6
        {
            NetworkWriter writer = new NetworkWriter();
            fromList.OnSerializeAll(writer);
            NetworkReader reader = new NetworkReader(writer.ToArray());
            toList.OnDeserializeAll(reader);
        }

<<<<<<< HEAD
        void SerializeDeltaTo<T>(T fromList, T toList) where T : ISyncObject
=======
        public static void SerializeDeltaTo<T>(T fromList, T toList) where T : SyncObject
>>>>>>> 613356a6
        {
            NetworkWriter writer = new NetworkWriter();
            fromList.OnSerializeDelta(writer);
            NetworkReader reader = new NetworkReader(writer.ToArray());
            toList.OnDeserializeDelta(reader);
            fromList.Flush();
        }

        [SetUp]
        public void SetUp()
        {
            serverSyncList = new SyncListString();
            clientSyncList = new SyncListString();

            // add some data to the list
            serverSyncList.Add("Hello");
            serverSyncList.Add("World");
            serverSyncList.Add("!");
            SerializeAllTo(serverSyncList, clientSyncList);
        }

        [Test]
        public void TestInit()
        {
            Assert.That(clientSyncList, Is.EquivalentTo(new[] { "Hello", "World", "!" }));
        }

        [Test]
        public void TestAdd()
        {
            serverSyncList.Add("yay");
            SerializeDeltaTo(serverSyncList, clientSyncList);
            Assert.That(clientSyncList, Is.EquivalentTo(new[] { "Hello", "World", "!", "yay" }));
        }

        [Test]
        public void TestClear()
        {
            serverSyncList.Clear();
            SerializeDeltaTo(serverSyncList, clientSyncList);
            Assert.That(clientSyncList, Is.EquivalentTo(new string[] { }));
        }

        [Test]
        public void TestInsert()
        {
            serverSyncList.Insert(0, "yay");
            SerializeDeltaTo(serverSyncList, clientSyncList);
            Assert.That(clientSyncList, Is.EquivalentTo(new[] { "yay", "Hello", "World", "!" }));
        }

        [Test]
        public void TestSet()
        {
            serverSyncList[1] = "yay";
            SerializeDeltaTo(serverSyncList, clientSyncList);
            Assert.That(clientSyncList[1], Is.EqualTo("yay"));
            Assert.That(clientSyncList, Is.EquivalentTo(new[] { "Hello", "yay", "!" }));
        }

        [Test]
        public void TestSetNull()
        {
            serverSyncList[1] = null;
            SerializeDeltaTo(serverSyncList, clientSyncList);
            Assert.That(clientSyncList[1], Is.EqualTo(null));
            Assert.That(clientSyncList, Is.EquivalentTo(new[] { "Hello", null, "!" }));
            serverSyncList[1] = "yay";
            SerializeDeltaTo(serverSyncList, clientSyncList);
            Assert.That(clientSyncList, Is.EquivalentTo(new[] { "Hello", "yay", "!" }));
        }

        [Test]
        public void TestRemoveAt()
        {
            serverSyncList.RemoveAt(1);
            SerializeDeltaTo(serverSyncList, clientSyncList);
            Assert.That(clientSyncList, Is.EquivalentTo(new[] { "Hello", "!" }));
        }

        [Test]
        public void TestRemove()
        {
            serverSyncList.Remove("World");
            SerializeDeltaTo(serverSyncList, clientSyncList);
            Assert.That(clientSyncList, Is.EquivalentTo(new[] { "Hello", "!" }));
        }

        [Test]
        public void TestFindIndex()
        {
            int index = serverSyncList.FindIndex(entry => entry == "World");
            Assert.That(index, Is.EqualTo(1));
        }

        [Test]
        public void TestMultSync()
        {
            serverSyncList.Add("1");
            SerializeDeltaTo(serverSyncList, clientSyncList);
            // add some delta and see if it applies
            serverSyncList.Add("2");
            SerializeDeltaTo(serverSyncList, clientSyncList);
            Assert.That(clientSyncList, Is.EquivalentTo(new[] { "Hello", "World", "!", "1", "2" }));
        }

        [Test]
        public void SyncListIntTest()
        {
            SyncListInt serverList = new SyncListInt();
            SyncListInt clientList = new SyncListInt();

            serverList.Add(1);
            serverList.Add(2);
            serverList.Add(3);
            SerializeDeltaTo(serverList, clientList);

            Assert.That(clientList, Is.EquivalentTo(new[] { 1, 2, 3 }));
        }

        [Test]
        public void SyncListBoolTest()
        {
            SyncListBool serverList = new SyncListBool();
            SyncListBool clientList = new SyncListBool();

            serverList.Add(true);
            serverList.Add(false);
            serverList.Add(true);
            SerializeDeltaTo(serverList, clientList);

            Assert.That(clientList, Is.EquivalentTo(new[] { true, false, true }));
        }

        [Test]
        public void SyncListUintTest()
        {
            SyncListUInt serverList = new SyncListUInt();
            SyncListUInt clientList = new SyncListUInt();

            serverList.Add(1U);
            serverList.Add(2U);
            serverList.Add(3U);
            SerializeDeltaTo(serverList, clientList);

            Assert.That(clientList, Is.EquivalentTo(new[] { 1U, 2U, 3U }));
        }

        [Test]
        public void SyncListFloatTest()
        {
            SyncListFloat serverList = new SyncListFloat();
            SyncListFloat clientList = new SyncListFloat();

            serverList.Add(1.0F);
            serverList.Add(2.0F);
            serverList.Add(3.0F);
            SerializeDeltaTo(serverList, clientList);

            Assert.That(clientList, Is.EquivalentTo(new[] { 1.0F, 2.0F, 3.0F }));
        }

        [Test]
        public void CallbackTest()
        {
            bool called = false;

            clientSyncList.Callback += (op, index, oldItem, newItem) =>
            {
                called = true;

                Assert.That(op, Is.EqualTo(SyncList<string>.Operation.OP_ADD));
                Assert.That(index, Is.EqualTo(3));
                Assert.That(oldItem, Is.EqualTo(default(string)));
                Assert.That(newItem, Is.EqualTo("yay"));
            };

            serverSyncList.Add("yay");
            SerializeDeltaTo(serverSyncList, clientSyncList);

            Assert.That(called, Is.True);
        }

        [Test]
        public void CallbackRemoveTest()
        {
            bool called = false;

            clientSyncList.Callback += (op, index, oldItem, newItem) =>
            {
                called = true;

                Assert.That(op, Is.EqualTo(SyncList<string>.Operation.OP_REMOVEAT));
                Assert.That(oldItem, Is.EqualTo("World"));
                Assert.That(newItem, Is.EqualTo(default(string)));
            };
            serverSyncList.Remove("World");
            SerializeDeltaTo(serverSyncList, clientSyncList);

            Assert.That(called, Is.True);
        }

        [Test]
        public void CallbackRemoveAtTest()
        {
            bool called = false;

            clientSyncList.Callback += (op, index, oldItem, newItem) =>
            {
                called = true;

                Assert.That(op, Is.EqualTo(SyncList<string>.Operation.OP_REMOVEAT));
                Assert.That(index, Is.EqualTo(1));
                Assert.That(oldItem, Is.EqualTo("World"));
                Assert.That(newItem, Is.EqualTo(default(string)));
            };

            serverSyncList.RemoveAt(1);
            SerializeDeltaTo(serverSyncList, clientSyncList);

            Assert.That(called, Is.True);
        }

        [Test]
        public void CountTest()
        {
            Assert.That(serverSyncList.Count, Is.EqualTo(3));
        }

        [Test]
        public void ReadOnlyTest()
        {
            Assert.That(serverSyncList.IsReadOnly, Is.False);
        }

        [Test]
        public void DirtyTest()
        {
            SyncListInt serverList = new SyncListInt();
            SyncListInt clientList = new SyncListInt();

            // nothing to send
            Assert.That(serverList.IsDirty, Is.False);

            // something has changed
            serverList.Add(1);
            Assert.That(serverList.IsDirty, Is.True);
            SerializeDeltaTo(serverList, clientList);

            // data has been flushed,  should go back to clear
            Assert.That(serverList.IsDirty, Is.False);
        }

        [Test]
        public void ReadonlyTest()
        {
            SyncListUInt serverList = new SyncListUInt();
            SyncListUInt clientList = new SyncListUInt();

            // data has been flushed,  should go back to clear
            Assert.That(clientList.IsReadOnly, Is.False);

            serverList.Add(1U);
            serverList.Add(2U);
            serverList.Add(3U);
            SerializeDeltaTo(serverList, clientList);

            // client list should now lock itself,  trying to modify it
            // should produce an InvalidOperationException
            Assert.That(clientList.IsReadOnly, Is.True);
            Assert.Throws<InvalidOperationException>(() => { clientList.Add(5U); });

        }
    }
}<|MERGE_RESOLUTION|>--- conflicted
+++ resolved
@@ -11,11 +11,7 @@
         SyncListString serverSyncList;
         SyncListString clientSyncList;
 
-<<<<<<< HEAD
-        void SerializeAllTo<T>(T fromList, T toList) where T : ISyncObject
-=======
-        public static void SerializeAllTo<T>(T fromList, T toList) where T : SyncObject
->>>>>>> 613356a6
+        public static void SerializeAllTo<T>(T fromList, T toList) where T : ISyncObject
         {
             NetworkWriter writer = new NetworkWriter();
             fromList.OnSerializeAll(writer);
@@ -23,11 +19,7 @@
             toList.OnDeserializeAll(reader);
         }
 
-<<<<<<< HEAD
-        void SerializeDeltaTo<T>(T fromList, T toList) where T : ISyncObject
-=======
-        public static void SerializeDeltaTo<T>(T fromList, T toList) where T : SyncObject
->>>>>>> 613356a6
+        public static void SerializeDeltaTo<T>(T fromList, T toList) where T : ISyncObject
         {
             NetworkWriter writer = new NetworkWriter();
             fromList.OnSerializeDelta(writer);
