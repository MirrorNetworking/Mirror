--- conflicted
+++ resolved
@@ -104,7 +104,7 @@
   serializedVersion: 2
   m_ObjectHideFlags: 0
   m_BuildSettings:
-    serializedVersion: 3
+    serializedVersion: 2
     agentTypeID: 0
     agentRadius: 0.5
     agentHeight: 2
@@ -117,7 +117,7 @@
     cellSize: 0.16666667
     manualTileSize: 0
     tileSize: 256
-    buildHeightMesh: 0
+    accuratePlacement: 0
     maxJobWorkers: 0
     preserveTilesOutsideBounds: 0
     debug:
@@ -155,9 +155,7 @@
   m_Name: 
   m_EditorClassIdentifier: 
   height: 150
-  offsetY: 40
   maxLogCount: 50
-  showInEditor: 0
   hotKey: 293
 --- !u!20 &88936776
 Camera:
@@ -173,17 +171,9 @@
   m_projectionMatrixMode: 1
   m_GateFitMode: 2
   m_FOVAxisMode: 0
-  m_Iso: 200
-  m_ShutterSpeed: 0.005
-  m_Aperture: 16
-  m_FocusDistance: 10
-  m_FocalLength: 50
-  m_BladeCount: 5
-  m_Curvature: {x: 2, y: 11}
-  m_BarrelClipping: 0.25
-  m_Anamorphism: 0
   m_SensorSize: {x: 36, y: 24}
   m_LensShift: {x: 0, y: 0}
+  m_FocalLength: 50
   m_NormalizedViewPortRect:
     serializedVersion: 2
     x: 0
@@ -217,13 +207,13 @@
   m_PrefabInstance: {fileID: 0}
   m_PrefabAsset: {fileID: 0}
   m_GameObject: {fileID: 88936773}
-  serializedVersion: 2
   m_LocalRotation: {x: 0.38268343, y: 0, z: 0, w: 0.92387956}
   m_LocalPosition: {x: 0, y: 100, z: -150}
   m_LocalScale: {x: 1, y: 1, z: 1}
   m_ConstrainProportionsScale: 0
   m_Children: []
   m_Father: {fileID: 0}
+  m_RootOrder: 0
   m_LocalEulerAnglesHint: {x: 45, y: 0, z: 0}
 --- !u!114 &88936778
 MonoBehaviour:
@@ -263,13 +253,13 @@
   m_PrefabInstance: {fileID: 0}
   m_PrefabAsset: {fileID: 0}
   m_GameObject: {fileID: 535739935}
-  serializedVersion: 2
   m_LocalRotation: {x: 0, y: 0, z: 0, w: 1}
   m_LocalPosition: {x: 0, y: 0, z: 0}
   m_LocalScale: {x: 1, y: 1, z: 1}
   m_ConstrainProportionsScale: 0
   m_Children: []
   m_Father: {fileID: 0}
+  m_RootOrder: 3
   m_LocalEulerAnglesHint: {x: 0, y: 0, z: 0}
 --- !u!114 &535739937
 MonoBehaviour:
@@ -310,13 +300,13 @@
   m_PrefabInstance: {fileID: 0}
   m_PrefabAsset: {fileID: 0}
   m_GameObject: {fileID: 1282001517}
-  serializedVersion: 2
   m_LocalRotation: {x: 0, y: 0, z: 0, w: 1}
   m_LocalPosition: {x: 0, y: 0, z: 0}
   m_LocalScale: {x: 1, y: 1, z: 1}
   m_ConstrainProportionsScale: 0
   m_Children: []
   m_Father: {fileID: 0}
+  m_RootOrder: 2
   m_LocalEulerAnglesHint: {x: 0, y: 0, z: 0}
 --- !u!114 &1282001519
 MonoBehaviour:
@@ -346,11 +336,9 @@
   m_EditorClassIdentifier: 
   dontDestroyOnLoad: 1
   runInBackground: 1
-  headlessStartMode: 1
-  editorAutoStart: 0
+  autoStartServerBuild: 1
+  autoConnectClientBuild: 0
   sendRate: 30
-  autoStartServerBuild: 0
-  autoConnectClientBuild: 0
   offlineScene: 
   onlineScene: 
   transport: {fileID: 1282001524}
@@ -365,7 +353,6 @@
   playerSpawnMethod: 1
   spawnPrefabs:
   - {fileID: 449802645721213856, guid: 0ea79775d59804682a8cdd46b3811344, type: 3}
-  exceptionsDisconnect: 1
   snapshotSettings:
     bufferTimeMultiplier: 2
     bufferLimit: 32
@@ -377,13 +364,9 @@
     dynamicAdjustment: 1
     dynamicAdjustmentTolerance: 1
     deliveryTimeEmaDuration: 2
-  evaluationMethod: 0
-  evaluationInterval: 3
+  connectionQualityInterval: 3
   timeInterpolationGui: 0
-<<<<<<< HEAD
-=======
   spawnAmount: 50000
->>>>>>> fe69cebf
   spawnAmount: 10000
   interleave: 2
   spawnPrefab: {fileID: 449802645721213856, guid: 0ea79775d59804682a8cdd46b3811344,
@@ -527,19 +510,11 @@
   m_PrefabInstance: {fileID: 0}
   m_PrefabAsset: {fileID: 0}
   m_GameObject: {fileID: 2054208274}
-  serializedVersion: 2
   m_LocalRotation: {x: 0.40821788, y: -0.23456968, z: 0.10938163, w: 0.8754261}
   m_LocalPosition: {x: 0, y: 0, z: 0}
   m_LocalScale: {x: 1, y: 1, z: 1}
   m_ConstrainProportionsScale: 0
   m_Children: []
   m_Father: {fileID: 0}
-  m_LocalEulerAnglesHint: {x: 50, y: -30, z: 0}
---- !u!1660057539 &9223372036854775807
-SceneRoots:
-  m_ObjectHideFlags: 0
-  m_Roots:
-  - {fileID: 88936777}
-  - {fileID: 2054208276}
-  - {fileID: 1282001518}
-  - {fileID: 535739936}+  m_RootOrder: 1
+  m_LocalEulerAnglesHint: {x: 50, y: -30, z: 0}