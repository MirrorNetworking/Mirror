--- conflicted
+++ resolved
@@ -529,20 +529,6 @@
             return null;
         }
 
-<<<<<<< HEAD
-=======
-        /// <summary>
-        /// Obsolete: Use <see cref="OnRoomServerCreateGamePlayer(NetworkConnection, GameObject)"/> instead.
-        /// </summary>
-        /// <param name="conn">The connection the player object is for.</param>
-        /// <returns>A new GamePlayer object.</returns>
-        [EditorBrowsable(EditorBrowsableState.Never), Obsolete("Use OnRoomServerCreateGamePlayer<NetworkConnection, GameObject> instead")]
-        public virtual GameObject OnRoomServerCreateGamePlayer(NetworkConnection conn)
-        {
-            return null;
-        }
-
->>>>>>> a3ffd126
         // for users to apply settings from their room player object to their in-game player object
         /// <summary>
         /// This is called on the server when it is told that a client has finished switching from the room scene to a game player scene.
