// vis2k:
// base class for NetworkTransform and NetworkTransformChild.
// New method is simple and stupid. No more 1500 lines of code.
//
// Server sends current data.
// Client saves it and interpolates last and latest data points.
//   Update handles transform movement / rotation
//   FixedUpdate handles rigidbody movement / rotation
//
// Notes:
// * Built-in Teleport detection in case of lags / teleport / obstacles
// * Quaternion > EulerAngles because gimbal lock and Quaternion.Slerp
// * Syncs XYZ. Works 3D and 2D. Saving 4 bytes isn't worth 1000 lines of code.
// * Initial delay might happen if server sends packet immediately after moving
//   just 1cm, hence we move 1cm and then wait 100ms for next packet
// * Only way for smooth movement is to use a fixed movement speed during
//   interpolation. interpolation over time is never that good.
//
using System;
using UnityEngine;

namespace Mirror.Experimental
{
    public abstract class NetworkTransformBase : NetworkBehaviour
    {
        // target transform to sync. can be on a child.
        protected abstract Transform targetTransform { get; }

        [Header("Authority")]

        [Tooltip("Set to true if moves come from owner client, set to false if moves always come from server")]
        [SyncVar]
        public bool clientAuthority;

        [Tooltip("Set to true if updates from server should be ignored by owner")]
        [SyncVar]
        public bool excludeOwnerUpdate = true;

        [Header("Synchronization")]

        [Tooltip("Set to true if position should be synchronized")]
        [SyncVar]
        public bool syncPosition = true;

        [Tooltip("Set to true if rotation should be synchronized")]
        [SyncVar]
        public bool syncRotation = true;

        [Tooltip("Set to true if scale should be synchronized")]
        [SyncVar]
        public bool syncScale = true;

        [Header("Interpolation")]

        [Tooltip("Set to true if position should be interpolated")]
        [SyncVar]
        public bool interpolatePosition = true;

        [Tooltip("Set to true if rotation should be interpolated")]
        [SyncVar]
        public bool interpolateRotation = true;

        [Tooltip("Set to true if scale should be interpolated")]
        [SyncVar]
        public bool interpolateScale = true;

        // Sensitivity is added for VR where human players tend to have micro movements so this can quiet down
        // the network traffic.  Additionally, rigidbody drift should send less traffic, e.g very slow sliding / rolling.
        [Header("Sensitivity")]

        [Tooltip("Changes to the transform must exceed these values to be transmitted on the network.")]
        [SyncVar]
        public float localPositionSensitivity = .01f;

        [Tooltip("If rotation exceeds this angle, it will be transmitted on the network")]
        [SyncVar]
        public float localRotationSensitivity = .01f;

        [Tooltip("Changes to the transform must exceed these values to be transmitted on the network.")]
        [SyncVar]
        public float localScaleSensitivity = .01f;

        [Header("Diagnostics")]

        // server
        public Vector3 lastPosition;
        public Quaternion lastRotation;
        public Vector3 lastScale;

        // client
        // use local position/rotation for VR support
        [Serializable]
        public struct DataPoint
        {
            public float timeStamp;
            public Vector3 localPosition;
            public Quaternion localRotation;
            public Vector3 localScale;
            public float movementSpeed;

            public bool isValid => timeStamp != 0;
        }

        // Is this a client with authority over this transform?
        // This component could be on the player object or any object that has been assigned authority to this client.
        bool IsOwnerWithClientAuthority => hasAuthority && clientAuthority;

        // interpolation start and goal
        public DataPoint start = new DataPoint();
        public DataPoint goal = new DataPoint();

        // We need to store this locally on the server so clients can't request Authority when ever they like
        bool clientAuthorityBeforeTeleport;

        void FixedUpdate()
        {
            // if server then always sync to others.
            // let the clients know that this has moved
            if (isServer && HasEitherMovedRotatedScaled())
            {
                ServerUpdate();
            }

            if (isClient)
            {
                // send to server if we have local authority (and aren't the server)
                // -> only if connectionToServer has been initialized yet too
                if (IsOwnerWithClientAuthority)
                {
                    ClientAuthorityUpdate();
                }
                else if (goal.isValid)
                {
                    ClientRemoteUpdate();
                }
            }
        }

<<<<<<< HEAD
        void ServerUpdate()
        {
            RpcMove(targetTransform.localPosition, targetTransform.localRotation, targetTransform.localScale);
        }

        void ClientAuthorityUpdate()
        {
            if (!isServer && HasEitherMovedRotatedScaled())
            {
                // serialize
                // local position/rotation for VR support
                // send to server
                CmdClientToServerSync(targetTransform.localPosition, targetTransform.localRotation, targetTransform.localScale);
            }
        }

        void ClientRemoteUpdate()
        {
            // teleport or interpolate
            if (NeedsTeleport())
            {
                // local position/rotation for VR support
                ApplyPositionRotationScale(goal.localPosition, goal.localRotation, goal.localScale);

                // reset data points so we don't keep interpolating
                start = new DataPoint();
                goal = new DataPoint();
            }
            else
            {
                // local position/rotation for VR support
                ApplyPositionRotationScale(InterpolatePosition(start, goal, targetTransform.localPosition),
                                           InterpolateRotation(start, goal, targetTransform.localRotation),
                                           InterpolateScale(start, goal, targetTransform.localScale));
            }
        }

        // We need to store this locally on the server so clients can't request Authority when ever they like
        bool clientAuthorityBeforeTeleport;

=======
>>>>>>> b1d99601
        // moved or rotated or scaled since last time we checked it?
        bool HasEitherMovedRotatedScaled()
        {
            // Save last for next frame to compare only if change was detected, otherwise
            // slow moving objects might never sync because of C#'s float comparison tolerance.
            // See also: https://github.com/vis2k/Mirror/pull/428)
            bool changed = HasMoved || HasRotated || HasScaled;
            if (changed)
            {
                // local position/rotation for VR support
                if (syncPosition) lastPosition = targetTransform.localPosition;
                if (syncRotation) lastRotation = targetTransform.localRotation;
                if (syncScale) lastScale = targetTransform.localScale;
            }
            return changed;
        }

        // local position/rotation for VR support
        // SqrMagnitude is faster than Distance per Unity docs
        // https://docs.unity3d.com/ScriptReference/Vector3-sqrMagnitude.html

        bool HasMoved => syncPosition && Vector3.SqrMagnitude(lastPosition - targetTransform.localPosition) > localPositionSensitivity * localPositionSensitivity;
        bool HasRotated => syncRotation && Quaternion.Angle(lastRotation, targetTransform.localRotation) > localRotationSensitivity;
        bool HasScaled => syncScale && Vector3.SqrMagnitude(lastScale - targetTransform.localScale) > localScaleSensitivity * localScaleSensitivity;

        // teleport / lag / stuck detection
        // - checking distance is not enough since there could be just a tiny fence between us and the goal
        // - checking time always works, this way we just teleport if we still didn't reach the goal after too much time has elapsed
        bool NeedsTeleport()
        {
            // calculate time between the two data points
            float startTime = start.isValid ? start.timeStamp : Time.time - Time.fixedDeltaTime;
            float goalTime = goal.isValid ? goal.timeStamp : Time.time;
            float difference = goalTime - startTime;
            float timeSinceGoalReceived = Time.time - goalTime;
            return timeSinceGoalReceived > difference * 5;
        }

        // local authority client sends sync message to server for broadcasting
        [Command]
        void CmdClientToServerSync(Vector3 position, Quaternion rotation, Vector3 scale)
        {
            // Ignore messages from client if not in client authority mode
            if (!clientAuthority)
                return;

            // deserialize payload
            SetGoal(position, rotation, scale);

            // server-only mode does no interpolation to save computations, but let's set the position directly
            if (isServer && !isClient)
                ApplyPositionRotationScale(goal.localPosition, goal.localRotation, goal.localScale);

            RpcMove(position, rotation, scale);
        }

        [ClientRpc]
        void RpcMove(Vector3 position, Quaternion rotation, Vector3 scale)
        {
            if (hasAuthority && excludeOwnerUpdate) return;

            if (!isServer)
                SetGoal(position, rotation, scale);
        }

        // serialization is needed by OnSerialize and by manual sending from authority
        void SetGoal(Vector3 position, Quaternion rotation, Vector3 scale)
        {
            // put it into a data point immediately
            DataPoint temp = new DataPoint
            {
                // deserialize position
                localPosition = position,
                localRotation = rotation,
                localScale = scale,
                timeStamp = Time.time
            };

            // movement speed: based on how far it moved since last time has to be calculated before 'start' is overwritten
            temp.movementSpeed = EstimateMovementSpeed(goal, temp, targetTransform, Time.fixedDeltaTime);

            // reassign start wisely
            // first ever data point? then make something up for previous one so that we can start interpolation without waiting for next.
            if (start.timeStamp == 0)
            {
                start = new DataPoint
                {
                    timeStamp = Time.time - Time.fixedDeltaTime,
                    // local position/rotation for VR support
                    localPosition = targetTransform.localPosition,
                    localRotation = targetTransform.localRotation,
                    localScale = targetTransform.localScale,
                    movementSpeed = temp.movementSpeed
                };
            }
            // second or nth data point? then update previous
            // but: we start at where ever we are right now, so that it's perfectly smooth and we don't jump anywhere
            //
            //    example if we are at 'x':
            //
            //        A--x->B
            //
            //    and then receive a new point C:
            //
            //        A--x--B
            //              |
            //              |
            //              C
            //
            //    then we don't want to just jump to B and start interpolation:
            //
            //              x
            //              |
            //              |
            //              C
            //
            //    we stay at 'x' and interpolate from there to C:
            //
            //           x..B
            //            \ .
            //             \.
            //              C
            //
            else
            {
                float oldDistance = Vector3.Distance(start.localPosition, goal.localPosition);
                float newDistance = Vector3.Distance(goal.localPosition, temp.localPosition);

                start = goal;

                // local position/rotation for VR support
                // teleport / lag / obstacle detection: only continue at current position if we aren't too far away
                // XC  < AB + BC (see comments above)
                if (Vector3.Distance(targetTransform.localPosition, start.localPosition) < oldDistance + newDistance)
                {
                    start.localPosition = targetTransform.localPosition;
                    start.localRotation = targetTransform.localRotation;
                    start.localScale = targetTransform.localScale;
                }
            }

            // set new destination in any case. new data is best data.
            goal = temp;
        }

        // try to estimate movement speed for a data point based on how far it moved since the previous one
        // - if this is the first time ever then we use our best guess:
        //     - delta based on transform.localPosition
        //     - elapsed based on send interval hoping that it roughly matches
        static float EstimateMovementSpeed(DataPoint from, DataPoint to, Transform transform, float sendInterval)
        {
            Vector3 delta = to.localPosition - (from.localPosition != transform.localPosition ? from.localPosition : transform.localPosition);
            float elapsed = from.isValid ? to.timeStamp - from.timeStamp : sendInterval;

            // avoid NaN
            return elapsed > 0 ? delta.magnitude / elapsed : 0;
        }

        // set position carefully depending on the target component
        void ApplyPositionRotationScale(Vector3 position, Quaternion rotation, Vector3 scale)
        {
            // local position/rotation for VR support
            if (syncPosition) targetTransform.localPosition = position;
            if (syncRotation) targetTransform.localRotation = rotation;
            if (syncScale) targetTransform.localScale = scale;
        }

        // where are we in the timeline between start and goal? [0,1]
        Vector3 InterpolatePosition(DataPoint start, DataPoint goal, Vector3 currentPosition)
        {
            if (!interpolatePosition)
                return currentPosition;

            if (start.movementSpeed != 0)
            {
                // Option 1: simply interpolate based on time, but stutter will happen, it's not that smooth.
                // This is especially noticeable if the camera automatically follows the player
                // -         Tell SonarCloud this isn't really commented code but actual comments and to stfu about it
                // -         float t = CurrentInterpolationFactor();
                // -         return Vector3.Lerp(start.position, goal.position, t);

                // Option 2: always += speed
                // speed is 0 if we just started after idle, so always use max for best results
                float speed = Mathf.Max(start.movementSpeed, goal.movementSpeed);
                return Vector3.MoveTowards(currentPosition, goal.localPosition, speed * Time.deltaTime);
            }

            return currentPosition;
        }

        Quaternion InterpolateRotation(DataPoint start, DataPoint goal, Quaternion defaultRotation)
        {
            if (!interpolateRotation)
                return defaultRotation;

            if (start.localRotation != goal.localRotation)
            {
                float t = CurrentInterpolationFactor(start, goal);
                return Quaternion.Slerp(start.localRotation, goal.localRotation, t);
            }

            return defaultRotation;
        }

        Vector3 InterpolateScale(DataPoint start, DataPoint goal, Vector3 currentScale)
        {
            if (!interpolateScale)
                return currentScale;

            if (start.localScale != goal.localScale)
            {
                float t = CurrentInterpolationFactor(start, goal);
                return Vector3.Lerp(start.localScale, goal.localScale, t);
            }

            return currentScale;
        }

        static float CurrentInterpolationFactor(DataPoint start, DataPoint goal)
        {
            if (start.isValid)
            {
                float difference = goal.timeStamp - start.timeStamp;

                // the moment we get 'goal', 'start' is supposed to start, so elapsed time is based on:
                float elapsed = Time.time - goal.timeStamp;

                // avoid NaN
                return difference > 0 ? elapsed / difference : 1;
            }
            return 1;
        }

        #region Server Teleport (force move player)

        /// <summary>
        /// This method will override this GameObject's current Transform.localPosition to the specified Vector3  and update all clients.
        /// <para>NOTE: position must be in LOCAL space if the transform has a parent</para>
        /// </summary>
        /// <param name="localPosition">Where to teleport this GameObject</param>
        [Server]
        public void ServerTeleport(Vector3 localPosition)
        {
            Quaternion localRotation = targetTransform.localRotation;
            ServerTeleport(localPosition, localRotation);
        }

        /// <summary>
        /// This method will override this GameObject's current Transform.localPosition and Transform.localRotation
        /// to the specified Vector3 and Quaternion and update all clients.
        /// <para>NOTE: localPosition must be in LOCAL space if the transform has a parent</para>
        /// <para>NOTE: localRotation must be in LOCAL space if the transform has a parent</para>
        /// </summary>
        /// <param name="localPosition">Where to teleport this GameObject</param>
        /// <param name="localRotation">Which rotation to set this GameObject</param>
        [Server]
        public void ServerTeleport(Vector3 localPosition, Quaternion localRotation)
        {
            // To prevent applying the position updates received from client (if they have ClientAuth) while being teleported.
            // clientAuthorityBeforeTeleport defaults to false when not teleporting, if it is true then it means that teleport
            // was previously called but not finished therefore we should keep it as true so that 2nd teleport call doesn't clear authority
            clientAuthorityBeforeTeleport = clientAuthority || clientAuthorityBeforeTeleport;
            clientAuthority = false;

            DoTeleport(localPosition, localRotation);

            // tell all clients about new values
            RpcTeleport(localPosition, localRotation, clientAuthorityBeforeTeleport);
        }

        void DoTeleport(Vector3 newLocalPosition, Quaternion newLocalRotation)
        {
            targetTransform.localPosition = newLocalPosition;
            targetTransform.localRotation = newLocalRotation;

            // Since we are overriding the position we don't need a goal and start.
            // Reset them to null for fresh start
            goal = new DataPoint();
            start = new DataPoint();
            lastPosition = newLocalPosition;
            lastRotation = newLocalRotation;
        }

        [ClientRpc]
        void RpcTeleport(Vector3 newPosition, Quaternion newRotation, bool isClientAuthority)
        {
            DoTeleport(newPosition, newRotation);

            // only send finished if is owner and is ClientAuthority on server 
            if (hasAuthority && isClientAuthority)
                CmdTeleportFinished();
        }

        /// <summary>
        /// This RPC will be invoked on server after client finishes overriding the position.
        /// </summary>
        /// <param name="initialAuthority"></param>
        [Command]
        void CmdTeleportFinished()
        {
            if (clientAuthorityBeforeTeleport)
            {
                clientAuthority = true;

                // reset value so doesnt effect future calls, see note in ServerTeleport
                clientAuthorityBeforeTeleport = false;
            }
            else
            {
                Debug.LogWarning("Client called TeleportFinished when clientAuthority was false on server", this);
            }
        }

        #endregion

        #region Debug Gizmos

        // draw the data points for easier debugging
        void OnDrawGizmos()
        {
            // draw start and goal points and a line between them
            if (start.localPosition != goal.localPosition)
            {
                DrawDataPointGizmo(start, Color.yellow);
                DrawDataPointGizmo(goal, Color.green);
                DrawLineBetweenDataPoints(start, goal, Color.cyan);
            }
        }

        static void DrawDataPointGizmo(DataPoint data, Color color)
        {
            // use a little offset because transform.localPosition might be in the ground in many cases
            Vector3 offset = Vector3.up * 0.01f;

            // draw position
            Gizmos.color = color;
            Gizmos.DrawSphere(data.localPosition + offset, 0.5f);

            // draw forward and up like unity move tool
            Gizmos.color = Color.blue;
            Gizmos.DrawRay(data.localPosition + offset, data.localRotation * Vector3.forward);
            Gizmos.color = Color.green;
            Gizmos.DrawRay(data.localPosition + offset, data.localRotation * Vector3.up);
        }

        static void DrawLineBetweenDataPoints(DataPoint data1, DataPoint data2, Color color)
        {
            Gizmos.color = color;
            Gizmos.DrawLine(data1.localPosition, data2.localPosition);
        }

        #endregion
    }
}<|MERGE_RESOLUTION|>--- conflicted
+++ resolved
@@ -136,7 +136,6 @@
             }
         }
 
-<<<<<<< HEAD
         void ServerUpdate()
         {
             RpcMove(targetTransform.localPosition, targetTransform.localRotation, targetTransform.localScale);
@@ -177,8 +176,6 @@
         // We need to store this locally on the server so clients can't request Authority when ever they like
         bool clientAuthorityBeforeTeleport;
 
-=======
->>>>>>> b1d99601
         // moved or rotated or scaled since last time we checked it?
         bool HasEitherMovedRotatedScaled()
         {
