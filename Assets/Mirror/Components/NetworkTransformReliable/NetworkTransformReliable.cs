// NetworkTransform V3 (reliable) by mischa (2022-10)
using System.Collections.Generic;
using System.Runtime.CompilerServices;
using UnityEngine;

namespace Mirror
{
    [AddComponentMenu("Network/Network Transform (Reliable)")]
    public class NetworkTransformReliable : NetworkTransformBase
    {
        [Header("Sync Only If Changed")]
        [Tooltip("When true, changes are not sent unless greater than sensitivity values below.")]
        public bool onlySyncOnChange = true;
        float onlySyncOnChangeInterval => onlySyncOnChangeCorrectionMultiplier * sendIntervalMultiplier;
        uint sendIntervalCounter = 0;
        double lastSendIntervalTime = double.MinValue;

        [Tooltip("If we only sync on change, then we need to correct old snapshots if more time than sendInterval * multiplier has elapsed.\n\nOtherwise the first move will always start interpolating from the last move sequence's time, which will make it stutter when starting every time.")]
        public float onlySyncOnChangeCorrectionMultiplier = 2;

        [Header("Send Interval Multiplier")]
        [Tooltip("Check/Sync every multiple of Network Manager send interval (= 1 / NM Send Rate), instead of every send interval.")]
        [Range(1, 120)]
        public uint sendIntervalMultiplier = 3;

        [Header("Rotation")]
        [Tooltip("Sensitivity of changes needed before an updated state is sent over the network")]
        public float rotationSensitivity = 0.01f;
        [Tooltip("Apply smallest-three quaternion compression. This is lossy, you can disable it if the small rotation inaccuracies are noticeable in your project.")]
        public bool compressRotation = false;

        // delta compression is capable of detecting byte-level changes.
        // if we scale float position to bytes,
        // then small movements will only change one byte.
        // this gives optimal bandwidth.
        //   benchmark with 0.01 precision: 130 KB/s => 60 KB/s
        //   benchmark with 0.1  precision: 130 KB/s => 30 KB/s
        [Header("Precision")]
        [Tooltip("Position is rounded in order to drastically minimize bandwidth.\n\nFor example, a precision of 0.01 rounds to a centimeter. In other words, sub-centimeter movements aren't synced until they eventually exceeded an actual centimeter.\n\nDepending on how important the object is, a precision of 0.01-0.10 (1-10 cm) is recommended.\n\nFor example, even a 1cm precision combined with delta compression cuts the Benchmark demo's bandwidth in half, compared to sending every tiny change.")]
        [Range(0.00_01f, 1f)]                   // disallow 0 division. 1mm to 1m precision is enough range.
        public float positionPrecision = 0.01f; // 1 cm
        [Range(0.00_01f, 1f)]                   // disallow 0 division. 1mm to 1m precision is enough range.
        public float scalePrecision = 0.01f; // 1 cm

        [Header("Snapshot Interpolation")]
        [Tooltip("Add a small timeline offset to account for decoupled arrival of NetworkTime and NetworkTransform snapshots.\nfixes: https://github.com/MirrorNetworking/Mirror/issues/3427")]
        public bool timelineOffset = false;

        // delta compression needs to remember 'last' to compress against
        protected Vector3Long lastSerializedPosition = Vector3Long.zero;
        protected Vector3Long lastDeserializedPosition = Vector3Long.zero;

        protected Vector3Long lastSerializedScale = Vector3Long.zero;
        protected Vector3Long lastDeserializedScale = Vector3Long.zero;

        // Used to store last sent snapshots
        protected TransformSnapshot last;

        protected int lastClientCount = 1;

        // update //////////////////////////////////////////////////////////////
        void Update()
        {
            // if server then always sync to others.
            if (isServer) UpdateServer();
            // 'else if' because host mode shouldn't send anything to server.
            // it is the server. don't overwrite anything there.
            else if (isClient) UpdateClient();
        }

        void LateUpdate()
        {
            // set dirty to trigger OnSerialize. either always, or only if changed.
            // It has to be checked in LateUpdate() for onlySyncOnChange to avoid
            // the possibility of Update() running first before the object's movement
            // script's Update(), which then causes NT to send every alternate frame
            // instead.
            if (isServer || (IsClientWithAuthority && NetworkClient.ready))
            {
                if (sendIntervalCounter == sendIntervalMultiplier && (!onlySyncOnChange || Changed(Construct())))
                    SetDirty();

                CheckLastSendTime();
            }
        }

        protected virtual void UpdateServer()
        {
            // apply buffered snapshots IF client authority
            // -> in server authority, server moves the object
            //    so no need to apply any snapshots there.
            // -> don't apply for host mode player objects either, even if in
            //    client authority mode. if it doesn't go over the network,
            //    then we don't need to do anything.
            // -> connectionToClient is briefly null after scene changes:
            //    https://github.com/MirrorNetworking/Mirror/issues/3329
            if (syncDirection == SyncDirection.ClientToServer &&
                connectionToClient != null &&
                !isOwned)
            {
                if (serverSnapshots.Count > 0)
                {
                    // step the transform interpolation without touching time.
                    // NetworkClient is responsible for time globally.
                    SnapshotInterpolation.StepInterpolation(
                        serverSnapshots,
                        connectionToClient.remoteTimeline,
                        out TransformSnapshot from,
                        out TransformSnapshot to,
                        out double t);

                    // interpolate & apply
                    TransformSnapshot computed = TransformSnapshot.Interpolate(from, to, t);
                    Apply(computed, to);
                }
            }
        }

        protected virtual void UpdateClient()
        {
            // client authority, and local player (= allowed to move myself)?
            if (!IsClientWithAuthority)
            {
                // only while we have snapshots
                if (clientSnapshots.Count > 0)
                {
                    // step the interpolation without touching time.
                    // NetworkClient is responsible for time globally.
                    SnapshotInterpolation.StepInterpolation(
                        clientSnapshots,
                        NetworkTime.time, // == NetworkClient.localTimeline from snapshot interpolation
                        out TransformSnapshot from,
                        out TransformSnapshot to,
                        out double t);

                    // interpolate & apply
                    TransformSnapshot computed = TransformSnapshot.Interpolate(from, to, t);
                    Apply(computed, to);
                }

                lastClientCount = clientSnapshots.Count;
            }
        }

        protected virtual void CheckLastSendTime()
        {
#if UNITY_2020_3_OR_NEWER
            if (AccurateInterval.Elapsed(Time.timeAsDouble, NetworkServer.sendInterval, ref lastSendIntervalTime))
            {
                if (sendIntervalCounter == sendIntervalMultiplier)
                    sendIntervalCounter = 0;
                sendIntervalCounter++;
            }
#else
            // timeAsDouble not available in older Unity versions.
            if (AccurateInterval.Elapsed(NetworkTime.localTime, NetworkServer.sendInterval, ref lastSendIntervalTime))
            {
                if (sendIntervalCounter == sendIntervalMultiplier)
                    sendIntervalCounter = 0;
                sendIntervalCounter++;
            }
#endif
        }

        // check if position / rotation / scale changed since last sync
        protected virtual bool Changed(TransformSnapshot current) =>
            // position is quantized and delta compressed.
            // only consider it changed if the quantized representation is changed.
            // careful: don't use 'serialized / deserialized last'. as it depends on sync mode etc.
            QuantizedChanged(last.position, current.position, positionPrecision) ||
            // rotation isn't quantized / delta compressed.
            // check with sensitivity.
            Quaternion.Angle(last.rotation, current.rotation) > rotationSensitivity ||
            // scale is quantized and delta compressed.
            // only consider it changed if the quantized representation is changed.
            // careful: don't use 'serialized / deserialized last'. as it depends on sync mode etc.
            QuantizedChanged(last.scale, current.scale, scalePrecision);

        // helper function to compare quantized representations of a Vector3
        [MethodImpl(MethodImplOptions.AggressiveInlining)]
        protected bool QuantizedChanged(Vector3 u, Vector3 v, float precision)
        {
            Compression.ScaleToLong(u, precision, out Vector3Long uQuantized);
            Compression.ScaleToLong(v, precision, out Vector3Long vQuantized);
            return uQuantized != vQuantized;
        }

        // NT may be used on client/server/host to Owner/Observers with
        // ServerToClient or ClientToServer.
        // however, OnSerialize should always delta against last.
        public override void OnSerialize(NetworkWriter writer, bool initialState)
        {
            // get current snapshot for broadcasting.
            TransformSnapshot snapshot = Construct();

            // ClientToServer optimization:
            // for interpolated client owned identities,
            // always broadcast the latest known snapshot so other clients can
            // interpolate immediately instead of catching up too

            // TODO dirty mask? [compression is very good w/o it already]
            // each vector's component is delta compressed.
            // an unchanged component would still require 1 byte.
            // let's use a dirty bit mask to filter those out as well.

            // initial
            if (initialState)
            {
                // If there is a last serialized snapshot, we use it.
                // This prevents the new client getting a snapshot that is different
                // from what the older clients last got. If this happens, and on the next
                // regular serialisation the delta compression will get wrong values.
                // Notes:
                // 1. Interestingly only the older clients have it wrong, because at the end
                //    of this function, last = snapshot which is the initial state's snapshot
                // 2. Regular NTR gets by this bug because it sends every frame anyway so initialstate
                //    snapshot constructed would have been the same as the last anyway.
                if (last.remoteTime > 0) snapshot = last;
                if (syncPosition) writer.WriteVector3(snapshot.position);
                if (syncRotation)
                {
                    // (optional) smallest three compression for now. no delta.
                    if (compressRotation)
                        writer.WriteUInt(Compression.CompressQuaternion(snapshot.rotation));
                    else
                        writer.WriteQuaternion(snapshot.rotation);
                }
                if (syncScale) writer.WriteVector3(snapshot.scale);
            }
            // delta
            else
            {
                // int before = writer.Position;

                if (syncPosition)
                {
                    // quantize -> delta -> varint
                    Compression.ScaleToLong(snapshot.position, positionPrecision, out Vector3Long quantized);
                    DeltaCompression.Compress(writer, lastSerializedPosition, quantized);
                }
                if (syncRotation)
                {
                    // (optional) smallest three compression for now. no delta.
                    if (compressRotation)
                        writer.WriteUInt(Compression.CompressQuaternion(snapshot.rotation));
                    else
                        writer.WriteQuaternion(snapshot.rotation);
                }
                if (syncScale)
                {
                    // quantize -> delta -> varint
                    Compression.ScaleToLong(snapshot.scale, scalePrecision, out Vector3Long quantized);
                    DeltaCompression.Compress(writer, lastSerializedScale, quantized);
                }
            }

            // save serialized as 'last' for next delta compression
            if (syncPosition) Compression.ScaleToLong(snapshot.position, positionPrecision, out lastSerializedPosition);
            if (syncScale) Compression.ScaleToLong(snapshot.scale, scalePrecision, out lastSerializedScale);

            // set 'last'
            last = snapshot;
        }

        public override void OnDeserialize(NetworkReader reader, bool initialState)
        {
            Vector3? position = null;
            Quaternion? rotation = null;
            Vector3? scale = null;

            // initial
            if (initialState)
            {
                if (syncPosition) position = reader.ReadVector3();
                if (syncRotation)
                {
                    // (optional) smallest three compression for now. no delta.
                    if (compressRotation)
                        rotation = Compression.DecompressQuaternion(reader.ReadUInt());
                    else
                        rotation = reader.ReadQuaternion();
                }
                if (syncScale) scale = reader.ReadVector3();
            }
            // delta
            else
            {
                // varint -> delta -> quantize
                if (syncPosition)
                {
                    Vector3Long quantized = DeltaCompression.Decompress(reader, lastDeserializedPosition);
                    position = Compression.ScaleToFloat(quantized, positionPrecision);
                }
                if (syncRotation)
                {
                    // (optional) smallest three compression for now. no delta.
                    if (compressRotation)
                        rotation = Compression.DecompressQuaternion(reader.ReadUInt());
                    else
                        rotation = reader.ReadQuaternion();
                }
                if (syncScale)
                {
                    Vector3Long quantized = DeltaCompression.Decompress(reader, lastDeserializedScale);
                    scale = Compression.ScaleToFloat(quantized, scalePrecision);
                }
            }

            // handle depending on server / client / host.
            // server has priority for host mode.
            if (isServer) OnClientToServerSync(position, rotation, scale);
            else if (isClient) OnServerToClientSync(position, rotation, scale);

            // save deserialized as 'last' for next delta compression
            if (syncPosition) Compression.ScaleToLong(position.Value, positionPrecision, out lastDeserializedPosition);
            if (syncScale) Compression.ScaleToLong(scale.Value, scalePrecision, out lastDeserializedScale);
        }

        // sync ////////////////////////////////////////////////////////////////

        // local authority client sends sync message to server for broadcasting
        protected virtual void OnClientToServerSync(Vector3? position, Quaternion? rotation, Vector3? scale)
        {
            // only apply if in client authority mode
            if (syncDirection != SyncDirection.ClientToServer) return;

            // protect against ever growing buffer size attacks
            if (serverSnapshots.Count >= connectionToClient.snapshotBufferSizeLimit) return;

            // 'only sync on change' needs a correction on every new move sequence.
            if (onlySyncOnChange &&
                NeedsCorrection(serverSnapshots, connectionToClient.remoteTimeStamp, NetworkServer.sendInterval, onlySyncOnChangeCorrectionMultiplier))
            {
                RewriteHistory(
                    serverSnapshots,
                    connectionToClient.remoteTimeStamp,
                    NetworkTime.localTime,                                  // arrival remote timestamp. NOT remote timeline.
                    NetworkServer.sendInterval * sendIntervalMultiplier,    // Unity 2019 doesn't have timeAsDouble yet
                    target.localPosition,
                    target.localRotation,
                    target.localScale);
            }

<<<<<<< HEAD
            AddSnapshot(serverSnapshots, connectionToClient.remoteTimeStamp + NetworkServer.sendInterval * sendIntervalMultiplier, position, rotation, scale);
=======
            // add a small timeline offset to account for decoupled arrival of
            // NetworkTime and NetworkTransform snapshots.
            // needs to be sendInterval. half sendInterval doesn't solve it.
            // https://github.com/MirrorNetworking/Mirror/issues/3427
            // remove this after LocalWorldState.
            double offset = timelineOffset ? NetworkServer.sendInterval : 0;
            AddSnapshot(serverSnapshots, connectionToClient.remoteTimeStamp + offset, position, rotation, scale);
>>>>>>> 30d7b5b3
        }

        // server broadcasts sync message to all clients
        protected virtual void OnServerToClientSync(Vector3? position, Quaternion? rotation, Vector3? scale)
        {
            // don't apply for local player with authority
            if (IsClientWithAuthority) return;

            // 'only sync on change' needs a correction on every new move sequence.
            if (onlySyncOnChange &&
                NeedsCorrection(clientSnapshots, NetworkClient.connection.remoteTimeStamp, NetworkClient.sendInterval * sendIntervalMultiplier, onlySyncOnChangeInterval))
            {
                RewriteHistory(
                    clientSnapshots,
                    NetworkClient.connection.remoteTimeStamp,               // arrival remote timestamp. NOT remote timeline.
                    NetworkTime.localTime,                                  // Unity 2019 doesn't have timeAsDouble yet
                    NetworkClient.sendInterval * sendIntervalMultiplier,
                    target.localPosition,
                    target.localRotation,
                    target.localScale);
            }

<<<<<<< HEAD
            AddSnapshot(clientSnapshots, NetworkClient.connection.remoteTimeStamp + NetworkClient.sendInterval * sendIntervalMultiplier, position, rotation, scale);
=======
            // add a small timeline offset to account for decoupled arrival of
            // NetworkTime and NetworkTransform snapshots.
            // needs to be sendInterval. half sendInterval doesn't solve it.
            // https://github.com/MirrorNetworking/Mirror/issues/3427
            // remove this after LocalWorldState.
            double offset = timelineOffset ? NetworkServer.sendInterval : 0;
            AddSnapshot(clientSnapshots, NetworkClient.connection.remoteTimeStamp + offset, position, rotation, scale);
>>>>>>> 30d7b5b3
        }

        // only sync on change /////////////////////////////////////////////////
        // snap interp. needs a continous flow of packets.
        // 'only sync on change' interrupts it while not changed.
        // once it restarts, snap interp. will interp from the last old position.
        // this will cause very noticeable stutter for the first move each time.
        // the fix is quite simple.

        // 1. detect if the remaining snapshot is too old from a past move.
        static bool NeedsCorrection(
            SortedList<double, TransformSnapshot> snapshots,
            double remoteTimestamp,
            double bufferTime,
            double toleranceMultiplier) =>
                snapshots.Count == 1 &&
                remoteTimestamp - snapshots.Keys[0] >= bufferTime * toleranceMultiplier;

        // 2. insert a fake snapshot at current position,
        //    exactly one 'sendInterval' behind the newly received one.
        static void RewriteHistory(
            SortedList<double, TransformSnapshot> snapshots,
            // timestamp of packet arrival, not interpolated remote time!
            double remoteTimeStamp,
            double localTime,
            double sendInterval,
            Vector3 position,
            Quaternion rotation,
            Vector3 scale)
        {
            // clear the previous snapshot
            snapshots.Clear();

            // insert a fake one at where we used to be,
            // 'sendInterval' behind the new one.
            SnapshotInterpolation.InsertIfNotExists(snapshots, new TransformSnapshot(
                remoteTimeStamp - sendInterval, // arrival remote timestamp. NOT remote time.
                localTime - sendInterval,       // Unity 2019 doesn't have timeAsDouble yet
                position,
                rotation,
                scale
            ));
        }

        public override void Reset()
        {
            base.Reset();

            // reset delta
            lastSerializedPosition = Vector3Long.zero;
            lastDeserializedPosition = Vector3Long.zero;

            lastSerializedScale = Vector3Long.zero;
            lastDeserializedScale = Vector3Long.zero;

            // reset 'last' for delta too
            last = new TransformSnapshot(0, 0, Vector3.zero, Quaternion.identity, Vector3.zero);
        }
    }
}<|MERGE_RESOLUTION|>--- conflicted
+++ resolved
@@ -341,9 +341,6 @@
                     target.localScale);
             }
 
-<<<<<<< HEAD
-            AddSnapshot(serverSnapshots, connectionToClient.remoteTimeStamp + NetworkServer.sendInterval * sendIntervalMultiplier, position, rotation, scale);
-=======
             // add a small timeline offset to account for decoupled arrival of
             // NetworkTime and NetworkTransform snapshots.
             // needs to be sendInterval. half sendInterval doesn't solve it.
@@ -351,7 +348,6 @@
             // remove this after LocalWorldState.
             double offset = timelineOffset ? NetworkServer.sendInterval : 0;
             AddSnapshot(serverSnapshots, connectionToClient.remoteTimeStamp + offset, position, rotation, scale);
->>>>>>> 30d7b5b3
         }
 
         // server broadcasts sync message to all clients
@@ -374,9 +370,6 @@
                     target.localScale);
             }
 
-<<<<<<< HEAD
-            AddSnapshot(clientSnapshots, NetworkClient.connection.remoteTimeStamp + NetworkClient.sendInterval * sendIntervalMultiplier, position, rotation, scale);
-=======
             // add a small timeline offset to account for decoupled arrival of
             // NetworkTime and NetworkTransform snapshots.
             // needs to be sendInterval. half sendInterval doesn't solve it.
@@ -384,7 +377,6 @@
             // remove this after LocalWorldState.
             double offset = timelineOffset ? NetworkServer.sendInterval : 0;
             AddSnapshot(clientSnapshots, NetworkClient.connection.remoteTimeStamp + offset, position, rotation, scale);
->>>>>>> 30d7b5b3
         }
 
         // only sync on change /////////////////////////////////////////////////
