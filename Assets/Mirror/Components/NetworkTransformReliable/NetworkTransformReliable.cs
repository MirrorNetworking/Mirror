--- conflicted
+++ resolved
@@ -67,13 +67,10 @@
         void LateUpdate()
         {
             // set dirty to trigger OnSerialize. either always, or only if changed.
-<<<<<<< HEAD
             // It has to be checked in LateUpdate() for onlySyncOnChange to avoid
             // the possibility of Update() running first before the object's movement
             // script's Update(), which then causes NT to send every alternate frame
             // instead.		
-=======
->>>>>>> 7fb28110
             if (isServer || (IsClientWithAuthority && NetworkClient.ready))
             {
                 if (sendIntervalCounter == sendIntervalMultiplier && (!onlySyncOnChange || Changed(Construct())))
@@ -203,7 +200,6 @@
             // initial
             if (initialState)
             {
-<<<<<<< HEAD
                 // If there is a last serialized snapshot, we use it.
                 // This prevents the new client getting a snapshot that is different
                 // from what the older clients last got. If this happens, and on the next
@@ -216,8 +212,6 @@
                 if (last.remoteTime > 0)
                     snapshot = last;
 
-=======
->>>>>>> 7fb28110
                 if (syncPosition)
                     writer.WriteVector3(snapshot.position);
 
@@ -350,21 +344,14 @@
                 return;
 
             // 'only sync on change' needs a correction on every new move sequence.
-<<<<<<< HEAD
-            if (onlySyncOnChange && NeedsCorrection(serverSnapshots, connectionToClient.remoteTimeStamp, NetworkServer.sendInterval, onlySyncOnChangeInterval))
-=======
             if (onlySyncOnChange && NeedsCorrection(serverSnapshots, connectionToClient.remoteTimeStamp, NetworkServer.sendInterval, onlySyncOnChangeCorrectionMultiplier))
->>>>>>> 7fb28110
+                NeedsCorrection(serverSnapshots, connectionToClient.remoteTimeStamp, NetworkServer.sendInterval, onlySyncOnChangeCorrectionMultiplier))
             {
                 RewriteHistory(
                     serverSnapshots,
-                    connectionToClient.remoteTimeStamp,
                     NetworkTime.localTime,                                  // arrival remote timestamp. NOT remote timeline.
-<<<<<<< HEAD
                     NetworkServer.sendInterval * sendIntervalMultiplier,    // Unity 2019 doesn't have timeAsDouble yet
-=======
-                    NetworkServer.sendInterval,                             // Unity 2019 doesn't have timeAsDouble yet
->>>>>>> 7fb28110
+                    NetworkServer.sendInterval, // Unity 2019 doesn't have timeAsDouble yet
                     target.localPosition,
                     target.localRotation,
                     target.localScale);
@@ -385,14 +372,10 @@
                 NeedsCorrection(clientSnapshots, NetworkClient.connection.remoteTimeStamp, NetworkClient.sendInterval * sendIntervalMultiplier, onlySyncOnChangeInterval))
             {
                 RewriteHistory(
-                    clientSnapshots,
                     NetworkClient.connection.remoteTimeStamp,               // arrival remote timestamp. NOT remote timeline.
                     NetworkTime.localTime,                                  // Unity 2019 doesn't have timeAsDouble yet
-<<<<<<< HEAD
                     NetworkClient.sendInterval * sendIntervalMultiplier,
-=======
                     NetworkClient.sendInterval,
->>>>>>> 7fb28110
                     target.localPosition,
                     target.localRotation,
                     target.localScale);
