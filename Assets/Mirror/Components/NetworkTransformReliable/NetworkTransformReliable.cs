// NetworkTransform V3 (reliable) by mischa (2022-10)
using System.Collections.Generic;
using System.Runtime.CompilerServices;
using UnityEngine;

namespace Mirror
{
    [AddComponentMenu("Network/Network Transform (Reliable)")]
    public class NetworkTransformReliable : NetworkTransformBase
    {
        [Header("Sync Only If Changed")]
        [Tooltip("When true, changes are not sent unless greater than sensitivity values below.")]
        public bool onlySyncOnChange = true;
        [Tooltip("If we only sync on change, then we need to correct old snapshots if more time than sendInterval * multiplier has elapsed.\n\nOtherwise the first move will always start interpolating from the last move sequence's time, which will make it stutter when starting every time.")]
        public float onlySyncOnChangeCorrectionMultiplier = 2;

        [Header("Rotation")]
        [Tooltip("Sensitivity of changes needed before an updated state is sent over the network")]
        public float rotationSensitivity = 0.01f;
        [Tooltip("Apply smallest-three quaternion compression. This is lossy, you can disable it if the small rotation inaccuracies are noticeable in your project.")]
        public bool compressRotation = false;

        // delta compression is capable of detecting byte-level changes.
        // if we scale float position to bytes,
        // then small movements will only change one byte.
        // this gives optimal bandwidth.
        //   benchmark with 0.01 precision: 130 KB/s => 60 KB/s
        //   benchmark with 0.1  precision: 130 KB/s => 30 KB/s
        [Header("Precision")]
        [Tooltip("Position is rounded in order to drastically minimize bandwidth.\n\nFor example, a precision of 0.01 rounds to a centimeter. In other words, sub-centimeter movements aren't synced until they eventually exceeded an actual centimeter.\n\nDepending on how important the object is, a precision of 0.01-0.10 (1-10 cm) is recommended.\n\nFor example, even a 1cm precision combined with delta compression cuts the Benchmark demo's bandwidth in half, compared to sending every tiny change.")]
        [Range(0.00_01f, 1f)]                   // disallow 0 division. 1mm to 1m precision is enough range.
        public float positionPrecision = 0.01f; // 1 cm
        [Range(0.00_01f, 1f)]                   // disallow 0 division. 1mm to 1m precision is enough range.
        public float scalePrecision = 0.01f; // 1 cm

        [Header("Snapshot Interpolation")]
        [Tooltip("Add a small timeline offset to account for decoupled arrival of NetworkTime and NetworkTransform snapshots.\nfixes: https://github.com/MirrorNetworking/Mirror/issues/3427")]
<<<<<<< HEAD
        public float timelineOffset = 0.015f;
=======
        public bool timelineOffset = false;
>>>>>>> 30d7b5b3

        // delta compression needs to remember 'last' to compress against
        protected Vector3Long lastSerializedPosition = Vector3Long.zero;
        protected Vector3Long lastDeserializedPosition = Vector3Long.zero;

        protected Vector3Long lastSerializedScale = Vector3Long.zero;
        protected Vector3Long lastDeserializedScale = Vector3Long.zero;

        // Used to store last sent snapshots
        protected TransformSnapshot last;

        // update //////////////////////////////////////////////////////////////
        // Update applies interpolation.
        void Update()
        {
            // if server then always sync to others.
            if (isServer) UpdateServer();
            // 'else if' because host mode shouldn't send anything to server.
            // it is the server. don't overwrite anything there.
            else if (isClient) UpdateClient();
        }

        // LateUpdate sets dirty.
        // movement scripts may change positions in Update.
        // use LateUpdate to ensure changes are detected in the same frame.
        // otherwise this may run before user update, delaying detection until next frame.
        // this would cause visible jitter.
        void LateUpdate()
        {
            // set dirty to trigger OnSerialize. either always, or only if changed.
            if (isServer || (IsClientWithAuthority && NetworkClient.ready)) // is NetworkClient.ready even needed?
            {
                if (!onlySyncOnChange || Changed(Construct()))
                    SetDirty();
            }
        }

        protected virtual void UpdateServer()
        {
            // apply buffered snapshots IF client authority
            // -> in server authority, server moves the object
            //    so no need to apply any snapshots there.
            // -> don't apply for host mode player objects either, even if in
            //    client authority mode. if it doesn't go over the network,
            //    then we don't need to do anything.
            // -> connectionToClient is briefly null after scene changes:
            //    https://github.com/MirrorNetworking/Mirror/issues/3329
            if (syncDirection == SyncDirection.ClientToServer &&
                connectionToClient != null &&
                !isOwned)
            {
                if (serverSnapshots.Count > 0)
                {
                    // step the transform interpolation without touching time.
                    // NetworkClient is responsible for time globally.
                    SnapshotInterpolation.StepInterpolation(
                        serverSnapshots,
                        connectionToClient.remoteTimeline,
                        out TransformSnapshot from,
                        out TransformSnapshot to,
                        out double t);

                    // interpolate & apply
                    TransformSnapshot computed = TransformSnapshot.Interpolate(from, to, t);
                    Apply(computed, to);
                }
            }
        }

        protected virtual void UpdateClient()
        {
            // client authority, and local player (= allowed to move myself)?
            if (!IsClientWithAuthority)
            {
                // only while we have snapshots
                if (clientSnapshots.Count > 0)
                {
                    // step the interpolation without touching time.
                    // NetworkClient is responsible for time globally.
                    SnapshotInterpolation.StepInterpolation(
                        clientSnapshots,
                        NetworkTime.time, // == NetworkClient.localTimeline from snapshot interpolation
                        out TransformSnapshot from,
                        out TransformSnapshot to,
                        out double t);

                    // interpolate & apply
                    TransformSnapshot computed = TransformSnapshot.Interpolate(from, to, t);
                    Apply(computed, to);
                }
            }
        }

        // check if position / rotation / scale changed since last sync
        protected virtual bool Changed(TransformSnapshot current) =>
            // position is quantized and delta compressed.
            // only consider it changed if the quantized representation is changed.
            // careful: don't use 'serialized / deserialized last'. as it depends on sync mode etc.
            QuantizedChanged(last.position, current.position, positionPrecision) ||
            // rotation isn't quantized / delta compressed.
            // check with sensitivity.
            Quaternion.Angle(last.rotation, current.rotation) > rotationSensitivity ||
            // scale is quantized and delta compressed.
            // only consider it changed if the quantized representation is changed.
            // careful: don't use 'serialized / deserialized last'. as it depends on sync mode etc.
            QuantizedChanged(last.scale, current.scale, scalePrecision);

        // helper function to compare quantized representations of a Vector3
        [MethodImpl(MethodImplOptions.AggressiveInlining)]
        protected bool QuantizedChanged(Vector3 u, Vector3 v, float precision)
        {
            Compression.ScaleToLong(u, precision, out Vector3Long uQuantized);
            Compression.ScaleToLong(v, precision, out Vector3Long vQuantized);
            return uQuantized != vQuantized;
        }

        // NT may be used on client/server/host to Owner/Observers with
        // ServerToClient or ClientToServer.
        // however, OnSerialize should always delta against last.
        public override void OnSerialize(NetworkWriter writer, bool initialState)
        {
            // get current snapshot for broadcasting.
            TransformSnapshot snapshot = Construct();

            // ClientToServer optimization:
            // for interpolated client owned identities,
            // always broadcast the latest known snapshot so other clients can
            // interpolate immediately instead of catching up too

            // TODO dirty mask? [compression is very good w/o it already]
            // each vector's component is delta compressed.
            // an unchanged component would still require 1 byte.
            // let's use a dirty bit mask to filter those out as well.

            // initial
            if (initialState)
            {
                if (syncPosition) writer.WriteVector3(snapshot.position);
                if (syncRotation)
                {
                    // (optional) smallest three compression for now. no delta.
                    if (compressRotation)
                        writer.WriteUInt(Compression.CompressQuaternion(snapshot.rotation));
                    else
                        writer.WriteQuaternion(snapshot.rotation);
                }
                if (syncScale) writer.WriteVector3(snapshot.scale);
            }
            // delta
            else
            {
                // int before = writer.Position;

                if (syncPosition)
                {
                    // quantize -> delta -> varint
                    Compression.ScaleToLong(snapshot.position, positionPrecision, out Vector3Long quantized);
                    DeltaCompression.Compress(writer, lastSerializedPosition, quantized);
                }
                if (syncRotation)
                {
                    // (optional) smallest three compression for now. no delta.
                    if (compressRotation)
                        writer.WriteUInt(Compression.CompressQuaternion(snapshot.rotation));
                    else
                        writer.WriteQuaternion(snapshot.rotation);
                }
                if (syncScale)
                {
                    // quantize -> delta -> varint
                    Compression.ScaleToLong(snapshot.scale, scalePrecision, out Vector3Long quantized);
                    DeltaCompression.Compress(writer, lastSerializedScale, quantized);
                }

                // int written = writer.Position - before;
                // Debug.Log($"{name} compressed to {written} bytes");
            }

            // save serialized as 'last' for next delta compression
            if (syncPosition) Compression.ScaleToLong(snapshot.position, positionPrecision, out lastSerializedPosition);
            if (syncScale) Compression.ScaleToLong(snapshot.scale, scalePrecision, out lastSerializedScale);

            // set 'last'
            last = snapshot;
        }

        public override void OnDeserialize(NetworkReader reader, bool initialState)
        {
            Vector3? position = null;
            Quaternion? rotation = null;
            Vector3? scale = null;

            // initial
            if (initialState)
            {
                if (syncPosition) position = reader.ReadVector3();
                if (syncRotation)
                {
                    // (optional) smallest three compression for now. no delta.
                    if (compressRotation)
                        rotation = Compression.DecompressQuaternion(reader.ReadUInt());
                    else
                        rotation = reader.ReadQuaternion();
                }
                if (syncScale) scale = reader.ReadVector3();
            }
            // delta
            else
            {
                // varint -> delta -> quantize
                if (syncPosition)
                {
                    Vector3Long quantized = DeltaCompression.Decompress(reader, lastDeserializedPosition);
                    position = Compression.ScaleToFloat(quantized, positionPrecision);
                }
                if (syncRotation)
                {
                    // (optional) smallest three compression for now. no delta.
                    if (compressRotation)
                        rotation = Compression.DecompressQuaternion(reader.ReadUInt());
                    else
                        rotation = reader.ReadQuaternion();
                }
                if (syncScale)
                {
                    Vector3Long quantized = DeltaCompression.Decompress(reader, lastDeserializedScale);
                    scale = Compression.ScaleToFloat(quantized, scalePrecision);
                }
            }

            // handle depending on server / client / host.
            // server has priority for host mode.
            if (isServer) OnClientToServerSync(position, rotation, scale);
            else if (isClient) OnServerToClientSync(position, rotation, scale);

            // save deserialized as 'last' for next delta compression
            if (syncPosition) Compression.ScaleToLong(position.Value, positionPrecision, out lastDeserializedPosition);
            if (syncScale) Compression.ScaleToLong(scale.Value, scalePrecision, out lastDeserializedScale);
        }

        // sync ////////////////////////////////////////////////////////////////

        // local authority client sends sync message to server for broadcasting
        protected virtual void OnClientToServerSync(Vector3? position, Quaternion? rotation, Vector3? scale)
        {
            // only apply if in client authority mode
            if (syncDirection != SyncDirection.ClientToServer) return;

            // protect against ever growing buffer size attacks
            if (serverSnapshots.Count >= connectionToClient.snapshotBufferSizeLimit) return;

            // 'only sync on change' needs a correction on every new move sequence.
            if (onlySyncOnChange &&
                NeedsCorrection(serverSnapshots, connectionToClient.remoteTimeStamp, NetworkServer.sendInterval, onlySyncOnChangeCorrectionMultiplier))
            {
                RewriteHistory(
                    serverSnapshots,
                    connectionToClient.remoteTimeStamp,
                    NetworkTime.localTime,      // arrival remote timestamp. NOT remote timeline.
                    NetworkServer.sendInterval, // Unity 2019 doesn't have timeAsDouble yet
                    target.localPosition,
                    target.localRotation,
                    target.localScale);
                // Debug.Log($"{name}: corrected history on server to fix initial stutter after not sending for a while.");
            }

<<<<<<< HEAD
            AddSnapshot(serverSnapshots, connectionToClient.remoteTimeStamp + timelineOffset, position, rotation, scale);
=======
            // add a small timeline offset to account for decoupled arrival of
            // NetworkTime and NetworkTransform snapshots.
            // needs to be sendInterval. half sendInterval doesn't solve it.
            // https://github.com/MirrorNetworking/Mirror/issues/3427
            // remove this after LocalWorldState.
            double offset = timelineOffset ? NetworkServer.sendInterval : 0;
            AddSnapshot(serverSnapshots, connectionToClient.remoteTimeStamp + offset, position, rotation, scale);
>>>>>>> 30d7b5b3
        }

        // server broadcasts sync message to all clients
        protected virtual void OnServerToClientSync(Vector3? position, Quaternion? rotation, Vector3? scale)
        {
            // don't apply for local player with authority
            if (IsClientWithAuthority) return;

            // 'only sync on change' needs a correction on every new move sequence.
            if (onlySyncOnChange &&
                NeedsCorrection(clientSnapshots, NetworkClient.connection.remoteTimeStamp, NetworkClient.sendInterval, onlySyncOnChangeCorrectionMultiplier))
            {
                RewriteHistory(
                    clientSnapshots,
                    NetworkClient.connection.remoteTimeStamp, // arrival remote timestamp. NOT remote timeline.
                    NetworkTime.localTime,                    // Unity 2019 doesn't have timeAsDouble yet
                    NetworkClient.sendInterval,
                    target.localPosition,
                    target.localRotation,
                    target.localScale);
                // Debug.Log($"{name}: corrected history on client to fix initial stutter after not sending for a while.");
            }

<<<<<<< HEAD
            AddSnapshot(clientSnapshots, NetworkClient.connection.remoteTimeStamp + timelineOffset, position, rotation, scale);
=======
            // add a small timeline offset to account for decoupled arrival of
            // NetworkTime and NetworkTransform snapshots.
            // needs to be sendInterval. half sendInterval doesn't solve it.
            // https://github.com/MirrorNetworking/Mirror/issues/3427
            // remove this after LocalWorldState.
            double offset = timelineOffset ? NetworkServer.sendInterval : 0;
            AddSnapshot(clientSnapshots, NetworkClient.connection.remoteTimeStamp + offset, position, rotation, scale);
>>>>>>> 30d7b5b3
        }

        // only sync on change /////////////////////////////////////////////////
        // snap interp. needs a continous flow of packets.
        // 'only sync on change' interrupts it while not changed.
        // once it restarts, snap interp. will interp from the last old position.
        // this will cause very noticeable stutter for the first move each time.
        // the fix is quite simple.

        // 1. detect if the remaining snapshot is too old from a past move.
        static bool NeedsCorrection(
            SortedList<double, TransformSnapshot> snapshots,
            double remoteTimestamp,
            double bufferTime,
            double toleranceMultiplier) =>
                snapshots.Count == 1 &&
                remoteTimestamp - snapshots.Keys[0] >= bufferTime * toleranceMultiplier;

        // 2. insert a fake snapshot at current position,
        //    exactly one 'sendInterval' behind the newly received one.
        static void RewriteHistory(
            SortedList<double, TransformSnapshot> snapshots,
            // timestamp of packet arrival, not interpolated remote time!
            double remoteTimeStamp,
            double localTime,
            double sendInterval,
            Vector3 position,
            Quaternion rotation,
            Vector3 scale)
        {
            // clear the previous snapshot
            snapshots.Clear();

            // insert a fake one at where we used to be,
            // 'sendInterval' behind the new one.
            SnapshotInterpolation.InsertIfNotExists(snapshots, new TransformSnapshot(
                remoteTimeStamp - sendInterval, // arrival remote timestamp. NOT remote time.
                localTime - sendInterval,       // Unity 2019 doesn't have timeAsDouble yet
                position,
                rotation,
                scale
            ));
        }

        public override void Reset()
        {
            base.Reset();

            // reset delta
            lastSerializedPosition = Vector3Long.zero;
            lastDeserializedPosition = Vector3Long.zero;

            lastSerializedScale = Vector3Long.zero;
            lastDeserializedScale = Vector3Long.zero;

            // reset 'last' for delta too
            last = new TransformSnapshot(0, 0, Vector3.zero, Quaternion.identity, Vector3.zero);
        }
    }
}<|MERGE_RESOLUTION|>--- conflicted
+++ resolved
@@ -35,11 +35,7 @@
 
         [Header("Snapshot Interpolation")]
         [Tooltip("Add a small timeline offset to account for decoupled arrival of NetworkTime and NetworkTransform snapshots.\nfixes: https://github.com/MirrorNetworking/Mirror/issues/3427")]
-<<<<<<< HEAD
-        public float timelineOffset = 0.015f;
-=======
         public bool timelineOffset = false;
->>>>>>> 30d7b5b3
 
         // delta compression needs to remember 'last' to compress against
         protected Vector3Long lastSerializedPosition = Vector3Long.zero;
@@ -306,9 +302,6 @@
                 // Debug.Log($"{name}: corrected history on server to fix initial stutter after not sending for a while.");
             }
 
-<<<<<<< HEAD
-            AddSnapshot(serverSnapshots, connectionToClient.remoteTimeStamp + timelineOffset, position, rotation, scale);
-=======
             // add a small timeline offset to account for decoupled arrival of
             // NetworkTime and NetworkTransform snapshots.
             // needs to be sendInterval. half sendInterval doesn't solve it.
@@ -316,7 +309,6 @@
             // remove this after LocalWorldState.
             double offset = timelineOffset ? NetworkServer.sendInterval : 0;
             AddSnapshot(serverSnapshots, connectionToClient.remoteTimeStamp + offset, position, rotation, scale);
->>>>>>> 30d7b5b3
         }
 
         // server broadcasts sync message to all clients
@@ -340,9 +332,6 @@
                 // Debug.Log($"{name}: corrected history on client to fix initial stutter after not sending for a while.");
             }
 
-<<<<<<< HEAD
-            AddSnapshot(clientSnapshots, NetworkClient.connection.remoteTimeStamp + timelineOffset, position, rotation, scale);
-=======
             // add a small timeline offset to account for decoupled arrival of
             // NetworkTime and NetworkTransform snapshots.
             // needs to be sendInterval. half sendInterval doesn't solve it.
@@ -350,7 +339,6 @@
             // remove this after LocalWorldState.
             double offset = timelineOffset ? NetworkServer.sendInterval : 0;
             AddSnapshot(clientSnapshots, NetworkClient.connection.remoteTimeStamp + offset, position, rotation, scale);
->>>>>>> 30d7b5b3
         }
 
         // only sync on change /////////////////////////////////////////////////
