--- conflicted
+++ resolved
@@ -77,12 +77,8 @@
         float lastClientSendTime;
 
         // serialization is needed by OnSerialize and by manual sending from authority
-<<<<<<< HEAD
-        void SerializeIntoWriter(NetworkWriter writer, Vector3 position, Quaternion rotation, Compression compressRotation, Vector3 scale)
-=======
         [EditorBrowsable(EditorBrowsableState.Never)] // public only for tests
         public static void SerializeIntoWriter(NetworkWriter writer, Vector3 position, Quaternion rotation, Compression compressRotation, Vector3 scale)
->>>>>>> f2f573d2
         {
             // serialize position
             writer.WriteVector3(position);
@@ -129,7 +125,7 @@
         // => if this is the first time ever then we use our best guess:
         //    -> delta based on transform.localPosition
         //    -> elapsed based on send interval hoping that it roughly matches
-        float EstimateMovementSpeed(DataPoint from, DataPoint to, Transform transform, float sendInterval)
+        static float EstimateMovementSpeed(DataPoint from, DataPoint to, Transform transform, float sendInterval)
         {
             Vector3 delta = to.localPosition - (from != null ? from.localPosition : transform.localPosition);
             float elapsed = from != null ? to.timeStamp - from.timeStamp : sendInterval;
@@ -269,7 +265,7 @@
         }
 
         // where are we in the timeline between start and goal? [0,1]
-        float CurrentInterpolationFactor(DataPoint start, DataPoint goal)
+        static float CurrentInterpolationFactor(DataPoint start, DataPoint goal)
         {
             if (start != null)
             {
@@ -283,7 +279,7 @@
             return 0;
         }
 
-        Vector3 InterpolatePosition(DataPoint start, DataPoint goal, Vector3 currentPosition)
+        static Vector3 InterpolatePosition(DataPoint start, DataPoint goal, Vector3 currentPosition)
         {
             if (start != null)
             {
@@ -302,7 +298,7 @@
             return currentPosition;
         }
 
-        Quaternion InterpolateRotation(DataPoint start, DataPoint goal, Quaternion defaultRotation)
+        static Quaternion InterpolateRotation(DataPoint start, DataPoint goal, Quaternion defaultRotation)
         {
             if (start != null)
             {
@@ -312,7 +308,7 @@
             return defaultRotation;
         }
 
-        Vector3 InterpolateScale(DataPoint start, DataPoint goal, Vector3 currentScale)
+        static Vector3 InterpolateScale(DataPoint start, DataPoint goal, Vector3 currentScale)
         {
             if (start != null)
             {
