// vis2k:
// base class for NetworkTransform and NetworkTransformChild.
// New method is simple and stupid. No more 1500 lines of code.
//
// Server sends current data.
// Client saves it and interpolates last and latest data points.
//   Update handles transform movement / rotation
//   FixedUpdate handles rigidbody movement / rotation
//
// Notes:
// * Built-in Teleport detection in case of lags / teleport / obstacles
// * Quaternion > EulerAngles because gimbal lock and Quaternion.Slerp
// * Syncs XYZ. Works 3D and 2D. Saving 4 bytes isn't worth 1000 lines of code.
// * Initial delay might happen if server sends packet immediately after moving
//   just 1cm, hence we move 1cm and then wait 100ms for next packet
// * Only way for smooth movement is to use a fixed movement speed during
//   interpolation. interpolation over time is never that good.
//
using System.ComponentModel;
using UnityEngine;

namespace Mirror
{
    public abstract class NetworkTransformBase : NetworkBehaviour
    {
        [Header("Authority")]
        [Tooltip("Set to true if moves come from owner client, set to false if moves always come from server")]
        public bool ClientAuthority;

        // Is this a client with authority over this transform?
        // This component could be on the player object or any object that has been assigned authority to this client.
        bool isClientWithAuthority => hasAuthority && ClientAuthority;

        // Sensitivity is added for VR where human players tend to have micro movements so this can quiet down
        // the network traffic.  Additionally, rigidbody drift should send less traffic, e.g very slow sliding / rolling.
        [Header("Sensitivity")]
        [Tooltip("Changes to the transform must exceed these values to be transmitted on the network.")]
<<<<<<< HEAD
        public float LocalPositionSensitivity = .01f;
        [Tooltip("Changes to the transform must exceed these values to be transmitted on the network.")]

        public float LocalRotationSensitivity = .01f;
=======
        public float localPositionSensitivity = .01f;
        [Tooltip("If rotation exceeds this angle, it will be transmitted on the network")]
        public float localRotationSensitivity = .01f;
>>>>>>> 59faa819
        [Tooltip("Changes to the transform must exceed these values to be transmitted on the network.")]
        public float LocalScaleSensitivity = .01f;

        // rotation compression. not public so that other scripts can't modify
        // it at runtime. alternatively we could send 1 extra byte for the mode
        // each time so clients know how to decompress, but the whole point was
        // to save bandwidth in the first place.
        // -> can still be modified in the Inspector while the game is running,
        //    but would cause errors immediately and be pretty obvious.
        [Header("Compression")]
        [Tooltip("Compresses 16 Byte Quaternion into None=12, Much=3, Lots=2 Byte")]
        [SerializeField] Compression compressRotation = Compression.Much;
        public enum Compression { None, Much, Lots, NoRotation }; // easily understandable and funny

        // target transform to sync. can be on a child.
        protected abstract Transform TargetComponent { get; }

        // server
        Vector3 lastPosition;
        Quaternion lastRotation;
        Vector3 lastScale;

        // client
        public class DataPoint
        {
            public float TimeStamp;
            // use local position/rotation for VR support
            public Vector3 LocalPosition;
            public Quaternion LocalRotation;
            public Vector3 LocalScale;
            public float MovementSpeed;
        }
        // interpolation start and goal
        DataPoint start;
        DataPoint goal;

        // local authority send time
        float lastClientSendTime;

        // serialization is needed by OnSerialize and by manual sending from authority
        [EditorBrowsable(EditorBrowsableState.Never)] // public only for tests
        public static void SerializeIntoWriter(NetworkWriter writer, Vector3 position, Quaternion rotation, Compression compressRotation, Vector3 scale)
        {
            // serialize position
            writer.WriteVector3(position);

            // serialize rotation
            // writing quaternion = 16 byte
            // writing euler angles = 12 byte
            // -> quaternion->euler->quaternion always works.
            // -> gimbal lock only occurs when adding.
            Vector3 euler = rotation.eulerAngles;
            if (compressRotation == Compression.None)
            {
                // write 3 floats = 12 byte
                writer.WriteSingle(euler.x);
                writer.WriteSingle(euler.y);
                writer.WriteSingle(euler.z);
            }
            else if (compressRotation == Compression.Much)
            {
                // write 3 byte. scaling [0,360] to [0,255]
                writer.WriteByte(FloatBytePacker.ScaleFloatToByte(euler.x, 0, 360, byte.MinValue, byte.MaxValue));
                writer.WriteByte(FloatBytePacker.ScaleFloatToByte(euler.y, 0, 360, byte.MinValue, byte.MaxValue));
                writer.WriteByte(FloatBytePacker.ScaleFloatToByte(euler.z, 0, 360, byte.MinValue, byte.MaxValue));
            }
            else if (compressRotation == Compression.Lots)
            {
                // write 2 byte, 5 bits for each float
                writer.WriteUInt16(FloatBytePacker.PackThreeFloatsIntoUShort(euler.x, euler.y, euler.z, 0, 360));
            }

            // serialize scale
            writer.WriteVector3(scale);
        }

        public override bool OnSerialize(NetworkWriter writer, bool initialState)
        {
            // use local position/rotation/scale for VR support
            SerializeIntoWriter(writer, TargetComponent.transform.localPosition, TargetComponent.transform.localRotation, compressRotation, TargetComponent.transform.localScale);
            return true;
        }

        // try to estimate movement speed for a data point based on how far it
        // moved since the previous one
        // => if this is the first time ever then we use our best guess:
        //    -> delta based on transform.localPosition
        //    -> elapsed based on send interval hoping that it roughly matches
        static float EstimateMovementSpeed(DataPoint from, DataPoint to, Transform transform, float sendInterval)
        {
            Vector3 delta = to.LocalPosition - (from != null ? from.LocalPosition : transform.localPosition);
            float elapsed = from != null ? to.TimeStamp - from.TimeStamp : sendInterval;
            return elapsed > 0 ? delta.magnitude / elapsed : 0; // avoid NaN
        }

        // serialization is needed by OnSerialize and by manual sending from authority
        void DeserializeFromReader(NetworkReader reader)
        {
            // put it into a data point immediately
            var temp = new DataPoint
            {
                // deserialize position
                LocalPosition = reader.ReadVector3()
            };

            // deserialize rotation
            if (compressRotation == Compression.None)
            {
                // read 3 floats = 16 byte
                float x = reader.ReadSingle();
                float y = reader.ReadSingle();
                float z = reader.ReadSingle();
                temp.LocalRotation = Quaternion.Euler(x, y, z);
            }
            else if (compressRotation == Compression.Much)
            {
                // read 3 byte. scaling [0,255] to [0,360]
                float x = FloatBytePacker.ScaleByteToFloat(reader.ReadByte(), byte.MinValue, byte.MaxValue, 0, 360);
                float y = FloatBytePacker.ScaleByteToFloat(reader.ReadByte(), byte.MinValue, byte.MaxValue, 0, 360);
                float z = FloatBytePacker.ScaleByteToFloat(reader.ReadByte(), byte.MinValue, byte.MaxValue, 0, 360);
                temp.LocalRotation = Quaternion.Euler(x, y, z);
            }
            else if (compressRotation == Compression.Lots)
            {
                // read 2 byte, 5 bits per float
                Vector3 xyz = FloatBytePacker.UnpackUShortIntoThreeFloats(reader.ReadUInt16(), 0, 360);
                temp.LocalRotation = Quaternion.Euler(xyz.x, xyz.y, xyz.z);
            }

            temp.LocalScale = reader.ReadVector3();

            temp.TimeStamp = Time.time;

            // movement speed: based on how far it moved since last time
            // has to be calculated before 'start' is overwritten
            temp.MovementSpeed = EstimateMovementSpeed(goal, temp, TargetComponent.transform, syncInterval);

            // reassign start wisely
            // -> first ever data point? then make something up for previous one
            //    so that we can start interpolation without waiting for next.
            if (start == null)
            {
                start = new DataPoint
                {
                    TimeStamp = Time.time - syncInterval,
                    // local position/rotation for VR support
                    LocalPosition = TargetComponent.transform.localPosition,
                    LocalRotation = TargetComponent.transform.localRotation,
                    LocalScale = TargetComponent.transform.localScale,
                    MovementSpeed = temp.MovementSpeed
                };
            }
            // -> second or nth data point? then update previous, but:
            //    we start at where ever we are right now, so that it's
            //    perfectly smooth and we don't jump anywhere
            //
            //    example if we are at 'x':
            //
            //        A--x->B
            //
            //    and then receive a new point C:
            //
            //        A--x--B
            //              |
            //              |
            //              C
            //
            //    then we don't want to just jump to B and start interpolation:
            //
            //              x
            //              |
            //              |
            //              C
            //
            //    we stay at 'x' and interpolate from there to C:
            //
            //           x..B
            //            \ .
            //             \.
            //              C
            //
            else
            {
                float oldDistance = Vector3.Distance(start.LocalPosition, goal.LocalPosition);
                float newDistance = Vector3.Distance(goal.LocalPosition, temp.LocalPosition);

                start = goal;

                // teleport / lag / obstacle detection: only continue at current
                // position if we aren't too far away
                //
                // // local position/rotation for VR support
                if (Vector3.Distance(TargetComponent.transform.localPosition, start.LocalPosition) < oldDistance + newDistance)
                {
                    start.LocalPosition = TargetComponent.transform.localPosition;
                    start.LocalRotation = TargetComponent.transform.localRotation;
                    start.LocalScale = TargetComponent.transform.localScale;
                }
            }

            // set new destination in any case. new data is best data.
            goal = temp;
        }

        public override void OnDeserialize(NetworkReader reader, bool initialState)
        {
            // deserialize
            DeserializeFromReader(reader);
        }

        // local authority client sends sync message to server for broadcasting
        [Command]
        void CmdClientToServerSync(byte[] payload)
        {
            // Ignore messages from client if not in client authority mode
            if (!clientAuthority)
                return;

            // deserialize payload
            using (PooledNetworkReader networkReader = NetworkReaderPool.GetReader(payload))
                DeserializeFromReader(networkReader);

            // server-only mode does no interpolation to save computations,
            // but let's set the position directly
            if (isServer && !isClient)
                ApplyPositionRotationScale(goal.LocalPosition, goal.LocalRotation, goal.LocalScale);

            // set dirty so that OnSerialize broadcasts it
            SetDirtyBit(1UL);
        }

        // where are we in the timeline between start and goal? [0,1]
        static float CurrentInterpolationFactor(DataPoint start, DataPoint goal)
        {
            if (start != null)
            {
                float difference = goal.TimeStamp - start.TimeStamp;

                // the moment we get 'goal', 'start' is supposed to
                // start, so elapsed time is based on:
                float elapsed = Time.time - goal.TimeStamp;
                return difference > 0 ? elapsed / difference : 0; // avoid NaN
            }
            return 0;
        }

        static Vector3 InterpolatePosition(DataPoint start, DataPoint goal, Vector3 currentPosition)
        {
            if (start != null)
            {
                // Option 1: simply interpolate based on time. but stutter
                // will happen, it's not that smooth. especially noticeable if
                // the camera automatically follows the player
                //   float t = CurrentInterpolationFactor();
                //   return Vector3.Lerp(start.position, goal.position, t);

                // Option 2: always += speed
                // -> speed is 0 if we just started after idle, so always use max
                //    for best results
                float speed = Mathf.Max(start.MovementSpeed, goal.MovementSpeed);
                return Vector3.MoveTowards(currentPosition, goal.LocalPosition, speed * Time.deltaTime);
            }
            return currentPosition;
        }

        static Quaternion InterpolateRotation(DataPoint start, DataPoint goal, Quaternion defaultRotation)
        {
            if (start != null)
            {
                float t = CurrentInterpolationFactor(start, goal);
                return Quaternion.Slerp(start.LocalRotation, goal.LocalRotation, t);
            }
            return defaultRotation;
        }

        static Vector3 InterpolateScale(DataPoint start, DataPoint goal, Vector3 currentScale)
        {
            if (start != null)
            {
                float t = CurrentInterpolationFactor(start, goal);
                return Vector3.Lerp(start.LocalScale, goal.LocalScale, t);
            }
            return currentScale;
        }

        // teleport / lag / stuck detection
        // -> checking distance is not enough since there could be just a tiny
        //    fence between us and the goal
        // -> checking time always works, this way we just teleport if we still
        //    didn't reach the goal after too much time has elapsed
        bool NeedsTeleport()
        {
            // calculate time between the two data points
            float startTime = start != null ? start.TimeStamp : Time.time - syncInterval;
            float goalTime = goal != null ? goal.TimeStamp : Time.time;
            float difference = goalTime - startTime;
            float timeSinceGoalReceived = Time.time - goalTime;
            return timeSinceGoalReceived > difference * 5;
        }

        // moved since last time we checked it?
        bool HasEitherMovedRotatedScaled()
        {
            // moved or rotated or scaled?
            // local position/rotation/scale for VR support
<<<<<<< HEAD
            bool moved = Vector3.Distance(lastPosition, TargetComponent.transform.localPosition) > LocalPositionSensitivity;
            bool rotated = Vector3.Distance(lastRotation.eulerAngles, TargetComponent.transform.localRotation.eulerAngles) > LocalRotationSensitivity;
            bool scaled = Vector3.Distance(lastScale, TargetComponent.transform.localScale) > LocalScaleSensitivity;
=======
            bool moved = Vector3.Distance(lastPosition, targetComponent.transform.localPosition) > localPositionSensitivity;
            bool scaled = Vector3.Distance(lastScale, targetComponent.transform.localScale) > localScaleSensitivity;
            bool rotated = Quaternion.Angle(lastRotation, targetComponent.transform.localRotation) > localRotationSensitivity;
>>>>>>> 59faa819

            // save last for next frame to compare
            // (only if change was detected. otherwise slow moving objects might
            //  never sync because of C#'s float comparison tolerance. see also:
            //  https://github.com/vis2k/Mirror/pull/428)
            bool change = moved || rotated || scaled;
            if (change)
            {
                // local position/rotation for VR support
                lastPosition = TargetComponent.transform.localPosition;
                lastRotation = TargetComponent.transform.localRotation;
                lastScale = TargetComponent.transform.localScale;
            }
            return change;
        }

        // set position carefully depending on the target component
        void ApplyPositionRotationScale(Vector3 position, Quaternion rotation, Vector3 scale)
        {
            // local position/rotation for VR support
            TargetComponent.transform.localPosition = position;
            if (Compression.NoRotation != compressRotation)
            {
                TargetComponent.transform.localRotation = rotation;
            }
            TargetComponent.transform.localScale = scale;
        }

        void Update()
        {
            // if server then always sync to others.
            if (isServer)
            {
                // just use OnSerialize via SetDirtyBit only sync when position
                // changed. set dirty bits 0 or 1
                SetDirtyBit(HasEitherMovedRotatedScaled() ? 1UL : 0UL);
            }

            // no 'else if' since host mode would be both
            if (isClient)
            {
                // send to server if we have local authority (and aren't the server)
                // -> only if connectionToServer has been initialized yet too
                if (!isServer && isClientWithAuthority)
                {
                    // check only each 'syncInterval'
                    if (Time.time - lastClientSendTime >= syncInterval)
                    {
                        if (HasEitherMovedRotatedScaled())
                        {
                            // serialize
                            // local position/rotation for VR support
                            using (PooledNetworkWriter writer = NetworkWriterPool.GetWriter())
                            {
                                SerializeIntoWriter(writer, TargetComponent.transform.localPosition, TargetComponent.transform.localRotation, compressRotation, TargetComponent.transform.localScale);

                                // send to server
                                CmdClientToServerSync(writer.ToArray());
                            }
                        }
                        lastClientSendTime = Time.time;
                    }
                }

                // apply interpolation on client for all players
                // unless this client has authority over the object. could be
                // himself or another object that he was assigned authority over
                if (!isClientWithAuthority)
                {
                    // received one yet? (initialized?)
                    if (goal != null)
                    {
                        // teleport or interpolate
                        if (NeedsTeleport())
                        {
                            // local position/rotation for VR support
                            ApplyPositionRotationScale(goal.LocalPosition, goal.LocalRotation, goal.LocalScale);

                            // reset data points so we don't keep interpolating
                            start = null;
                            goal = null;
                        }
                        else
                        {
                            // local position/rotation for VR support
                            ApplyPositionRotationScale(InterpolatePosition(start, goal, TargetComponent.transform.localPosition),
                                                       InterpolateRotation(start, goal, TargetComponent.transform.localRotation),
                                                       InterpolateScale(start, goal, TargetComponent.transform.localScale));
                        }
                    }
                }
            }
        }

        static void DrawDataPointGizmo(DataPoint data, Color color)
        {
            // use a little offset because transform.localPosition might be in
            // the ground in many cases
            Vector3 offset = Vector3.up * 0.01f;

            // draw position
            Gizmos.color = color;
            Gizmos.DrawSphere(data.LocalPosition + offset, 0.5f);

            // draw forward and up
            Gizmos.color = Color.blue; // like unity move tool
            Gizmos.DrawRay(data.LocalPosition + offset, data.LocalRotation * Vector3.forward);

            Gizmos.color = Color.green; // like unity move tool
            Gizmos.DrawRay(data.LocalPosition + offset, data.LocalRotation * Vector3.up);
        }

        static void DrawLineBetweenDataPoints(DataPoint data1, DataPoint data2, Color color)
        {
            Gizmos.color = color;
            Gizmos.DrawLine(data1.LocalPosition, data2.LocalPosition);
        }

        // draw the data points for easier debugging
        void OnDrawGizmos()
        {
            // draw start and goal points
            if (start != null) DrawDataPointGizmo(start, Color.gray);
            if (goal != null) DrawDataPointGizmo(goal, Color.white);

            // draw line between them
            if (start != null && goal != null) DrawLineBetweenDataPoints(start, goal, Color.cyan);
        }
    }
}<|MERGE_RESOLUTION|>--- conflicted
+++ resolved
@@ -35,16 +35,9 @@
         // the network traffic.  Additionally, rigidbody drift should send less traffic, e.g very slow sliding / rolling.
         [Header("Sensitivity")]
         [Tooltip("Changes to the transform must exceed these values to be transmitted on the network.")]
-<<<<<<< HEAD
         public float LocalPositionSensitivity = .01f;
-        [Tooltip("Changes to the transform must exceed these values to be transmitted on the network.")]
-
+        [Tooltip("If rotation exceeds this angle, it will be transmitted on the network")]
         public float LocalRotationSensitivity = .01f;
-=======
-        public float localPositionSensitivity = .01f;
-        [Tooltip("If rotation exceeds this angle, it will be transmitted on the network")]
-        public float localRotationSensitivity = .01f;
->>>>>>> 59faa819
         [Tooltip("Changes to the transform must exceed these values to be transmitted on the network.")]
         public float LocalScaleSensitivity = .01f;
 
@@ -260,7 +253,7 @@
         void CmdClientToServerSync(byte[] payload)
         {
             // Ignore messages from client if not in client authority mode
-            if (!clientAuthority)
+            if (!ClientAuthority)
                 return;
 
             // deserialize payload
@@ -350,15 +343,9 @@
         {
             // moved or rotated or scaled?
             // local position/rotation/scale for VR support
-<<<<<<< HEAD
             bool moved = Vector3.Distance(lastPosition, TargetComponent.transform.localPosition) > LocalPositionSensitivity;
-            bool rotated = Vector3.Distance(lastRotation.eulerAngles, TargetComponent.transform.localRotation.eulerAngles) > LocalRotationSensitivity;
             bool scaled = Vector3.Distance(lastScale, TargetComponent.transform.localScale) > LocalScaleSensitivity;
-=======
-            bool moved = Vector3.Distance(lastPosition, targetComponent.transform.localPosition) > localPositionSensitivity;
-            bool scaled = Vector3.Distance(lastScale, targetComponent.transform.localScale) > localScaleSensitivity;
-            bool rotated = Quaternion.Angle(lastRotation, targetComponent.transform.localRotation) > localRotationSensitivity;
->>>>>>> 59faa819
+            bool rotated = Quaternion.Angle(lastRotation, TargetComponent.transform.localRotation) > LocalRotationSensitivity;
 
             // save last for next frame to compare
             // (only if change was detected. otherwise slow moving objects might
