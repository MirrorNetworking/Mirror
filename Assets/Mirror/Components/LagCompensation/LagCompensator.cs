--- conflicted
+++ resolved
@@ -38,11 +38,9 @@
         public override string ToString() => $"(time={timestamp} position={position} rotation={rotation})";
     }
 
-<<<<<<< HEAD
 
-=======
+
     [Obsolete("This is a preview version. Community feedback is welcome!")]
->>>>>>> f7d47ef8
     public class LagCompensator : NetworkBehaviour
     {
         [Header("Components")]
