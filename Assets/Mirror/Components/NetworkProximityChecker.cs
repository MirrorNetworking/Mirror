--- conflicted
+++ resolved
@@ -82,15 +82,10 @@
         /// Callback used by the visibility system to determine if an observer (player) can see this object.
         /// <para>If this function returns true, the network connection will be added as an observer.</para>
         /// </summary>
-<<<<<<< HEAD
-        /// <param name="conn">NetworkConnection of player object</param>
-        /// <returns>True if object is within visible range</returns>
-        public override bool OnCheckObserver(INetworkConnection conn)
-=======
+
         /// <param name="conn">Network connection of a player.</param>
         /// <returns>True if the player can see this object.</returns>
-        public override bool OnCheckObserver(NetworkConnection conn)
->>>>>>> 003597bc
+        public override bool OnCheckObserver(INetworkConnection conn)
         {
             if (ForceHidden)
                 return false;
@@ -102,15 +97,9 @@
         /// Callback used by the visibility system to (re)construct the set of observers that can see this object.
         /// <para>Implementations of this callback should add network connections of players that can see this object to the observers set.</para>
         /// </summary>
-<<<<<<< HEAD
-        /// <param name="observers">List of players to be updated.  Modify this set with all the players that can see this object</param>
-        /// <param name="initialize">True if this is the first time the method is called for this object</param>
-        public override void OnRebuildObservers(HashSet<INetworkConnection> observers, bool initialize)
-=======
         /// <param name="observers">The new set of observers for this object.</param>
         /// <param name="initialize">True if the set of observers is being built for the first time.</param>
-        public override void OnRebuildObservers(HashSet<NetworkConnection> observers, bool initialize)
->>>>>>> 003597bc
+        public override void OnRebuildObservers(HashSet<INetworkConnection> observers, bool initialize)
         {
             // if force hidden then return without adding any observers.
             if (ForceHidden)
@@ -149,11 +138,7 @@
             }
         }
 
-<<<<<<< HEAD
         void Add2DHits(HashSet<INetworkConnection> observers)
-=======
-        void Add2DHits(HashSet<NetworkConnection> observers)
->>>>>>> 003597bc
         {
             // cast without allocating GC for maximum performance
             int hitCount = Physics2D.OverlapCircleNonAlloc(transform.position, VisibilityRange, hitsBuffer2D, CastLayers);
