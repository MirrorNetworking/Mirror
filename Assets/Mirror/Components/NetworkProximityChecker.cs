--- conflicted
+++ resolved
@@ -142,12 +142,7 @@
             }
         }
 
-<<<<<<< HEAD
-        private void Add2dHits(HashSet<NetworkConnection> observers)
-=======
-
         private void Add2DHits(HashSet<NetworkConnection> observers)
->>>>>>> 4c15fcf7
         {
             // cast without allocating GC for maximum performance
             int hitCount = Physics2D.OverlapCircleNonAlloc(transform.position, VisibilityRange, hitsBuffer2D, CastLayers);
