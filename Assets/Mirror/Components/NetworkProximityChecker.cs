using System.Collections.Generic;
using UnityEngine;

namespace Mirror
{
    /// <summary>
    /// Component that controls visibility of networked objects for players.
    /// <para>Any object with this component on it will not be visible to players more than a (configurable) distance away.</para>
    /// </summary>
    [AddComponentMenu("Network/NetworkProximityChecker")]
    [RequireComponent(typeof(NetworkIdentity))]
    [HelpURL("https://mirror-networking.com/docs/Components/NetworkProximityChecker.html")]
    public class NetworkProximityChecker : NetworkBehaviour
    {
        /// <summary>
        /// Enumeration of methods to use to check proximity.
        /// </summary>
        public enum CheckMethod
        {
            Physics3D,
            Physics2D
        }

        /// <summary>
        /// The maximim range that objects will be visible at.
        /// </summary>
        [Tooltip("The maximum range that objects will be visible at.")]
        public int VisibilityRange = 10;

        /// <summary>
        /// How often (in seconds) that this object should update the list of observers that can see it.
        /// </summary>
        [Tooltip("How often (in seconds) that this object should update the list of observers that can see it.")]
        public float VisibilityUpdateInterval = 1;

        /// <summary>
        /// Which method to use for checking proximity of players.
        /// <para>Physics3D uses 3D physics to determine proximity.</para>
        /// <para>Physics2D uses 2D physics to determine proximity.</para>
        /// </summary>
        [Tooltip("Which method to use for checking proximity of players.\n\nPhysics3D uses 3D physics to determine proximity.\nPhysics2D uses 2D physics to determine proximity.")]
        public CheckMethod ActualCheckMethod = CheckMethod.Physics3D;

        /// <summary>
        /// Flag to force this object to be hidden for players.
        /// <para>If this object is a player object, it will not be hidden for that player.</para>
        /// </summary>
        [Tooltip("Enable to force this object to be hidden from players.")]
        public bool ForceHidden;

        // Layers are used anyway, might as well expose them to the user.
        /// <summary>
        /// Select only the Player's layer to avoid unnecessary SphereCasts against the Terrain, etc.
        /// <para>~0 means 'Everything'.</para>
        /// </summary>
        [Tooltip("Select only the Player's layer to avoid unnecessary SphereCasts against the Terrain, etc.")]
        public LayerMask CastLayers = ~0;

        float lastUpdateTime;

        // OverlapSphereNonAlloc array to avoid allocations.
        // -> static so we don't create one per component
        // -> this is worth it because proximity checking happens for just about
        //    every entity on the server!
        // -> should be big enough to work in just about all cases
        static readonly Collider[] hitsBuffer3D = new Collider[10000];
        static readonly Collider2D[] hitsBuffer2D = new Collider2D[10000];

        void Update()
        {
            if (!server.active)
                return;

            if (Time.time - lastUpdateTime > VisibilityUpdateInterval)
            {
                netIdentity.RebuildObservers(false);
                lastUpdateTime = Time.time;
            }
        }

        /// <summary>
        /// Called when a new player enters
        /// </summary>
        /// <param name="conn">NetworkConnection of player object</param>
        /// <returns>True if object is within visible range</returns>
        public override bool OnCheckObserver(NetworkConnection conn)
        {
            if (ForceHidden)
                return false;

            return Vector3.Distance(conn.identity.transform.position, transform.position) < VisibilityRange;
        }

        /// <summary>
        /// Called when a new player enters, and when scene changes occur
        /// </summary>
        /// <param name="observers">List of players to be updated.  Modify this set with all the players that can see this object</param>
        /// <param name="initialize">True if this is the first time the method is called for this object</param>
        /// <returns>True if this component calculated the list of observers</returns>
        public override bool OnRebuildObservers(HashSet<NetworkConnection> observers, bool initialize)
        {
            // if force hidden then return without adding any observers.
            if (ForceHidden)
                // always return true when overwriting OnRebuildObservers so that
                // Mirror knows not to use the built in rebuild method.
                return true;

            // find players within range
            switch (ActualCheckMethod)
            {
                case CheckMethod.Physics3D:
                    Add3dHits(observers);
                    break;

                case CheckMethod.Physics2D:
<<<<<<< HEAD
                    {
                        Add2dHits(observers);
                        break;
                    }
=======
                    Add2dHits(observers);
                    break;
>>>>>>> 2d554d44
            }

            // always return true when overwriting OnRebuildObservers so that
            // Mirror knows not to use the built in rebuild method.
            return true;
        }

        private void Add3dHits(HashSet<NetworkConnection> observers)
        {
            // cast without allocating GC for maximum performance
<<<<<<< HEAD
            int hitCount = Physics.OverlapSphereNonAlloc(transform.position, VisibilityRange, hitsBuffer3D, CastLayers);
=======
            int hitCount = Physics.OverlapSphereNonAlloc(transform.position, visRange, hitsBuffer3D, castLayers);
>>>>>>> 2d554d44
            if (hitCount == hitsBuffer3D.Length) Debug.LogWarning("NetworkProximityChecker's OverlapSphere test for " + name + " has filled the whole buffer(" + hitsBuffer3D.Length + "). Some results might have been omitted. Consider increasing buffer size.");

            for (int i = 0; i < hitCount; i++)
            {
                Collider hit = hitsBuffer3D[i];
                // collider might be on pelvis, often the NetworkIdentity is in a parent
                // (looks in the object itself and then parents)
                NetworkIdentity identity = hit.GetComponentInParent<NetworkIdentity>();
                // (if an object has a connectionToClient, it is a player)
                if (identity != null && identity.connectionToClient != null)
                {
                    observers.Add(identity.connectionToClient);
                }
            }
        }

<<<<<<< HEAD
        private void Add2dHits(HashSet<NetworkConnection> observers)
        {
            // cast without allocating GC for maximum performance
            int hitCount = Physics2D.OverlapCircleNonAlloc(transform.position, VisibilityRange, hitsBuffer2D, CastLayers);
=======

        private void Add2dHits(HashSet<NetworkConnection> observers)
        {
            // cast without allocating GC for maximum performance
            int hitCount = Physics2D.OverlapCircleNonAlloc(transform.position, visRange, hitsBuffer2D, castLayers);
>>>>>>> 2d554d44
            if (hitCount == hitsBuffer2D.Length) Debug.LogWarning("NetworkProximityChecker's OverlapCircle test for " + name + " has filled the whole buffer(" + hitsBuffer2D.Length + "). Some results might have been omitted. Consider increasing buffer size.");

            for (int i = 0; i < hitCount; i++)
            {
                Collider2D hit = hitsBuffer2D[i];
                // collider might be on pelvis, often the NetworkIdentity is in a parent
                // (looks in the object itself and then parents)
                NetworkIdentity identity = hit.GetComponentInParent<NetworkIdentity>();
                // (if an object has a connectionToClient, it is a player)
                if (identity != null && identity.connectionToClient != null)
                {
                    observers.Add(identity.connectionToClient);
                }
            }
        }

        /// <summary>
        /// Called when hiding and showing objects on the host.
        /// On regular clients, objects simply spawn/despawn.
        /// On host, objects need to remain in scene because the host is also the server.
        ///    In that case, we simply hide/show meshes for the host player.
        /// </summary>
        /// <param name="visible"></param>
        public override void OnSetHostVisibility(bool visible)
        {
            foreach (Renderer rend in GetComponentsInChildren<Renderer>())
            {
                rend.enabled = visible;
            }
        }
    }
}<|MERGE_RESOLUTION|>--- conflicted
+++ resolved
@@ -113,15 +113,8 @@
                     break;
 
                 case CheckMethod.Physics2D:
-<<<<<<< HEAD
-                    {
-                        Add2dHits(observers);
-                        break;
-                    }
-=======
                     Add2dHits(observers);
                     break;
->>>>>>> 2d554d44
             }
 
             // always return true when overwriting OnRebuildObservers so that
@@ -132,11 +125,7 @@
         private void Add3dHits(HashSet<NetworkConnection> observers)
         {
             // cast without allocating GC for maximum performance
-<<<<<<< HEAD
             int hitCount = Physics.OverlapSphereNonAlloc(transform.position, VisibilityRange, hitsBuffer3D, CastLayers);
-=======
-            int hitCount = Physics.OverlapSphereNonAlloc(transform.position, visRange, hitsBuffer3D, castLayers);
->>>>>>> 2d554d44
             if (hitCount == hitsBuffer3D.Length) Debug.LogWarning("NetworkProximityChecker's OverlapSphere test for " + name + " has filled the whole buffer(" + hitsBuffer3D.Length + "). Some results might have been omitted. Consider increasing buffer size.");
 
             for (int i = 0; i < hitCount; i++)
@@ -153,18 +142,10 @@
             }
         }
 
-<<<<<<< HEAD
         private void Add2dHits(HashSet<NetworkConnection> observers)
         {
             // cast without allocating GC for maximum performance
             int hitCount = Physics2D.OverlapCircleNonAlloc(transform.position, VisibilityRange, hitsBuffer2D, CastLayers);
-=======
-
-        private void Add2dHits(HashSet<NetworkConnection> observers)
-        {
-            // cast without allocating GC for maximum performance
-            int hitCount = Physics2D.OverlapCircleNonAlloc(transform.position, visRange, hitsBuffer2D, castLayers);
->>>>>>> 2d554d44
             if (hitCount == hitsBuffer2D.Length) Debug.LogWarning("NetworkProximityChecker's OverlapCircle test for " + name + " has filled the whole buffer(" + hitsBuffer2D.Length + "). Some results might have been omitted. Consider increasing buffer size.");
 
             for (int i = 0; i < hitCount; i++)
