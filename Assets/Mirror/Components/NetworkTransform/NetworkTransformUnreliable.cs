// NetworkTransform V2 by mischa (2021-07)
using UnityEngine;

namespace Mirror
{
    [AddComponentMenu("Network/Network Transform (Unreliable)")]
    public class NetworkTransformUnreliable : NetworkTransformBase
    {
<<<<<<< HEAD
        // only sync when changed hack /////////////////////////////////////////
#if onlySyncOnChange_BANDWIDTH_SAVING
        [Header("Bandwidth Savings")]
=======
        [Header("Sync Only If Changed")]
>>>>>>> f701ae1f
        [Tooltip("When true, changes are not sent unless greater than sensitivity values below.")]
        public bool onlySyncOnChange = true;
        [Tooltip("Apply smallest-three quaternion compression. This is lossy, you can disable it if the small rotation inaccuracies are noticeable in your project.")]
        public bool compressRotation = true;

        uint sendIntervalCounter = 0;
        double lastSendIntervalTime = double.MinValue;

        // Testing under really bad network conditions, 2%-5% packet loss and 250-1200ms ping, 5 proved to eliminate any twitching, however this should not be the default as it is a rare case Developers may want to cover.
        [Tooltip("How much time, as a multiple of send interval, has passed before clearing buffers.\nA larger buffer means more delay, but results in smoother movement.\nExample: 1 for faster responses minimal smoothing, 5 covers bad pings but has noticable delay, 3 is recommended for balanced results,.")]
        public float bufferResetMultiplier = 3;

        [Header("Sensitivity"), Tooltip("Sensitivity of changes needed before an updated state is sent over the network")]
        public float positionSensitivity = 0.01f;
        public float rotationSensitivity = 0.01f;
        public float scaleSensitivity = 0.01f;

        protected bool positionChanged;
        protected bool rotationChanged;
        protected bool scaleChanged;

        // Used to store last sent snapshots
        protected TransformSnapshot lastSnapshot;
        protected bool cachedSnapshotComparison;
        protected bool hasSentUnchangedPosition;

        // update //////////////////////////////////////////////////////////////
        // Update applies interpolation
        void Update()
        {
            if (isServer) UpdateServerInterpolation();
            // for all other clients (and for local player if !authority),
            // we need to apply snapshots from the buffer.
            // 'else if' because host mode shouldn't interpolate client
            else if (isClient && !IsClientWithAuthority) UpdateClientInterpolation();
        }

        // LateUpdate broadcasts.
        // movement scripts may change positions in Update.
        // use LateUpdate to ensure changes are detected in the same frame.
        // otherwise this may run before user update, delaying detection until next frame.
        // this could cause visible jitter.
        void LateUpdate()
        {
            // if server then always sync to others.
            if (isServer) UpdateServerBroadcast();
            // client authority, and local player (= allowed to move myself)?
            // 'else if' because host mode shouldn't send anything to server.
            // it is the server. don't overwrite anything there.
            else if (isClient && IsClientWithAuthority) UpdateClientBroadcast();
        }

        protected virtual void CheckLastSendTime()
        {
            // We check interval every frame, and then send if interval is reached.
            // So by the time sendIntervalCounter == sendIntervalMultiplier, data is sent,
            // thus we reset the counter here.
            // This fixes previous issue of, if sendIntervalMultiplier = 1, we send every frame,
            // because intervalCounter is always = 1 in the previous version.

            if (sendIntervalCounter == sendIntervalMultiplier)
                sendIntervalCounter = 0;

            // timeAsDouble not available in older Unity versions.
            if (AccurateInterval.Elapsed(NetworkTime.localTime, NetworkServer.sendInterval, ref lastSendIntervalTime))
                sendIntervalCounter++;
        }

        void UpdateServerBroadcast()
        {
            // broadcast to all clients each 'sendInterval'
            // (client with authority will drop the rpc)
            // NetworkTime.localTime for double precision until Unity has it too
            //
            // IMPORTANT:
            // snapshot interpolation requires constant sending.
            // DO NOT only send if position changed. for example:
            // ---
            // * client sends first position at t=0
            // * ... 10s later ...
            // * client moves again, sends second position at t=10
            // ---
            // * server gets first position at t=0
            // * server gets second position at t=10
            // * server moves from first to second within a time of 10s
            //   => would be a super slow move, instead of a wait & move.
            //
            // IMPORTANT:
            // DO NOT send nulls if not changed 'since last send' either. we
            // send unreliable and don't know which 'last send' the other end
            // received successfully.
            //
            // Checks to ensure server only sends snapshots if object is
            // on server authority(!clientAuthority) mode because on client
            // authority mode snapshots are broadcasted right after the authoritative
            // client updates server in the command function(see above), OR,
            // since host does not send anything to update the server, any client
            // authoritative movement done by the host will have to be broadcasted
            // here by checking IsClientWithAuthority.
            // TODO send same time that NetworkServer sends time snapshot?
            CheckLastSendTime();

            if (sendIntervalCounter == sendIntervalMultiplier && // same interval as time interpolation!
                (syncDirection == SyncDirection.ServerToClient || IsClientWithAuthority))
            {
                // send snapshot without timestamp.
                // receiver gets it from batch timestamp to save bandwidth.
                TransformSnapshot snapshot = Construct();
                cachedSnapshotComparison = CompareSnapshots(snapshot);
                if (cachedSnapshotComparison && hasSentUnchangedPosition && onlySyncOnChange) { return; }

<<<<<<< HEAD
#if onlySyncOnChange_BANDWIDTH_SAVING
                if (compressRotation)
                {
                        RpcServerToClientSyncCompress(
                            // only sync what the user wants to sync
                            syncPosition && positionChanged ? snapshot.position : default(Vector3?),
                            syncRotation && rotationChanged ? Compression.CompressQuaternion(snapshot.rotation) : default(uint?),
                            syncScale && scaleChanged ? snapshot.scale : default(Vector3?)
                        );
                }
                else
                {
                    RpcServerToClientSync(
=======
                RpcServerToClientSync(
>>>>>>> f701ae1f
                    // only sync what the user wants to sync
                    syncPosition && positionChanged ? snapshot.position : default(Vector3?),
                    syncRotation && rotationChanged ? snapshot.rotation : default(Quaternion?),
                    syncScale && scaleChanged ? snapshot.scale : default(Vector3?)
<<<<<<< HEAD
                    );
                }
#else
                RpcServerToClientSync(
                    // only sync what the user wants to sync
                    syncPosition ? snapshot.position : default(Vector3?),
                    syncRotation ? snapshot.rotation : default(Quaternion?),
                    syncScale ? snapshot.scale : default(Vector3?)
                );
#endif
=======
                );
>>>>>>> f701ae1f

                if (cachedSnapshotComparison)
                {
                    hasSentUnchangedPosition = true;
                }
                else
                {
                    hasSentUnchangedPosition = false;
                    lastSnapshot = snapshot;
                }
            }
        }

        void UpdateServerInterpolation()
        {
            // apply buffered snapshots IF client authority
            // -> in server authority, server moves the object
            //    so no need to apply any snapshots there.
            // -> don't apply for host mode player objects either, even if in
            //    client authority mode. if it doesn't go over the network,
            //    then we don't need to do anything.
            // -> connectionToClient is briefly null after scene changes:
            //    https://github.com/MirrorNetworking/Mirror/issues/3329
            if (syncDirection == SyncDirection.ClientToServer &&
                connectionToClient != null &&
                !isOwned)
            {
                if (serverSnapshots.Count == 0) return;

                // step the transform interpolation without touching time.
                // NetworkClient is responsible for time globally.
                SnapshotInterpolation.StepInterpolation(
                    serverSnapshots,
                    connectionToClient.remoteTimeline,
                    out TransformSnapshot from,
                    out TransformSnapshot to,
                    out double t);

                // interpolate & apply
                TransformSnapshot computed = TransformSnapshot.Interpolate(from, to, t);
                Apply(computed, to);
            }
        }

        void UpdateClientBroadcast()
        {
            // https://github.com/vis2k/Mirror/pull/2992/
            if (!NetworkClient.ready) return;

            // send to server each 'sendInterval'
            // NetworkTime.localTime for double precision until Unity has it too
            //
            // IMPORTANT:
            // snapshot interpolation requires constant sending.
            // DO NOT only send if position changed. for example:
            // ---
            // * client sends first position at t=0
            // * ... 10s later ...
            // * client moves again, sends second position at t=10
            // ---
            // * server gets first position at t=0
            // * server gets second position at t=10
            // * server moves from first to second within a time of 10s
            //   => would be a super slow move, instead of a wait & move.
            //
            // IMPORTANT:
            // DO NOT send nulls if not changed 'since last send' either. we
            // send unreliable and don't know which 'last send' the other end
            // received successfully.
            CheckLastSendTime();
            if (sendIntervalCounter == sendIntervalMultiplier) // same interval as time interpolation!
            {
                // send snapshot without timestamp.
                // receiver gets it from batch timestamp to save bandwidth.
                TransformSnapshot snapshot = Construct();
                cachedSnapshotComparison = CompareSnapshots(snapshot);
                if (cachedSnapshotComparison && hasSentUnchangedPosition && onlySyncOnChange) { return; }

<<<<<<< HEAD
#if onlySyncOnChange_BANDWIDTH_SAVING
                if (compressRotation)
                {
                    CmdClientToServerSyncCompress(
                        // only sync what the user wants to sync
                        syncPosition && positionChanged ? snapshot.position : default(Vector3?),
                        syncRotation && rotationChanged ? Compression.CompressQuaternion(snapshot.rotation) : default(uint?),
                        syncScale && scaleChanged ? snapshot.scale : default(Vector3?)
                    );
                }
                else
                {
                    CmdClientToServerSync(
                   // only sync what the user wants to sync
                   syncPosition && positionChanged ? snapshot.position : default(Vector3?),
                   syncRotation && rotationChanged ? snapshot.rotation : default(Quaternion?),
                   syncScale && scaleChanged ? snapshot.scale : default(Vector3?)
                    );
                }
#else
                CmdClientToServerSync(
                    // only sync what the user wants to sync
                    syncPosition ? snapshot.position : default(Vector3?),
                    syncRotation ? snapshot.rotation : default(Quaternion?),
                    syncScale    ? snapshot.scale    : default(Vector3?)
                );
#endif
=======
                CmdClientToServerSync(
                    // only sync what the user wants to sync
                    syncPosition && positionChanged ? snapshot.position : default(Vector3?),
                    syncRotation && rotationChanged ? snapshot.rotation : default(Quaternion?),
                    syncScale && scaleChanged ? snapshot.scale : default(Vector3?)
                );
>>>>>>> f701ae1f

                if (cachedSnapshotComparison)
                {
                    hasSentUnchangedPosition = true;
                }
                else
                {
                    hasSentUnchangedPosition = false;
                    lastSnapshot = snapshot;
                }
            }
        }

        void UpdateClientInterpolation()
        {
            // only while we have snapshots
            if (clientSnapshots.Count == 0) return;

            // step the interpolation without touching time.
            // NetworkClient is responsible for time globally.
            SnapshotInterpolation.StepInterpolation(
                clientSnapshots,
                NetworkTime.time, // == NetworkClient.localTimeline from snapshot interpolation
                out TransformSnapshot from,
                out TransformSnapshot to,
                out double t);

            // interpolate & apply
            TransformSnapshot computed = TransformSnapshot.Interpolate(from, to, t);
            Apply(computed, to);
        }

        public override void OnSerialize(NetworkWriter writer, bool initialState)
        {
            // sync target component's position on spawn.
            // fixes https://github.com/vis2k/Mirror/pull/3051/
            // (Spawn message wouldn't sync NTChild positions either)
            if (initialState)
            {
                if (syncPosition) writer.WriteVector3(GetPosition());
                if (syncRotation) writer.WriteQuaternion(GetRotation());
                if (syncScale) writer.WriteVector3(GetScale());
            }
        }

        public override void OnDeserialize(NetworkReader reader, bool initialState)
        {
            // sync target component's position on spawn.
            // fixes https://github.com/vis2k/Mirror/pull/3051/
            // (Spawn message wouldn't sync NTChild positions either)
            if (initialState)
            {
                if (syncPosition) SetPosition(reader.ReadVector3());
                if (syncRotation) SetRotation(reader.ReadQuaternion());
                if (syncScale) SetScale(reader.ReadVector3());
            }
        }

        // Returns true if position, rotation AND scale are unchanged, within given sensitivity range.
        protected virtual bool CompareSnapshots(TransformSnapshot currentSnapshot)
        {
            positionChanged = Vector3.SqrMagnitude(lastSnapshot.position - currentSnapshot.position) > positionSensitivity * positionSensitivity;
            rotationChanged = Quaternion.Angle(lastSnapshot.rotation, currentSnapshot.rotation) > rotationSensitivity;
            scaleChanged = Vector3.SqrMagnitude(lastSnapshot.scale - currentSnapshot.scale) > scaleSensitivity * scaleSensitivity;

            return (!positionChanged && !rotationChanged && !scaleChanged);
        }

        // cmd /////////////////////////////////////////////////////////////////
        // only unreliable. see comment above of this file.
        [Command(channel = Channels.Unreliable)]
        void CmdClientToServerSync(Vector3? position, Quaternion? rotation, Vector3? scale)
        {
            OnClientToServerSync(position, rotation, scale);
            //For client authority, immediately pass on the client snapshot to all other
            //clients instead of waiting for server to send its snapshots.
            if (syncDirection == SyncDirection.ClientToServer)
                RpcServerToClientSync(position, rotation, scale);
        }

        // cmd /////////////////////////////////////////////////////////////////
        // only unreliable. see comment above of this file.
        [Command(channel = Channels.Unreliable)]
        void CmdClientToServerSyncCompress(Vector3? position, uint? rotation, Vector3? scale)
        {
            OnClientToServerSync(position, rotation.HasValue ? Compression.DecompressQuaternion((uint)rotation) : target.rotation, scale);
            //For client authority, immediately pass on the client snapshot to all other
            //clients instead of waiting for server to send its snapshots.
            if (syncDirection == SyncDirection.ClientToServer)
                RpcServerToClientSyncCompress(position, rotation, scale);
        }

        // local authority client sends sync message to server for broadcasting
        protected virtual void OnClientToServerSync(Vector3? position, Quaternion? rotation, Vector3? scale)
        {
            // only apply if in client authority mode
            if (syncDirection != SyncDirection.ClientToServer) return;

            // protect against ever growing buffer size attacks
            if (serverSnapshots.Count >= connectionToClient.snapshotBufferSizeLimit) return;

            // only player owned objects (with a connection) can send to
            // server. we can get the timestamp from the connection.
            double timestamp = connectionToClient.remoteTimeStamp;

            if (onlySyncOnChange)
            {
                double timeIntervalCheck = bufferResetMultiplier * sendIntervalMultiplier * NetworkClient.sendInterval;

                if (serverSnapshots.Count > 0 && serverSnapshots.Values[serverSnapshots.Count - 1].remoteTime + timeIntervalCheck < timestamp)
                    Reset();
            }

            AddSnapshot(serverSnapshots, connectionToClient.remoteTimeStamp + timeStampAdjustment + offset, position, rotation, scale);
        }

        // rpc /////////////////////////////////////////////////////////////////
        // only unreliable. see comment above of this file.
        [ClientRpc(channel = Channels.Unreliable)]
        void RpcServerToClientSync(Vector3? position, Quaternion? rotation, Vector3? scale) =>
            OnServerToClientSync(position, rotation, scale);

        // rpc /////////////////////////////////////////////////////////////////
        // only unreliable. see comment above of this file.
        [ClientRpc(channel = Channels.Unreliable)]
        void RpcServerToClientSyncCompress(Vector3? position, uint? rotation, Vector3? scale) =>
            OnServerToClientSync(position, rotation.HasValue ? Compression.DecompressQuaternion((uint)rotation) : target.rotation, scale);

        // server broadcasts sync message to all clients
        protected virtual void OnServerToClientSync(Vector3? position, Quaternion? rotation, Vector3? scale)
        {
            // in host mode, the server sends rpcs to all clients.
            // the host client itself will receive them too.
            // -> host server is always the source of truth
            // -> we can ignore any rpc on the host client
            // => otherwise host objects would have ever growing clientBuffers
            // (rpc goes to clients. if isServer is true too then we are host)
            if (isServer) return;

            // don't apply for local player with authority
            if (IsClientWithAuthority) return;

            // on the client, we receive rpcs for all entities.
            // not all of them have a connectionToServer.
            // but all of them go through NetworkClient.connection.
            // we can get the timestamp from there.
            double timestamp = NetworkClient.connection.remoteTimeStamp;

            if (onlySyncOnChange)
            {
                double timeIntervalCheck = bufferResetMultiplier * sendIntervalMultiplier * NetworkServer.sendInterval;

                if (clientSnapshots.Count > 0 && clientSnapshots.Values[clientSnapshots.Count - 1].remoteTime + timeIntervalCheck < timestamp)
                    Reset();
            }

            AddSnapshot(clientSnapshots, NetworkClient.connection.remoteTimeStamp + timeStampAdjustment + offset, position, rotation, scale);
        }
    }
}<|MERGE_RESOLUTION|>--- conflicted
+++ resolved
@@ -6,17 +6,9 @@
     [AddComponentMenu("Network/Network Transform (Unreliable)")]
     public class NetworkTransformUnreliable : NetworkTransformBase
     {
-<<<<<<< HEAD
-        // only sync when changed hack /////////////////////////////////////////
-#if onlySyncOnChange_BANDWIDTH_SAVING
-        [Header("Bandwidth Savings")]
-=======
         [Header("Sync Only If Changed")]
->>>>>>> f701ae1f
         [Tooltip("When true, changes are not sent unless greater than sensitivity values below.")]
         public bool onlySyncOnChange = true;
-        [Tooltip("Apply smallest-three quaternion compression. This is lossy, you can disable it if the small rotation inaccuracies are noticeable in your project.")]
-        public bool compressRotation = true;
 
         uint sendIntervalCounter = 0;
         double lastSendIntervalTime = double.MinValue;
@@ -124,41 +116,12 @@
                 cachedSnapshotComparison = CompareSnapshots(snapshot);
                 if (cachedSnapshotComparison && hasSentUnchangedPosition && onlySyncOnChange) { return; }
 
-<<<<<<< HEAD
-#if onlySyncOnChange_BANDWIDTH_SAVING
-                if (compressRotation)
-                {
-                        RpcServerToClientSyncCompress(
-                            // only sync what the user wants to sync
-                            syncPosition && positionChanged ? snapshot.position : default(Vector3?),
-                            syncRotation && rotationChanged ? Compression.CompressQuaternion(snapshot.rotation) : default(uint?),
-                            syncScale && scaleChanged ? snapshot.scale : default(Vector3?)
-                        );
-                }
-                else
-                {
-                    RpcServerToClientSync(
-=======
                 RpcServerToClientSync(
->>>>>>> f701ae1f
                     // only sync what the user wants to sync
                     syncPosition && positionChanged ? snapshot.position : default(Vector3?),
                     syncRotation && rotationChanged ? snapshot.rotation : default(Quaternion?),
                     syncScale && scaleChanged ? snapshot.scale : default(Vector3?)
-<<<<<<< HEAD
-                    );
-                }
-#else
-                RpcServerToClientSync(
-                    // only sync what the user wants to sync
-                    syncPosition ? snapshot.position : default(Vector3?),
-                    syncRotation ? snapshot.rotation : default(Quaternion?),
-                    syncScale ? snapshot.scale : default(Vector3?)
                 );
-#endif
-=======
-                );
->>>>>>> f701ae1f
 
                 if (cachedSnapshotComparison)
                 {
@@ -237,42 +200,12 @@
                 cachedSnapshotComparison = CompareSnapshots(snapshot);
                 if (cachedSnapshotComparison && hasSentUnchangedPosition && onlySyncOnChange) { return; }
 
-<<<<<<< HEAD
-#if onlySyncOnChange_BANDWIDTH_SAVING
-                if (compressRotation)
-                {
-                    CmdClientToServerSyncCompress(
-                        // only sync what the user wants to sync
-                        syncPosition && positionChanged ? snapshot.position : default(Vector3?),
-                        syncRotation && rotationChanged ? Compression.CompressQuaternion(snapshot.rotation) : default(uint?),
-                        syncScale && scaleChanged ? snapshot.scale : default(Vector3?)
-                    );
-                }
-                else
-                {
-                    CmdClientToServerSync(
-                   // only sync what the user wants to sync
-                   syncPosition && positionChanged ? snapshot.position : default(Vector3?),
-                   syncRotation && rotationChanged ? snapshot.rotation : default(Quaternion?),
-                   syncScale && scaleChanged ? snapshot.scale : default(Vector3?)
-                    );
-                }
-#else
-                CmdClientToServerSync(
-                    // only sync what the user wants to sync
-                    syncPosition ? snapshot.position : default(Vector3?),
-                    syncRotation ? snapshot.rotation : default(Quaternion?),
-                    syncScale    ? snapshot.scale    : default(Vector3?)
-                );
-#endif
-=======
                 CmdClientToServerSync(
                     // only sync what the user wants to sync
                     syncPosition && positionChanged ? snapshot.position : default(Vector3?),
                     syncRotation && rotationChanged ? snapshot.rotation : default(Quaternion?),
                     syncScale && scaleChanged ? snapshot.scale : default(Vector3?)
                 );
->>>>>>> f701ae1f
 
                 if (cachedSnapshotComparison)
                 {
@@ -353,18 +286,6 @@
                 RpcServerToClientSync(position, rotation, scale);
         }
 
-        // cmd /////////////////////////////////////////////////////////////////
-        // only unreliable. see comment above of this file.
-        [Command(channel = Channels.Unreliable)]
-        void CmdClientToServerSyncCompress(Vector3? position, uint? rotation, Vector3? scale)
-        {
-            OnClientToServerSync(position, rotation.HasValue ? Compression.DecompressQuaternion((uint)rotation) : target.rotation, scale);
-            //For client authority, immediately pass on the client snapshot to all other
-            //clients instead of waiting for server to send its snapshots.
-            if (syncDirection == SyncDirection.ClientToServer)
-                RpcServerToClientSyncCompress(position, rotation, scale);
-        }
-
         // local authority client sends sync message to server for broadcasting
         protected virtual void OnClientToServerSync(Vector3? position, Quaternion? rotation, Vector3? scale)
         {
@@ -394,12 +315,6 @@
         [ClientRpc(channel = Channels.Unreliable)]
         void RpcServerToClientSync(Vector3? position, Quaternion? rotation, Vector3? scale) =>
             OnServerToClientSync(position, rotation, scale);
-
-        // rpc /////////////////////////////////////////////////////////////////
-        // only unreliable. see comment above of this file.
-        [ClientRpc(channel = Channels.Unreliable)]
-        void RpcServerToClientSyncCompress(Vector3? position, uint? rotation, Vector3? scale) =>
-            OnServerToClientSync(position, rotation.HasValue ? Compression.DecompressQuaternion((uint)rotation) : target.rotation, scale);
 
         // server broadcasts sync message to all clients
         protected virtual void OnServerToClientSync(Vector3? position, Quaternion? rotation, Vector3? scale)
