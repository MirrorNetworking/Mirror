using System;
using System.Collections.Generic;
using System.Linq;
using System.Threading.Tasks;
using UnityEngine;
using UnityEngine.Events;
using Guid = System.Guid;
using Object = UnityEngine.Object;

namespace Mirror
{
    [Serializable] public class NetworkConnectionEvent : UnityEvent<INetworkConnection> { }

    public enum ConnectState
    {
        None,
        Connecting,
        Connected,
        Disconnected
    }

    /// <summary>
    /// This is a network client class used by the networking system. It contains a NetworkConnection that is used to connect to a network server.
    /// <para>The <see cref="NetworkClient">NetworkClient</see> handle connection state, messages handlers, and connection configuration. There can be many <see cref="NetworkClient">NetworkClient</see> instances in a process at a time, but only one that is connected to a game server (<see cref="NetworkServer">NetworkServer</see>) that uses spawned objects.</para>
    /// <para><see cref="NetworkClient">NetworkClient</see> has an internal update function where it handles events from the transport layer. This includes asynchronous connect events, disconnect events and incoming data from a server.</para>
    /// <para>The <see cref="NetworkManager">NetworkManager</see> has a NetworkClient instance that it uses for games that it starts, but the NetworkClient may be used by itself.</para>
    /// </summary>
    [DisallowMultipleComponent]
    public class NetworkClient : MonoBehaviour, INetworkClient
    {
        static readonly ILogger logger = LogFactory.GetLogger(typeof(NetworkClient));

        [Header("Authentication")]
        [Tooltip("Authentication component attached to this object")]
        public NetworkAuthenticator authenticator;

        // spawn handlers. internal for testing purposes. do not use directly.
        internal readonly Dictionary<Guid, SpawnHandlerDelegate> spawnHandlers = new Dictionary<Guid, SpawnHandlerDelegate>();
        internal readonly Dictionary<Guid, UnSpawnDelegate> unspawnHandlers = new Dictionary<Guid, UnSpawnDelegate>();
        internal readonly Dictionary<uint, NetworkIdentity> spawned = new Dictionary<uint, NetworkIdentity>();

        /// <summary>
        /// Event fires once the Client has connected its Server.
        /// </summary>
        public NetworkConnectionEvent Connected = new NetworkConnectionEvent();

        /// <summary>
        /// Event fires after the Client connection has sucessfully been authenticated with its Server.
        /// </summary>
        public NetworkConnectionEvent Authenticated = new NetworkConnectionEvent();

        /// <summary>
        /// Event fires after the Client has disconnected from its Server and Cleanup has been called.
        /// </summary>
        public UnityEvent Disconnected = new UnityEvent();

        /// <summary>
        /// The NetworkConnection object this client is using.
        /// </summary>
        public INetworkConnection Connection { get; internal set; }

        /// <summary>
        /// NetworkIdentity of the localPlayer
        /// </summary>
        public NetworkIdentity LocalPlayer => Connection?.Identity;

        internal ConnectState connectState = ConnectState.None;

        /// <summary>
        /// active is true while a client is connecting/connected
        /// (= while the network is active)
        /// </summary>
        public bool Active => connectState == ConnectState.Connecting || connectState == ConnectState.Connected;

        /// <summary>
        /// This gives the current connection status of the client.
        /// </summary>
        public bool IsConnected => connectState == ConnectState.Connected;

        /// <summary>
        /// List of prefabs that will be registered with the spawning system.
        /// <para>For each of these prefabs, ClientManager.RegisterPrefab() will be automatically invoke.</para>
        /// </summary>
        public List<GameObject> spawnPrefabs = new List<GameObject>();

        public readonly NetworkTime Time = new NetworkTime();

        bool isSpawnFinished;

        public Transport Transport;

        /// <summary>
        /// This is a dictionary of the prefabs that are registered on the client with ClientScene.RegisterPrefab().
        /// <para>The key to the dictionary is the prefab asset Id.</para>
        /// </summary>
<<<<<<< HEAD
        private readonly Dictionary<Guid, GameObject> prefabs = new Dictionary<Guid, GameObject>();
=======
        /// <param name="address"></param>
        public static void Connect(string address)
        {
            if (logger.LogEnabled()) logger.Log("Client Connect: " + address);
            logger.Assert(Transport.activeTransport != null, "There was no active transport when calling NetworkClient.Connect, If you are calling Connect manually then make sure to set 'Transport.activeTransport' first");
>>>>>>> 63c7fd62

        /// <summary>
        /// This is dictionary of the disabled NetworkIdentity objects in the scene that could be spawned by messages from the server.
        /// <para>The key to the dictionary is the NetworkIdentity sceneId.</para>
        /// </summary>
        public readonly Dictionary<ulong, NetworkIdentity> spawnableObjects = new Dictionary<ulong, NetworkIdentity>();

        /// <summary>
        /// List of all objects spawned in this client
        /// </summary>
        public Dictionary<uint, NetworkIdentity> Spawned
        {
            get
            {
                // if we are in host mode,  the list of spawned object is the same as the server list
                if (hostServer != null)
                    return hostServer.Spawned;
                else
                    return spawned;
            }
        }

        /// <summary>
        /// The host server
        /// </summary>
        NetworkServer hostServer;

        /// <summary>
        /// NetworkClient can connect to local server in host mode too
        /// </summary>
        public bool IsLocalClient => hostServer != null;

        /// <summary>
        /// Connect client to a NetworkServer instance.
        /// </summary>
        /// <param name="uri">Address of the server to connect to</param>
        public async Task ConnectAsync(Uri uri)
        {
            if (logger.LogEnabled()) logger.Log("Client Connect: " + uri);
            logger.Assert(Transport.activeTransport != null, "There was no active transport when calling NetworkClient.Connect, If you are calling Connect manually then make sure to set 'Transport.activeTransport' first");

            Transport transport = Transport;
            if (transport == null)
                transport = GetComponent<Transport>();

            connectState = ConnectState.Connecting;

            try
            {
                IConnection transportConnection = await transport.ConnectAsync(uri);

                RegisterSpawnPrefabs();
                InitializeAuthEvents();

                // setup all the handlers
                Connection = new NetworkConnection(transportConnection);
                Time.Reset();

                RegisterMessageHandlers();
                Time.UpdateClient(this);
                _ = OnConnected();
            }
            catch (Exception)
            {
                connectState = ConnectState.Disconnected;
                throw;
            }
        }

        internal void ConnectHost(NetworkServer server)
        {

            logger.Log("Client Connect Host to Server");
            connectState = ConnectState.Connected;

            InitializeAuthEvents();

            // create local connection objects and connect them
            (IConnection c1, IConnection c2) = PipeConnection.CreatePipe();

            server.SetLocalConnection(this, c2);
            hostServer = server;
            Connection = new NetworkConnection(c1);
            RegisterHostHandlers();

            server.ActivateHostScene();

            _ = OnConnected();
        }

        void InitializeAuthEvents()
        {
            if (authenticator != null)
            {
                authenticator.OnClientAuthenticated += OnAuthenticated;

                Connected.AddListener(authenticator.OnClientAuthenticateInternal);
            }
            else
            {
                // if no authenticator, consider connection as authenticated
                Connected.AddListener(OnAuthenticated);
            }
        }

        /// <summary>
        /// client that received the message
        /// </summary>
        /// <remarks>This is a hack, but it is needed to deserialize
        /// gameobjects when processing the message</remarks>
        internal static NetworkClient Current { get; set; }

        async Task OnConnected()
        {
            // reset network time stats

            // the handler may want to send messages to the client
            // thus we should set the connected state before calling the handler
            connectState = ConnectState.Connected;
            Connected.Invoke(Connection);

            // start processing messages
            try
            {
                await Connection.ProcessMessagesAsync();
            }
            catch (Exception ex)
            {
                logger.LogException(ex);
            }
            finally
            {
                Cleanup();

                Disconnected.Invoke();
            }
        }

        internal void OnAuthenticated(INetworkConnection conn)
        {
            Authenticated?.Invoke(conn);
        }

        /// <summary>
        /// Disconnect from server.
        /// <para>The disconnect message will be invoked.</para>
        /// </summary>
        public void Disconnect()
        {
            Connection?.Disconnect();
        }

        /// <summary>
        /// This sends a network message with a message Id to the server. This message is sent on channel zero, which by default is the reliable channel.
        /// <para>The message must be an instance of a class derived from MessageBase.</para>
        /// <para>The message id passed to Send() is used to identify the handler function to invoke on the server when the message is received.</para>
        /// </summary>
        /// <typeparam name="T">The message type to unregister.</typeparam>
        /// <param name="message"></param>
        /// <param name="channelId"></param>
        /// <returns>True if message was sent.</returns>
        public Task SendAsync<T>(T message, int channelId = Channels.DefaultReliable) where T : IMessageBase
        {
            return Connection.SendAsync(message, channelId);
        }

        public void Send<T>(T message, int channelId = Channels.DefaultReliable) where T : IMessageBase
        {
            _ = Connection.SendAsync(message, channelId);
        }

        internal void Update()
        {
            // local connection?
            if (!IsLocalClient && Active && connectState == ConnectState.Connected)
            {
                // only update things while connected
                Time.UpdateClient(this);
            }
        }

        internal void RegisterHostHandlers()
        {
            Connection.RegisterHandler<ObjectDestroyMessage>(OnHostClientObjectDestroy);
            Connection.RegisterHandler<ObjectHideMessage>(OnHostClientObjectHide);
            Connection.RegisterHandler<NetworkPongMessage>(msg => { });
            Connection.RegisterHandler<SpawnMessage>(OnHostClientSpawn);
            // host mode reuses objects in the server
            // so we don't need to spawn them
            Connection.RegisterHandler<ObjectSpawnStartedMessage>(msg => { });
            Connection.RegisterHandler<ObjectSpawnFinishedMessage>(msg => { });
            Connection.RegisterHandler<UpdateVarsMessage>(msg => { });
            Connection.RegisterHandler<RpcMessage>(OnRpcMessage);
            Connection.RegisterHandler<SyncEventMessage>(OnSyncEventMessage);
        }

        internal void RegisterMessageHandlers()
        {
            Connection.RegisterHandler<ObjectDestroyMessage>(OnObjectDestroy);
            Connection.RegisterHandler<ObjectHideMessage>(OnObjectHide);
            Connection.RegisterHandler<NetworkPongMessage>(Time.OnClientPong);
            Connection.RegisterHandler<SpawnMessage>(OnSpawn);
            Connection.RegisterHandler<ObjectSpawnStartedMessage>(OnObjectSpawnStarted);
            Connection.RegisterHandler<ObjectSpawnFinishedMessage>(OnObjectSpawnFinished);
            Connection.RegisterHandler<UpdateVarsMessage>(OnUpdateVarsMessage);
            Connection.RegisterHandler<RpcMessage>(OnRpcMessage);
            Connection.RegisterHandler<SyncEventMessage>(OnSyncEventMessage);
        }

        /// <summary>
        /// Shut down a client.
        /// <para>This should be done when a client is no longer going to be used.</para>
        /// </summary>
        void Cleanup()
        {
            logger.Log("Shutting down client.");

            ClearSpawners();
            DestroyAllClientObjects();
            isSpawnFinished = false;
            hostServer = null;

            connectState = ConnectState.None;

            if (authenticator != null)
            {
                authenticator.OnClientAuthenticated -= OnAuthenticated;

                Connected.RemoveListener(authenticator.OnClientAuthenticateInternal);
            }
            else
            {
                // if no authenticator, consider connection as authenticated
                Connected.RemoveListener(OnAuthenticated);
            }
        }

        static bool ConsiderForSpawning(NetworkIdentity identity)
        {
            // not spawned yet, not hidden, etc.?
            return !identity.gameObject.activeSelf &&
                   identity.gameObject.hideFlags != HideFlags.NotEditable &&
                   identity.gameObject.hideFlags != HideFlags.HideAndDontSave &&
                   identity.sceneId != 0;
        }

        // this is called from message handler for Owner message
        internal void InternalAddPlayer(NetworkIdentity identity)
        {
            if (Connection != null)
            {
                Connection.Identity = identity;
            }
            else
            {
                logger.LogWarning("No ready connection found for setting player controller during InternalAddPlayer");
            }
        }

        /// <summary>
        /// Call this after loading/unloading a scene in the client after connection to register the spawnable objects
        /// </summary>
        public void PrepareToSpawnSceneObjects()
        {
            // add all unspawned NetworkIdentities to spawnable objects
            spawnableObjects.Clear();
            //TODO: This pulls all objects in all scenes. Find a way to pass the loaded scene and use Scene.GetRootGameObjects to be more efficient?
            IEnumerable<NetworkIdentity> sceneObjects =
                Resources.FindObjectsOfTypeAll<NetworkIdentity>()
                               .Where(ConsiderForSpawning);

            foreach (NetworkIdentity obj in sceneObjects)
            {
                spawnableObjects.Add(obj.sceneId, obj);
            }
        }

        #region Spawn Prefabs
        private void RegisterSpawnPrefabs()
        {
            for (int i = 0; i < spawnPrefabs.Count; i++)
            {
                GameObject prefab = spawnPrefabs[i];
                if (prefab != null)
                {
                    RegisterPrefab(prefab);
                }
            }
        }

        /// <summary>
        /// Find the registered prefab for this asset id.
        /// Useful for debuggers
        /// </summary>
        /// <param name="assetId">asset id of the prefab</param>
        /// <param name="prefab">the prefab gameobject</param>
        /// <returns>true if prefab was registered</returns>
        public bool GetPrefab(Guid assetId, out GameObject prefab)
        {
            prefab = null;
            return assetId != Guid.Empty &&
                   prefabs.TryGetValue(assetId, out prefab) && prefab != null;
        }

        /// <summary>
        /// Registers a prefab with the spawning system.
        /// <para>When a NetworkIdentity object is spawned on a server with NetworkServer.SpawnObject(), and the prefab that the object was created from was registered with RegisterPrefab(), the client will use that prefab to instantiate a corresponding client object with the same netId.</para>
        /// <para>The NetworkManager has a list of spawnable prefabs, it uses this function to register those prefabs with the ClientScene.</para>
        /// <para>The set of current spawnable object is available in the ClientScene static member variable ClientScene.prefabs, which is a dictionary of NetworkAssetIds and prefab references.</para>
        /// </summary>
        /// <param name="prefab">A Prefab that will be spawned.</param>
        /// <param name="newAssetId">An assetId to be assigned to this prefab. This allows a dynamically created game object to be registered for an already known asset Id.</param>
        public void RegisterPrefab(GameObject prefab, Guid newAssetId)
        {
            NetworkIdentity identity = prefab.GetComponent<NetworkIdentity>();
            if (identity)
            {
                identity.AssetId = newAssetId;

                if (logger.LogEnabled()) logger.Log("Registering prefab '" + prefab.name + "' as asset:" + identity.AssetId);
                prefabs[identity.AssetId] = prefab;
            }
            else
            {
                throw new InvalidOperationException("Could not register '" + prefab.name + "' since it contains no NetworkIdentity component");
            }
        }

        /// <summary>
        /// Registers a prefab with the spawning system.
        /// <para>When a NetworkIdentity object is spawned on a server with NetworkServer.SpawnObject(), and the prefab that the object was created from was registered with RegisterPrefab(), the client will use that prefab to instantiate a corresponding client object with the same netId.</para>
        /// <para>The NetworkManager has a list of spawnable prefabs, it uses this function to register those prefabs with the ClientScene.</para>
        /// <para>The set of current spawnable object is available in the ClientScene static member variable ClientScene.prefabs, which is a dictionary of NetworkAssetIds and prefab references.</para>
        /// </summary>
        /// <param name="prefab">A Prefab that will be spawned.</param>
        public void RegisterPrefab(GameObject prefab)
        {
            NetworkIdentity identity = prefab.GetComponent<NetworkIdentity>();
            if (identity)
            {
                if (logger.LogEnabled()) logger.Log("Registering prefab '" + prefab.name + "' as asset:" + identity.AssetId);
                prefabs[identity.AssetId] = prefab;

                NetworkIdentity[] identities = prefab.GetComponentsInChildren<NetworkIdentity>();
                if (identities.Length > 1)
                {
                    logger.LogWarning("The prefab '" + prefab.name +
                                     "' has multiple NetworkIdentity components. There can only be one NetworkIdentity on a prefab, and it must be on the root object.");
                }
            }
            else
            {
                throw new InvalidOperationException("Could not register '" + prefab.name + "' since it contains no NetworkIdentity component");
            }
        }

        /// <summary>
        /// Registers a prefab with the spawning system.
        /// <para>When a NetworkIdentity object is spawned on a server with NetworkServer.SpawnObject(), and the prefab that the object was created from was registered with RegisterPrefab(), the client will use that prefab to instantiate a corresponding client object with the same netId.</para>
        /// <para>The NetworkManager has a list of spawnable prefabs, it uses this function to register those prefabs with the ClientScene.</para>
        /// <para>The set of current spawnable object is available in the ClientScene static member variable ClientScene.prefabs, which is a dictionary of NetworkAssetIds and prefab references.</para>
        /// </summary>
        /// <param name="prefab">A Prefab that will be spawned.</param>
        /// <param name="spawnHandler">A method to use as a custom spawnhandler on clients.</param>
        /// <param name="unspawnHandler">A method to use as a custom un-spawnhandler on clients.</param>
        public void RegisterPrefab(GameObject prefab, SpawnDelegate spawnHandler, UnSpawnDelegate unspawnHandler)
        {
            RegisterPrefab(prefab, msg => spawnHandler(msg.position, msg.assetId), unspawnHandler);
        }

        /// <summary>
        /// Registers a prefab with the spawning system.
        /// <para>When a NetworkIdentity object is spawned on a server with NetworkServer.SpawnObject(), and the prefab that the object was created from was registered with RegisterPrefab(), the client will use that prefab to instantiate a corresponding client object with the same netId.</para>
        /// <para>The NetworkManager has a list of spawnable prefabs, it uses this function to register those prefabs with the ClientScene.</para>
        /// <para>The set of current spawnable object is available in the ClientScene static member variable ClientScene.prefabs, which is a dictionary of NetworkAssetIds and prefab references.</para>
        /// </summary>
        /// <param name="prefab">A Prefab that will be spawned.</param>
        /// <param name="spawnHandler">A method to use as a custom spawnhandler on clients.</param>
        /// <param name="unspawnHandler">A method to use as a custom un-spawnhandler on clients.</param>
        public void RegisterPrefab(GameObject prefab, SpawnHandlerDelegate spawnHandler, UnSpawnDelegate unspawnHandler)
        {
            NetworkIdentity identity = prefab.GetComponent<NetworkIdentity>();
            if (identity == null)
            {
                throw new InvalidOperationException("Could not register '" + prefab.name + "' since it contains no NetworkIdentity component");
            }

            if (identity.AssetId == Guid.Empty)
            {
                throw new InvalidOperationException("RegisterPrefab game object " + prefab.name + " has no " + nameof(prefab) + ". Use RegisterSpawnHandler() instead?");
            }
<<<<<<< HEAD

            if (logger.LogEnabled()) logger.Log("Registering custom prefab '" + prefab.name + "' as asset:" + identity.AssetId + " " + spawnHandler.GetMethodName() + "/" + unspawnHandler.GetMethodName());

            spawnHandlers[identity.AssetId] = spawnHandler;
            unspawnHandlers[identity.AssetId] = unspawnHandler;
=======
            RegisterHandler<RpcMessage>(ClientScene.OnRPCMessage);
>>>>>>> 63c7fd62
        }

        /// <summary>
        /// Removes a registered spawn prefab that was setup with ClientScene.RegisterPrefab.
        /// </summary>
        /// <param name="prefab">The prefab to be removed from registration.</param>
        public void UnregisterPrefab(GameObject prefab)
        {
            NetworkIdentity identity = prefab.GetComponent<NetworkIdentity>();
            if (identity == null)
            {
                throw new InvalidOperationException("Could not unregister '" + prefab.name + "' since it contains no NetworkIdentity component");
            }
            spawnHandlers.Remove(identity.AssetId);
            unspawnHandlers.Remove(identity.AssetId);
        }

        #endregion

        #region Spawn Handler

        /// <summary>
        /// This is an advanced spawning function that registers a custom assetId with the UNET spawning system.
        /// <para>This can be used to register custom spawning methods for an assetId - instead of the usual method of registering spawning methods for a prefab. This should be used when no prefab exists for the spawned objects - such as when they are constructed dynamically at runtime from configuration data.</para>
        /// </summary>
        /// <param name="assetId">Custom assetId string.</param>
        /// <param name="spawnHandler">A method to use as a custom spawnhandler on clients.</param>
        /// <param name="unspawnHandler">A method to use as a custom un-spawnhandler on clients.</param>
        public void RegisterSpawnHandler(Guid assetId, SpawnDelegate spawnHandler, UnSpawnDelegate unspawnHandler)
        {
            RegisterSpawnHandler(assetId, msg => spawnHandler(msg.position, msg.assetId), unspawnHandler);
        }

        /// <summary>
        /// This is an advanced spawning function that registers a custom assetId with the UNET spawning system.
        /// <para>This can be used to register custom spawning methods for an assetId - instead of the usual method of registering spawning methods for a prefab. This should be used when no prefab exists for the spawned objects - such as when they are constructed dynamically at runtime from configuration data.</para>
        /// </summary>
        /// <param name="assetId">Custom assetId string.</param>
        /// <param name="spawnHandler">A method to use as a custom spawnhandler on clients.</param>
        /// <param name="unspawnHandler">A method to use as a custom un-spawnhandler on clients.</param>
        public void RegisterSpawnHandler(Guid assetId, SpawnHandlerDelegate spawnHandler, UnSpawnDelegate unspawnHandler)
        {
            if (logger.LogEnabled()) logger.Log("RegisterSpawnHandler asset '" + assetId + "' " + spawnHandler.GetMethodName() + "/" + unspawnHandler.GetMethodName());

            spawnHandlers[assetId] = spawnHandler;
            unspawnHandlers[assetId] = unspawnHandler;
        }

        /// <summary>
        /// Removes a registered spawn handler function that was registered with ClientScene.RegisterHandler().
        /// </summary>
        /// <param name="assetId">The assetId for the handler to be removed for.</param>
        public void UnregisterSpawnHandler(Guid assetId)
        {
            spawnHandlers.Remove(assetId);
            unspawnHandlers.Remove(assetId);
        }

        /// <summary>
        /// This clears the registered spawn prefabs and spawn handler functions for this client.
        /// </summary>
        public void ClearSpawners()
        {
            prefabs.Clear();
            spawnHandlers.Clear();
            unspawnHandlers.Clear();
        }

        #endregion

        void UnSpawn(NetworkIdentity identity)
        {
            Guid assetId = identity.AssetId;

            identity.StopClient();
            if (unspawnHandlers.TryGetValue(assetId, out UnSpawnDelegate handler) && handler != null)
            {
                handler(identity.gameObject);
            }
            else if (identity.sceneId == 0)
            {
                Destroy(identity.gameObject);
            }
            else
            {
                identity.Reset();
                identity.gameObject.SetActive(false);
                spawnableObjects[identity.sceneId] = identity;
            }
        }

        /// <summary>
        /// Destroys all networked objects on the client.
        /// <para>This can be used to clean up when a network connection is closed.</para>
        /// </summary>
        public void DestroyAllClientObjects()
        {
            foreach (NetworkIdentity identity in Spawned.Values)
            {
                if (identity != null && identity.gameObject != null)
                {
                    UnSpawn(identity);
                }
            }
            Spawned.Clear();
        }

        void ApplySpawnPayload(NetworkIdentity identity, SpawnMessage msg)
        {
            if (msg.assetId != Guid.Empty)
                identity.AssetId = msg.assetId;

            if (!identity.gameObject.activeSelf)
            {
                identity.gameObject.SetActive(true);
            }

            // apply local values for VR support
            identity.transform.localPosition = msg.position;
            identity.transform.localRotation = msg.rotation;
            identity.transform.localScale = msg.scale;
            identity.HasAuthority = msg.isOwner;
            identity.NetId = msg.netId;
            identity.Client = this;

            if (msg.isLocalPlayer)
                InternalAddPlayer(identity);

            // deserialize components if any payload
            // (Count is 0 if there were no components)
            if (msg.payload.Count > 0)
            {
                using (PooledNetworkReader payloadReader = NetworkReaderPool.GetReader(msg.payload))
                {
                    identity.OnDeserializeAllSafely(payloadReader, true);
                }
            }

            Spawned[msg.netId] = identity;

            // objects spawned as part of initial state are started on a second pass
            if (isSpawnFinished)
            {
                identity.NotifyAuthority();
                identity.StartClient();
                CheckForLocalPlayer(identity);
            }
        }

        internal void OnSpawn(SpawnMessage msg)
        {
            if (msg.assetId == Guid.Empty && msg.sceneId == 0)
            {
                throw new InvalidOperationException("OnObjSpawn netId: " + msg.netId + " has invalid asset Id");
            }
            if (logger.LogEnabled()) logger.Log($"Client spawn handler instantiating netId={msg.netId} assetID={msg.assetId} sceneId={msg.sceneId} pos={msg.position}");

            // was the object already spawned?
            NetworkIdentity identity = GetExistingObject(msg.netId);

            if (identity == null)
            {
                identity = msg.sceneId == 0 ? SpawnPrefab(msg) : SpawnSceneObject(msg);
            }

            if (identity == null)
            {
                throw new InvalidOperationException($"Could not spawn assetId={msg.assetId} scene={msg.sceneId} netId={msg.netId}");
            }

            ApplySpawnPayload(identity, msg);
        }

        NetworkIdentity GetExistingObject(uint netid)
        {
            Spawned.TryGetValue(netid, out NetworkIdentity localObject);
            return localObject;
        }

        NetworkIdentity SpawnPrefab(SpawnMessage msg)
        {
            if (spawnHandlers.TryGetValue(msg.assetId, out SpawnHandlerDelegate handler))
            {
                GameObject obj = handler(msg);
                if (obj == null)
                {
                    logger.LogWarning("Client spawn handler for " + msg.assetId + " returned null");
                    return null;
                }
                return obj.GetComponent<NetworkIdentity>();
            }
            if (GetPrefab(msg.assetId, out GameObject prefab))
            {
                GameObject obj = Object.Instantiate(prefab, msg.position, msg.rotation);
                if (logger.LogEnabled())
                {
                    logger.Log("Client spawn handler instantiating [netId:" + msg.netId + " asset ID:" + msg.assetId + " pos:" + msg.position + " rotation: " + msg.rotation + "]");
                }

                return obj.GetComponent<NetworkIdentity>();
            }
            logger.LogError("Failed to spawn server object, did you forget to add it to the NetworkManager? assetId=" + msg.assetId + " netId=" + msg.netId);
            return null;
        }

        NetworkIdentity SpawnSceneObject(SpawnMessage msg)
        {
            NetworkIdentity spawnedId = SpawnSceneObject(msg.sceneId);
            if (spawnedId == null)
            {
                logger.LogError("Spawn scene object not found for " + msg.sceneId.ToString("X") + " SpawnableObjects.Count=" + spawnableObjects.Count);

                // dump the whole spawnable objects dict for easier debugging
                if (logger.LogEnabled())
                {
                    foreach (KeyValuePair<ulong, NetworkIdentity> kvp in spawnableObjects)
                        logger.Log("Spawnable: SceneId=" + kvp.Key + " name=" + kvp.Value.name);
                }
            }

            if (logger.LogEnabled()) logger.Log("Client spawn for [netId:" + msg.netId + "] [sceneId:" + msg.sceneId + "] obj:" + spawnedId);
            return spawnedId;
        }

        NetworkIdentity SpawnSceneObject(ulong sceneId)
        {
            if (spawnableObjects.TryGetValue(sceneId, out NetworkIdentity identity))
            {
                spawnableObjects.Remove(sceneId);
                return identity;
            }
            logger.LogWarning("Could not find scene object with sceneid:" + sceneId.ToString("X"));
            return null;
        }

        internal void OnObjectSpawnStarted(ObjectSpawnStartedMessage _)
        {
            logger.Log("SpawnStarted");

            PrepareToSpawnSceneObjects();
            isSpawnFinished = false;
        }

        internal void OnObjectSpawnFinished(ObjectSpawnFinishedMessage _)
        {
            logger.Log("SpawnFinished");

            // paul: Initialize the objects in the same order as they were initialized
            // in the server.   This is important if spawned objects
            // use data from scene objects
            foreach (NetworkIdentity identity in Spawned.Values.OrderBy(uv => uv.NetId))
            {
                identity.NotifyAuthority();
                identity.StartClient();
                CheckForLocalPlayer(identity);
            }
            isSpawnFinished = true;
        }

        internal void OnObjectHide(ObjectHideMessage msg)
        {
            DestroyObject(msg.netId);
        }

        internal void OnObjectDestroy(ObjectDestroyMessage msg)
        {
            DestroyObject(msg.netId);
        }

        void DestroyObject(uint netId)
        {
            if (logger.LogEnabled()) logger.Log("ClientScene.OnObjDestroy netId:" + netId);

            if (Spawned.TryGetValue(netId, out NetworkIdentity localObject) && localObject != null)
            {
                UnSpawn(localObject);
                Spawned.Remove(netId);
            }
            else
            {
                logger.LogWarning("Did not find target for destroy message for " + netId);
            }
        }

        internal void OnHostClientObjectDestroy(ObjectDestroyMessage msg)
        {
            if (logger.LogEnabled()) logger.Log("ClientScene.OnLocalObjectObjDestroy netId:" + msg.netId);

            Spawned.Remove(msg.netId);
        }

        internal void OnHostClientObjectHide(ObjectHideMessage msg)
        {
            if (logger.LogEnabled()) logger.Log("ClientScene::OnLocalObjectObjHide netId:" + msg.netId);

            if (Spawned.TryGetValue(msg.netId, out NetworkIdentity localObject) && localObject != null)
            {
                localObject.OnSetHostVisibility(false);
            }
        }

        internal void OnHostClientSpawn(SpawnMessage msg)
        {
            if (Spawned.TryGetValue(msg.netId, out NetworkIdentity localObject) && localObject != null)
            {
                if (msg.isLocalPlayer)
                    InternalAddPlayer(localObject);

                localObject.HasAuthority = msg.isOwner;
                localObject.NotifyAuthority();
                localObject.StartClient();
                localObject.OnSetHostVisibility(true);
                CheckForLocalPlayer(localObject);
            }
        }

        internal void OnUpdateVarsMessage(UpdateVarsMessage msg)
        {
            if (logger.LogEnabled()) logger.Log("ClientScene.OnUpdateVarsMessage " + msg.netId);

            if (Spawned.TryGetValue(msg.netId, out NetworkIdentity localObject) && localObject != null)
            {
                using (PooledNetworkReader networkReader = NetworkReaderPool.GetReader(msg.payload))
                    localObject.OnDeserializeAllSafely(networkReader, false);
            }
            else
            {
                logger.LogWarning("Did not find target for sync message for " + msg.netId + " . Note: this can be completely normal because UDP messages may arrive out of order, so this message might have arrived after a Destroy message.");
            }
        }

        internal void OnRpcMessage(RpcMessage msg)
        {
            if (logger.LogEnabled()) logger.Log("ClientScene.OnRPCMessage hash:" + msg.functionHash + " netId:" + msg.netId);

            if (Spawned.TryGetValue(msg.netId, out NetworkIdentity identity) && identity != null)
            {
                using (PooledNetworkReader networkReader = NetworkReaderPool.GetReader(msg.payload))
                    identity.HandleRpc(msg.componentIndex, msg.functionHash, networkReader);
            }
        }

        internal void OnSyncEventMessage(SyncEventMessage msg)
        {
            if (logger.LogEnabled()) logger.Log("ClientScene.OnSyncEventMessage " + msg.netId);

            if (Spawned.TryGetValue(msg.netId, out NetworkIdentity identity) && identity != null)
            {
                using (PooledNetworkReader networkReader = NetworkReaderPool.GetReader(msg.payload))
                    identity.HandleSyncEvent(msg.componentIndex, msg.functionHash, networkReader);
            }
            else
            {
                logger.LogWarning("Did not find target for SyncEvent message for " + msg.netId);
            }
        }

        void CheckForLocalPlayer(NetworkIdentity identity)
        {
            if (identity && identity == LocalPlayer)
            {
                // Set isLocalPlayer to true on this NetworkIdentity and trigger OnStartLocalPlayer in all scripts on the same GO
                identity.ConnectionToServer = Connection;
                identity.StartLocalPlayer();

                if (logger.LogEnabled()) logger.Log("ClientScene.OnOwnerMessage - player=" + identity.name);
            }
        }
    }
}<|MERGE_RESOLUTION|>--- conflicted
+++ resolved
@@ -93,15 +93,7 @@
         /// This is a dictionary of the prefabs that are registered on the client with ClientScene.RegisterPrefab().
         /// <para>The key to the dictionary is the prefab asset Id.</para>
         /// </summary>
-<<<<<<< HEAD
         private readonly Dictionary<Guid, GameObject> prefabs = new Dictionary<Guid, GameObject>();
-=======
-        /// <param name="address"></param>
-        public static void Connect(string address)
-        {
-            if (logger.LogEnabled()) logger.Log("Client Connect: " + address);
-            logger.Assert(Transport.activeTransport != null, "There was no active transport when calling NetworkClient.Connect, If you are calling Connect manually then make sure to set 'Transport.activeTransport' first");
->>>>>>> 63c7fd62
 
         /// <summary>
         /// This is dictionary of the disabled NetworkIdentity objects in the scene that could be spawned by messages from the server.
@@ -141,7 +133,6 @@
         public async Task ConnectAsync(Uri uri)
         {
             if (logger.LogEnabled()) logger.Log("Client Connect: " + uri);
-            logger.Assert(Transport.activeTransport != null, "There was no active transport when calling NetworkClient.Connect, If you are calling Connect manually then make sure to set 'Transport.activeTransport' first");
 
             Transport transport = Transport;
             if (transport == null)
@@ -295,7 +286,6 @@
             Connection.RegisterHandler<ObjectSpawnFinishedMessage>(msg => { });
             Connection.RegisterHandler<UpdateVarsMessage>(msg => { });
             Connection.RegisterHandler<RpcMessage>(OnRpcMessage);
-            Connection.RegisterHandler<SyncEventMessage>(OnSyncEventMessage);
         }
 
         internal void RegisterMessageHandlers()
@@ -308,7 +298,6 @@
             Connection.RegisterHandler<ObjectSpawnFinishedMessage>(OnObjectSpawnFinished);
             Connection.RegisterHandler<UpdateVarsMessage>(OnUpdateVarsMessage);
             Connection.RegisterHandler<RpcMessage>(OnRpcMessage);
-            Connection.RegisterHandler<SyncEventMessage>(OnSyncEventMessage);
         }
 
         /// <summary>
@@ -493,15 +482,11 @@
             {
                 throw new InvalidOperationException("RegisterPrefab game object " + prefab.name + " has no " + nameof(prefab) + ". Use RegisterSpawnHandler() instead?");
             }
-<<<<<<< HEAD
 
             if (logger.LogEnabled()) logger.Log("Registering custom prefab '" + prefab.name + "' as asset:" + identity.AssetId + " " + spawnHandler.GetMethodName() + "/" + unspawnHandler.GetMethodName());
 
             spawnHandlers[identity.AssetId] = spawnHandler;
             unspawnHandlers[identity.AssetId] = unspawnHandler;
-=======
-            RegisterHandler<RpcMessage>(ClientScene.OnRPCMessage);
->>>>>>> 63c7fd62
         }
 
         /// <summary>
@@ -840,22 +825,7 @@
             if (Spawned.TryGetValue(msg.netId, out NetworkIdentity identity) && identity != null)
             {
                 using (PooledNetworkReader networkReader = NetworkReaderPool.GetReader(msg.payload))
-                    identity.HandleRpc(msg.componentIndex, msg.functionHash, networkReader);
-            }
-        }
-
-        internal void OnSyncEventMessage(SyncEventMessage msg)
-        {
-            if (logger.LogEnabled()) logger.Log("ClientScene.OnSyncEventMessage " + msg.netId);
-
-            if (Spawned.TryGetValue(msg.netId, out NetworkIdentity identity) && identity != null)
-            {
-                using (PooledNetworkReader networkReader = NetworkReaderPool.GetReader(msg.payload))
-                    identity.HandleSyncEvent(msg.componentIndex, msg.functionHash, networkReader);
-            }
-            else
-            {
-                logger.LogWarning("Did not find target for SyncEvent message for " + msg.netId);
+                    identity.HandleRemoteCall(msg.componentIndex, msg.functionHash, MirrorInvokeType.ClientRpc, networkReader);
             }
         }
 
