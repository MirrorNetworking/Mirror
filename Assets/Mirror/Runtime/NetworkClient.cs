using System;
using System.Collections.Generic;
using System.ComponentModel;
using UnityEngine;

namespace Mirror
{
    public enum ConnectState
    {
        None,
        Connecting,
        Connected,
        Disconnected
    }

    // TODO make fully static after removing obsoleted singleton!
    /// <summary>
    /// This is a network client class used by the networking system. It contains a NetworkConnection that is used to connect to a network server.
    /// <para>The <see cref="NetworkClient">NetworkClient</see> handle connection state, messages handlers, and connection configuration. There can be many <see cref="NetworkClient">NetworkClient</see> instances in a process at a time, but only one that is connected to a game server (<see cref="NetworkServer">NetworkServer</see>) that uses spawned objects.</para>
    /// <para><see cref="NetworkClient">NetworkClient</see> has an internal update function where it handles events from the transport layer. This includes asynchronous connect events, disconnect events and incoming data from a server.</para>
    /// <para>The <see cref="NetworkManager">NetworkManager</see> has a NetworkClient instance that it uses for games that it starts, but the NetworkClient may be used by itself.</para>
    /// </summary>
    public class NetworkClient
    {
        /// <summary>
        /// Obsolete: Use <see cref="NetworkClient"/> directly.
        /// <para>Singleton isn't needed anymore, all functions are static now. For example: NetworkClient.Send(message) instead of NetworkClient.singleton.Send(message).</para>
        /// </summary>
        [EditorBrowsable(EditorBrowsableState.Never), Obsolete("Use NetworkClient directly. Singleton isn't needed anymore, all functions are static now. For example: NetworkClient.Send(message) instead of NetworkClient.singleton.Send(message).")]
        public static NetworkClient singleton = new NetworkClient();

        /// <summary>
        /// A list of all the active network clients in the current process.
        /// <para>This is NOT a list of all clients that are connected to the remote server, it is client instances on the local game.</para>
        /// </summary>
        [EditorBrowsable(EditorBrowsableState.Never), Obsolete("Use NetworkClient directly instead. There is always exactly one client.")]
        public static List<NetworkClient> allClients => new List<NetworkClient> { singleton };

        /// <summary>
        /// The registered network message handlers.
        /// </summary>
        public static readonly Dictionary<int, NetworkMessageDelegate> handlers = new Dictionary<int, NetworkMessageDelegate>();

        /// <summary>
        /// The NetworkConnection object this client is using.
        /// </summary>
        public static NetworkConnection connection { get; internal set; }

        internal static ConnectState connectState = ConnectState.None;

        /// <summary>
        /// The IP address of the server that this client is connected to.
        /// <para>This will be empty if the client has not connected yet.</para>
        /// </summary>
        public static string serverIp => connection.address;

        /// <summary>
        /// active is true while a client is connecting/connected
        /// (= while the network is active)
        /// </summary>
        public static bool active => connectState == ConnectState.Connecting || connectState == ConnectState.Connected;

        /// <summary>
        /// This gives the current connection status of the client.
        /// </summary>
        public static bool isConnected => connectState == ConnectState.Connected;

        /// <summary>
        /// NetworkClient can connect to local server in host mode too
        /// </summary>
        public static bool isLocalClient => connection is ULocalConnectionToServer;

        // local client in host mode might call Cmds/Rpcs during Update, but we
        // want to apply them in LateUpdate like all other Transport messages
        // to avoid race conditions. keep packets in Queue until LateUpdate.
        internal static Queue<byte[]> localClientPacketQueue = new Queue<byte[]>();

        /// <summary>
        /// Connect client to a NetworkServer instance.
        /// </summary>
        /// <param name="address"></param>
        public static void Connect(string address)
        {
            if (LogFilter.Debug) Debug.Log("Client Connect: " + address);

            RegisterSystemHandlers(false);
            Transport.activeTransport.enabled = true;
            InitializeTransportHandlers();

            connectState = ConnectState.Connecting;
            Transport.activeTransport.ClientConnect(address);

            // setup all the handlers
            connection = new NetworkConnection(address, 0);
            connection.SetHandlers(handlers);
        }

        /// <summary>
        /// connect host mode
        /// </summary>
        internal static void ConnectLocalServer()
        {
            if (LogFilter.Debug) Debug.Log("Client Connect Local Server");

            RegisterSystemHandlers(true);

            connectState = ConnectState.Connected;

            // create local connection to server
            connection = new ULocalConnectionToServer();
            connection.SetHandlers(handlers);

            // create server connection to local client
            ULocalConnectionToClient connectionToClient = new ULocalConnectionToClient();
            NetworkServer.SetLocalConnection(connectionToClient);
<<<<<<< HEAD

            localClientPacketQueue.Enqueue(MessagePacker.PackWithAlloc(new ConnectMessage()));
=======
            connectionToClient.Send(new ConnectMessage());
>>>>>>> a5e2cf06
        }

        /// <summary>
        /// Called by the server to set the LocalClient's LocalPlayer object during NetworkServer.AddPlayer()
        /// </summary>
        /// <param name="localPlayer"></param>
        internal static void AddLocalPlayer(NetworkIdentity localPlayer)
        {
            if (LogFilter.Debug) Debug.Log("Local client AddLocalPlayer " + localPlayer.gameObject.name + " conn=" + connection.connectionId);
            connection.isReady = true;
            connection.identity = localPlayer;
            if (localPlayer != null)
            {
                localPlayer.isClient = true;
                NetworkIdentity.spawned[localPlayer.netId] = localPlayer;
                localPlayer.connectionToServer = connection;
            }
            // there is no SystemOwnerMessage for local client. add to ClientScene here instead
            ClientScene.InternalAddPlayer(localPlayer);
        }

        static void InitializeTransportHandlers()
        {
            Transport.activeTransport.OnClientConnected.AddListener(OnConnected);
            Transport.activeTransport.OnClientDataReceived.AddListener(OnDataReceived);
            Transport.activeTransport.OnClientDisconnected.AddListener(OnDisconnected);
            Transport.activeTransport.OnClientError.AddListener(OnError);
        }

        static void OnError(Exception exception)
        {
            Debug.LogException(exception);
        }

        static void OnDisconnected()
        {
            connectState = ConnectState.Disconnected;

            ClientScene.HandleClientDisconnect(connection);

            connection?.InvokeHandler(new DisconnectMessage());
        }

        internal static void OnDataReceived(ArraySegment<byte> data)
        {
            if (connection != null)
            {
                connection.TransportReceive(data);
            }
            else Debug.LogError("Skipped Data message handling because connection is null.");
        }

        static void OnConnected()
        {
            if (connection != null)
            {
                // reset network time stats
                NetworkTime.Reset();

                // the handler may want to send messages to the client
                // thus we should set the connected state before calling the handler
                connectState = ConnectState.Connected;
                NetworkTime.UpdateClient();
                connection.InvokeHandler(new ConnectMessage());
            }
            else Debug.LogError("Skipped Connect message handling because connection is null.");
        }

        /// <summary>
        /// Disconnect from server.
        /// <para>The disconnect message will be invoked.</para>
        /// </summary>
        public static void Disconnect()
        {
            connectState = ConnectState.Disconnected;
            ClientScene.HandleClientDisconnect(connection);

            // local or remote connection?
            if (isLocalClient)
            {
                if (isConnected)
                {
<<<<<<< HEAD
                    localClientPacketQueue.Enqueue(MessagePacker.PackWithAlloc(new DisconnectMessage()));
=======
                    NetworkServer.localConnection.Send(new DisconnectMessage());
>>>>>>> a5e2cf06
                }
                NetworkServer.RemoveLocalConnection();
            }
            else
            {
                if (connection != null)
                {
                    connection.Disconnect();
                    connection.Dispose();
                    connection = null;
                    RemoveTransportHandlers();
                }
            }
        }

        static void RemoveTransportHandlers()
        {
            // so that we don't register them more than once
            Transport.activeTransport.OnClientConnected.RemoveListener(OnConnected);
            Transport.activeTransport.OnClientDataReceived.RemoveListener(OnDataReceived);
            Transport.activeTransport.OnClientDisconnected.RemoveListener(OnDisconnected);
            Transport.activeTransport.OnClientError.RemoveListener(OnError);
        }

        /// <summary>
        /// Obsolete: Use <see cref="Send{T}(T, int)"/> instead with no message id instead
        /// </summary>
        [EditorBrowsable(EditorBrowsableState.Never), Obsolete("Use SendMessage<T> instead with no message id instead")]
        public static bool Send(short msgType, MessageBase msg)
        {
            if (connection != null)
            {
                if (connectState != ConnectState.Connected)
                {
                    Debug.LogError("NetworkClient Send when not connected to a server");
                    return false;
                }
                return connection.Send(msgType, msg);
            }
            Debug.LogError("NetworkClient Send with no connection");
            return false;
        }

        /// <summary>
        /// This sends a network message with a message Id to the server. This message is sent on channel zero, which by default is the reliable channel.
        /// <para>The message must be an instance of a class derived from MessageBase.</para>
        /// <para>The message id passed to Send() is used to identify the handler function to invoke on the server when the message is received.</para>
        /// </summary>
        /// <typeparam name="T">The message type to unregister.</typeparam>
        /// <param name="message"></param>
        /// <param name="channelId"></param>
        /// <returns>True if message was sent.</returns>
        public static bool Send<T>(T message, int channelId = Channels.DefaultReliable) where T : IMessageBase
        {
            if (connection != null)
            {
                if (connectState != ConnectState.Connected)
                {
                    Debug.LogError("NetworkClient Send when not connected to a server");
                    return false;
                }
                return connection.Send(message, channelId);
            }
            Debug.LogError("NetworkClient Send with no connection");
            return false;
        }

        internal static void Update()
        {
            // local or remote connection?
            if (isLocalClient)
            {
                // process internal messages so they are applied at the correct time
                while (localClientPacketQueue.Count > 0)
                {
                    byte[] packet = localClientPacketQueue.Dequeue();
                    // TODO avoid serializing and deserializng the message
                    // just pass it as is
                    OnDataReceived(new ArraySegment<byte>(packet));
                }
            }
            else
            {
                // only update things while connected
                if (active && connectState == ConnectState.Connected)
                {
                    NetworkTime.UpdateClient();
                }
            }
        }

        /* TODO use or remove
        void GenerateConnectError(byte error)
        {
            Debug.LogError("Mirror Client Error Connect Error: " + error);
            GenerateError(error);
        }

        void GenerateDataError(byte error)
        {
            NetworkError dataError = (NetworkError)error;
            Debug.LogError("Mirror Client Data Error: " + dataError);
            GenerateError(error);
        }

        void GenerateDisconnectError(byte error)
        {
            NetworkError disconnectError = (NetworkError)error;
            Debug.LogError("Mirror Client Disconnect Error: " + disconnectError);
            GenerateError(error);
        }

        void GenerateError(byte error)
        {
            int msgId = MessageBase.GetId<ErrorMessage>();
            if (handlers.TryGetValue(msgId, out NetworkMessageDelegate msgDelegate))
            {
                ErrorMessage msg = new ErrorMessage
                {
                    value = error
                };

                // write the message to a local buffer
                NetworkWriter writer = new NetworkWriter();
                msg.Serialize(writer);

                NetworkMessage netMsg = new NetworkMessage
                {
                    msgType = msgId,
                    reader = new NetworkReader(writer.ToArray()),
                    conn = connection
                };
                msgDelegate(netMsg);
            }
        }
        */

        /// <summary>
        /// Obsolete: Use <see cref="NetworkTime.rtt"/> instead
        /// </summary>
        [EditorBrowsable(EditorBrowsableState.Never), Obsolete("Use NetworkTime.rtt instead")]
        public static float GetRTT()
        {
            return (float)NetworkTime.rtt;
        }

        internal static void RegisterSystemHandlers(bool localClient)
        {
            // local client / regular client react to some messages differently.
            // but we still need to add handlers for all of them to avoid
            // 'message id not found' errors.
            if (localClient)
            {
                RegisterHandler<ObjectDestroyMessage>(ClientScene.OnLocalClientObjectDestroy);
                RegisterHandler<ObjectHideMessage>(ClientScene.OnLocalClientObjectHide);
                RegisterHandler<NetworkPongMessage>((conn, msg) => { }, false);
                RegisterHandler<SpawnPrefabMessage>(ClientScene.OnLocalClientSpawnPrefab);
                RegisterHandler<SpawnSceneObjectMessage>(ClientScene.OnLocalClientSpawnSceneObject);
                RegisterHandler<ObjectSpawnStartedMessage>((conn, msg) => { }); // host mode doesn't need spawning
                RegisterHandler<ObjectSpawnFinishedMessage>((conn, msg) => { }); // host mode doesn't need spawning
                RegisterHandler<UpdateVarsMessage>((conn, msg) => { });
            }
            else
            {
                RegisterHandler<ObjectDestroyMessage>(ClientScene.OnObjectDestroy);
                RegisterHandler<ObjectHideMessage>(ClientScene.OnObjectHide);
                RegisterHandler<NetworkPongMessage>(NetworkTime.OnClientPong, false);
                RegisterHandler<SpawnPrefabMessage>(ClientScene.OnSpawnPrefab);
                RegisterHandler<SpawnSceneObjectMessage>(ClientScene.OnSpawnSceneObject);
                RegisterHandler<ObjectSpawnStartedMessage>(ClientScene.OnObjectSpawnStarted);
                RegisterHandler<ObjectSpawnFinishedMessage>(ClientScene.OnObjectSpawnFinished);
                RegisterHandler<UpdateVarsMessage>(ClientScene.OnUpdateVarsMessage);
            }
            RegisterHandler<ClientAuthorityMessage>(ClientScene.OnClientAuthority);
            RegisterHandler<RpcMessage>(ClientScene.OnRPCMessage);
            RegisterHandler<SyncEventMessage>(ClientScene.OnSyncEventMessage);
        }

        /// <summary>
        /// Obsolete: Use <see cref="RegisterHandler{T}"/> instead
        /// </summary>
        [EditorBrowsable(EditorBrowsableState.Never), Obsolete("Use RegisterHandler<T> instead")]
        public static void RegisterHandler(int msgType, NetworkMessageDelegate handler)
        {
            if (handlers.ContainsKey(msgType))
            {
                if (LogFilter.Debug) Debug.Log("NetworkClient.RegisterHandler replacing " + handler + " - " + msgType);
            }
            handlers[msgType] = handler;
        }

        /// <summary>
        /// Obsolete: Use <see cref="RegisterHandler{T}"/> instead
        /// </summary>
        [EditorBrowsable(EditorBrowsableState.Never), Obsolete("Use RegisterHandler<T> instead")]
        public static void RegisterHandler(MsgType msgType, NetworkMessageDelegate handler)
        {
            RegisterHandler((int)msgType, handler);
        }

        /// <summary>
        /// Register a handler for a particular message type.
        /// <para>There are several system message types which you can add handlers for. You can also add your own message types.</para>
        /// </summary>
        /// <typeparam name="T">The message type to unregister.</typeparam>
        /// <param name="handler"></param>
        /// <param name="requireAuthentication">true if the message requires an authenticated connection</param>
        public static void RegisterHandler<T>(Action<NetworkConnection, T> handler, bool requireAuthentication = true) where T : IMessageBase, new()
        {
            int msgType = MessagePacker.GetId<T>();
            if (handlers.ContainsKey(msgType))
            {
                if (LogFilter.Debug) Debug.Log("NetworkClient.RegisterHandler replacing " + handler + " - " + msgType);
            }
            handlers[msgType] = MessagePacker.MessageHandler<T>(handler, requireAuthentication);
        }

        /// <summary>
        /// Obsolete: Use <see cref="UnregisterHandler{T}"/> instead
        /// </summary>
        [EditorBrowsable(EditorBrowsableState.Never), Obsolete("Use UnregisterHandler<T> instead")]
        public static void UnregisterHandler(int msgType)
        {
            handlers.Remove(msgType);
        }

        /// <summary>
        /// Obsolete: Use <see cref="UnregisterHandler{T}"/> instead
        /// </summary>
        [EditorBrowsable(EditorBrowsableState.Never), Obsolete("Use UnregisterHandler<T> instead")]
        public static void UnregisterHandler(MsgType msgType)
        {
            UnregisterHandler((int)msgType);
        }

        /// <summary>
        /// Unregisters a network message handler.
        /// </summary>
        /// <typeparam name="T">The message type to unregister.</typeparam>
        public static void UnregisterHandler<T>() where T : IMessageBase
        {
            // use int to minimize collisions
            int msgType = MessagePacker.GetId<T>();
            handlers.Remove(msgType);
        }

        /// <summary>
        /// Shut down a client.
        /// <para>This should be done when a client is no longer going to be used.</para>
        /// </summary>
        public static void Shutdown()
        {
            if (LogFilter.Debug) Debug.Log("Shutting down client.");
            ClientScene.Shutdown();
            connectState = ConnectState.None;
            handlers.Clear();
        }

        /// <summary>
        /// Obsolete: Call <see cref="NetworkClient.Shutdown"/> instead. There is only one client.
        /// </summary>
        [EditorBrowsable(EditorBrowsableState.Never), Obsolete("Call NetworkClient.Shutdown() instead. There is only one client.")]
        public static void ShutdownAll()
        {
            Shutdown();
        }
    }
}<|MERGE_RESOLUTION|>--- conflicted
+++ resolved
@@ -113,12 +113,7 @@
             // create server connection to local client
             ULocalConnectionToClient connectionToClient = new ULocalConnectionToClient();
             NetworkServer.SetLocalConnection(connectionToClient);
-<<<<<<< HEAD
-
-            localClientPacketQueue.Enqueue(MessagePacker.PackWithAlloc(new ConnectMessage()));
-=======
             connectionToClient.Send(new ConnectMessage());
->>>>>>> a5e2cf06
         }
 
         /// <summary>
@@ -201,11 +196,7 @@
             {
                 if (isConnected)
                 {
-<<<<<<< HEAD
-                    localClientPacketQueue.Enqueue(MessagePacker.PackWithAlloc(new DisconnectMessage()));
-=======
                     NetworkServer.localConnection.Send(new DisconnectMessage());
->>>>>>> a5e2cf06
                 }
                 NetworkServer.RemoveLocalConnection();
             }
