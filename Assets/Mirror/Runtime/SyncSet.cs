--- conflicted
+++ resolved
@@ -6,11 +6,7 @@
 namespace Mirror
 {
     [EditorBrowsable(EditorBrowsableState.Never)]
-<<<<<<< HEAD
-    public abstract class SyncSet<T> : ISet<T>, ISyncObject
-=======
-    public class SyncSet<T> : ISet<T>, SyncObject
->>>>>>> e730e4ba
+    public class SyncSet<T> : ISet<T>, ISyncObject
     {
         protected readonly ISet<T> objects;
 
