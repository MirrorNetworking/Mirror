--- conflicted
+++ resolved
@@ -64,16 +64,6 @@
             }
         }
 
-<<<<<<< HEAD
-        /// <summary>
-        /// This is called on the server when a new networked object is spawned
-        /// </summary>
-        public virtual void OnSpawned(NetworkIdentity identity) {}
-
-        /// <summary>
-        /// This is called on the server when a networked object is destroyed
-        /// </summary>
-=======
         // Callback used by the visibility system for objects on a host.
         // Objects on a host (with a local client) cannot be disabled or
         // destroyed when they are not visible to the local client. So this
@@ -94,7 +84,6 @@
 
         /// <summary>Called on the server when a networked object is destroyed.</summary>
         // (useful for 'only rebuild if changed' interest management algorithms)
->>>>>>> af03da01
         public virtual void OnDestroyed(NetworkIdentity identity) {}
     }
 }