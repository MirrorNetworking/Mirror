--- conflicted
+++ resolved
@@ -155,21 +155,6 @@
             return true;
         }
 
-<<<<<<< HEAD
-=======
-        // IMPORTANT: set script execution order to >1000 to call Transport's
-        //            LateUpdate after all others. Fixes race condition where
-        //            e.g. in uSurvival Transport would apply Cmds before
-        //            ShoulderRotation.LateUpdate, resulting in projectile
-        //            spawns at the point before shoulder rotation.
-        public void LateUpdate()
-        {
-            // process all messages
-            while (ProcessClientMessage()) {}
-            while (ProcessServerMessage()) {}
-        }
-
->>>>>>> 8141c44e
         public string ClientGetAddress()
         {
             NetworkTransport.GetConnectionInfo(serverHostId, clientId, out string address, out int port, out NetworkID networkId, out NodeID node, out error);
@@ -291,8 +276,8 @@
         public void LateUpdate()
         {
             // process all messages
-            while (ProcessClientMessage()) { }
-            while (ProcessServerMessage()) { }
+            while (ProcessClientMessage()) {}
+            while (ProcessServerMessage()) {}
         }
 
         public override bool Available()
