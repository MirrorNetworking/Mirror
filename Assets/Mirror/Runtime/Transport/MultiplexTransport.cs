--- conflicted
+++ resolved
@@ -10,11 +10,7 @@
     {
         public Transport[] transports;
 
-<<<<<<< HEAD
-        private Transport available;
-=======
         Transport available;
->>>>>>> 49421cb2
 
         // used to partition recipients for each one of the base transports
         // without allocating a new list every time
@@ -57,11 +53,7 @@
             }
         }
 
-<<<<<<< HEAD
         public override void ClientConnect(Uri uri)
-=======
-        public override void ClientConnect(string address)
->>>>>>> 49421cb2
         {
             foreach (Transport transport in transports)
             {
@@ -76,24 +68,15 @@
                 }
                 catch (Exception ex)
                 {
-<<<<<<< HEAD
                     // just try the next transport
                     if (LogFilter.Debug)
                         Debug.Log(ex.ToString(), this);
-=======
-                    available = transport;
-                    transport.ClientConnect(address);
-
->>>>>>> 49421cb2
-                }
-            }
-
-<<<<<<< HEAD
+                }
+            }
+
             throw new PlatformNotSupportedException($"No transport found for {uri}");
         }
 
-=======
->>>>>>> 49421cb2
         public override bool ClientConnected()
         {
             return available != null && available.ClientConnected();
