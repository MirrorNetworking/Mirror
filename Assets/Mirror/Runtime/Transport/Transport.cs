// abstract transport layer component
// note: not all transports need a port, so add it to yours if needed.
using System;
using System.Collections.Generic;
using System.ComponentModel;
using UnityEngine;
using UnityEngine.Events;

namespace Mirror
{
    // UnityEvent definitions
    [Serializable] public class ClientDataReceivedEvent : UnityEvent<ArraySegment<byte>, int> { }
    [Serializable] public class UnityEventException : UnityEvent<Exception> { }
    [Serializable] public class UnityEventInt : UnityEvent<int> { }
    [Serializable] public class ServerDataReceivedEvent : UnityEvent<int, ArraySegment<byte>, int> { }
    [Serializable] public class UnityEventIntException : UnityEvent<int, Exception> { }

    public abstract class Transport : MonoBehaviour
    {
        /// <summary>
        /// The current transport used by Mirror.
        /// </summary>
        public static Transport activeTransport;

        /// <summary>
        /// Is this transport available in the current platform?
        /// <para>Some transports might only be available in mobile</para>
        /// <para>Many will not work in webgl</para>
        /// <para>Example usage: return Application.platform == RuntimePlatform.WebGLPlayer</para>
        /// </summary>
        /// <returns>True if this transport works in the current platform</returns>
        public abstract bool Available();

        #region Client
        /// <summary>
        /// Notify subscribers when when this client establish a successful connection to the server
        /// </summary>
        [HideInInspector] public UnityEvent OnClientConnected = new UnityEvent();

        /// <summary>
        /// Notify subscribers when this client receive data from the server
        /// </summary>
        [HideInInspector] public ClientDataReceivedEvent OnClientDataReceived = new ClientDataReceivedEvent();

        /// <summary>
        /// Notify subscribers when this clianet encounters an error communicating with the server
        /// </summary>
        [HideInInspector] public UnityEventException OnClientError = new UnityEventException();

        /// <summary>
        /// Notify subscribers when this client disconnects from the server
        /// </summary>
        [HideInInspector] public UnityEvent OnClientDisconnected = new UnityEvent();

        /// <summary>
        /// Determines if we are currently connected to the server
        /// </summary>
        /// <returns>True if a connection has been established to the server</returns>
        public abstract bool ClientConnected();

        /// <summary>
        /// Establish a connection to a server
        /// </summary>
        /// <param name="address">The IP address or FQDN of the server we are trying to connect to</param>
        public abstract void ClientConnect(string address);

        /// <summary>
        /// Establish a connection to a server
        /// </summary>
        /// <param name="uri">The address of the server we are trying to connect to</param>
        public virtual void ClientConnect(Uri uri)
        {
            // By default, to keep backwards compatibility, just connect to the host
            // in the uri
            ClientConnect(uri.Host);
        }

        /// <summary>
        /// Send data to the server
        /// </summary>
        /// <param name="channelId">The channel to use.  0 is the default channel,
        /// but some transports might want to provide unreliable, encrypted, compressed, or any other feature
        /// as new channels</param>
        /// <param name="segment">The data to send to the server. Will be recycled after returning, so either use it directly or copy it internally. This allows for allocation-free sends!</param>
        /// <returns>true if the send was successful</returns>
        public abstract bool ClientSend(int channelId, ArraySegment<byte> segment);

        /// <summary>
        /// Disconnect this client from the server
        /// </summary>
        public abstract void ClientDisconnect();

        #endregion

        #region Server


        /// <summary>
        /// Retrieves the address of this server.
        /// Useful for network discovery
        /// </summary>
        /// <returns>the url at which this server can be reached</returns>
<<<<<<< HEAD
        public virtual Uri ServerUri()
        {
            throw new NotImplementedException();
        }
=======
        public abstract Uri ServerUri();
>>>>>>> b9160648

        /// <summary>
        /// Notify subscribers when a client connects to this server
        /// </summary>
        [HideInInspector] public UnityEventInt OnServerConnected = new UnityEventInt();

        /// <summary>
        /// Notify subscribers when this server receives data from the client
        /// </summary>
        [HideInInspector] public ServerDataReceivedEvent OnServerDataReceived = new ServerDataReceivedEvent();

        /// <summary>
        /// Notify subscribers when this server has some problem communicating with the client
        /// </summary>
        [HideInInspector] public UnityEventIntException OnServerError = new UnityEventIntException();

        /// <summary>
        /// Notify subscribers when a client disconnects from this server
        /// </summary>
        [HideInInspector] public UnityEventInt OnServerDisconnected = new UnityEventInt();

        /// <summary>
        /// Determines if the server is up and running
        /// </summary>
        /// <returns>true if the transport is ready for connections from clients</returns>
        public abstract bool ServerActive();

        /// <summary>
        /// Start listening for clients
        /// </summary>
        public abstract void ServerStart();

        /// <summary>
        /// Send data to one or multiple clients. We provide a list, so that transports can make use
        /// of multicasting, and avoid allocations where possible.
        ///
        /// We don't provide a single ServerSend function to reduce complexity. Simply overwrite this
        /// one in your Transport.
        /// </summary>
        /// <param name="connectionIds">The list of client connection ids to send the data to</param>
        /// <param name="channelId">The channel to be used.  Transports can use channels to implement
        /// other features such as unreliable, encryption, compression, etc...</param>
        /// <param name="data"></param>
        /// <returns>true if the data was sent to all clients</returns>
        public abstract bool ServerSend(List<int> connectionIds, int channelId, ArraySegment<byte> segment);

        /// <summary>
        /// Disconnect a client from this server.  Useful to kick people out.
        /// </summary>
        /// <param name="connectionId">the id of the client to disconnect</param>
        /// <returns>true if the client was kicked</returns>
        public abstract bool ServerDisconnect(int connectionId);

        /// <summary>
        /// Deprecated: Use ServerGetClientAddress(int connectionId) instead
        /// </summary>
        [EditorBrowsable(EditorBrowsableState.Never), Obsolete("Use ServerGetClientAddress(int connectionId) instead")]
        public virtual bool GetConnectionInfo(int connectionId, out string address)
        {
            address = ServerGetClientAddress(connectionId);
            return true;
        }

        /// <summary>
        /// Get the client address
        /// </summary>
        /// <param name="connectionId">id of the client</param>
        /// <returns>address of the client</returns>
        public abstract string ServerGetClientAddress(int connectionId);

        /// <summary>
        /// Stop listening for clients and disconnect all existing clients
        /// </summary>
        public abstract void ServerStop();

        #endregion

        /// <summary>
        /// The maximum packet size for a given channel.  Unreliable transports
        /// usually can only deliver small packets. Reliable fragmented channels
        /// can usually deliver large ones.
        ///
        /// GetMaxPacketSize needs to return a value at all times. Even if the
        /// Transport isn't running, or isn't Available(). This is because
        /// Fallback and Multiplex transports need to find the smallest possible
        /// packet size at runtime.
        /// </summary>
        /// <param name="channelId">channel id</param>
        /// <returns>the size in bytes that can be sent via the provided channel</returns>
        public abstract int GetMaxPacketSize(int channelId = Channels.DefaultReliable);

        /// <summary>
        /// Shut down the transport, both as client and server
        /// </summary>
        public abstract void Shutdown();

        // block Update() to force Transports to use LateUpdate to avoid race
        // conditions. messages should be processed after all the game state
        // was processed in Update.
        // -> in other words: use LateUpdate!
        // -> uMMORPG 480 CCU stress test: when bot machine stops, it causes
        //    'Observer not ready for ...' log messages when using Update
        // -> occupying a public Update() function will cause Warnings if a
        //    transport uses Update.
        //
        // IMPORTANT: set script execution order to >1000 to call Transport's
        //            LateUpdate after all others. Fixes race condition where
        //            e.g. in uSurvival Transport would apply Cmds before
        //            ShoulderRotation.LateUpdate, resulting in projectile
        //            spawns at the point before shoulder rotation.
        public void Update() { }

        /// <summary>
        /// called when quitting the application by closing the window / pressing stop in the editor
        /// <para>virtual so that inheriting classes' OnApplicationQuit() can call base.OnApplicationQuit() too</para>
        /// </summary>
        public virtual void OnApplicationQuit()
        {
            // stop transport (e.g. to shut down threads)
            // (when pressing Stop in the Editor, Unity keeps threads alive
            //  until we press Start again. so if Transports use threads, we
            //  really want them to end now and not after next start)
            Shutdown();
        }
    }
}<|MERGE_RESOLUTION|>--- conflicted
+++ resolved
@@ -100,14 +100,7 @@
         /// Useful for network discovery
         /// </summary>
         /// <returns>the url at which this server can be reached</returns>
-<<<<<<< HEAD
-        public virtual Uri ServerUri()
-        {
-            throw new NotImplementedException();
-        }
-=======
         public abstract Uri ServerUri();
->>>>>>> b9160648
 
         /// <summary>
         /// Notify subscribers when a client connects to this server
