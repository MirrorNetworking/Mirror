﻿// wraps Telepathy for use as HLAPI TransportLayer
using System;
using UnityEngine;
namespace Mirror
{
    public class TelepathyTransport : Transport
    {
        public ushort port = 7777;

        [Tooltip("Nagle Algorithm can be disabled by enabling NoDelay")]
        public bool NoDelay = true;

        protected Telepathy.Client client = new Telepathy.Client();
        protected Telepathy.Server server = new Telepathy.Server();

        void Awake()
        {
            // tell Telepathy to use Unity's Debug.Log
            Telepathy.Logger.LogMethod = Debug.Log;
            Telepathy.Logger.LogWarningMethod = Debug.LogWarning;
            Telepathy.Logger.LogErrorMethod = Debug.LogError;

            // configure
            client.NoDelay = NoDelay;
            server.NoDelay = NoDelay;

            // HLAPI's local connection uses hard coded connectionId '0', so we
            // need to make sure that external connections always start at '1'
            // by simple eating the first one before the server starts
            Telepathy.Server.NextConnectionId();

            Debug.Log("TelepathyTransport initialized!");
        }

        // client
<<<<<<< HEAD
        public event Action ClientConnected;
        public event Action<byte[]> ClientDataReceived;
        public event Action<Exception> ClientErrored;
        public event Action ClientDisconnected;
        bool paused = false;

        public bool IsClientConnected() { return client.Connected; }
        public void ClientConnect(string address) { client.Connect(address, port); }
        public bool ClientSend(int channelId, byte[] data) { return client.Send(data); }

        bool ProcessClientMessage()
=======
        public override bool ClientConnected() { return client.Connected; }
        public override void ClientConnect(string address) { client.Connect(address, port); }
        public override bool ClientSend(int channelId, byte[] data) { return client.Send(data); }
        public override bool ClientGetNextMessage(out TransportEvent transportEvent, out byte[] data)
>>>>>>> 90e8fabd
        {
            Telepathy.Message message;
            if (client.GetNextMessage(out message))
            {
                switch (message.eventType)
                {
                    // convert Telepathy EventType to TransportEvent
                    case Telepathy.EventType.Connected:
                        if (ClientConnected != null)
                            ClientConnected();
                        break;
                    case Telepathy.EventType.Data:
                        if (ClientDataReceived != null)
                            ClientDataReceived(message.data);
                        break;
                    case Telepathy.EventType.Disconnected:
                        if (ClientDisconnected != null)
                            ClientDisconnected();
                        break;
                    default:
                        // TODO:  Telepathy does not report errors at all
                        // it just disconnects,  should be fixed
                        if (ClientDisconnected != null)
                            ClientDisconnected();
                        break;
                }
                return true;
            }
            return false;
        }
<<<<<<< HEAD

        public void ClientDisconnect() { client.Disconnect(); }
=======
        public override void ClientDisconnect() { client.Disconnect(); }
>>>>>>> 90e8fabd

        public void Pause()
        {
            paused = true;
        }
        public void Resume()
        {
            paused = false;
        }

        public void Update()
        {
            // process all messages
            if (paused)
                return;

            while (ProcessClientMessage()) { }
            while (ProcessServerMessage()) { }
        }

        // server
<<<<<<< HEAD
        public event Action<int> ServerConnected;
        public event Action<int, byte[]> ServerDataReceived;
        public event Action<int, Exception> ServerErrored;
        public event Action<int> ServerDisconnected;

        public bool IsServerActive() { return server.Active; }
        public void ServerStart() { server.Start(port); }
        public bool ServerSend(int connectionId, int channelId, byte[] data) { return server.Send(connectionId, data); }
        public bool ProcessServerMessage()
=======
        public override bool ServerActive() { return server.Active; }
        public override void ServerStart() { server.Start(port); }
        public override bool ServerSend(int connectionId, int channelId, byte[] data) { return server.Send(connectionId, data); }
        public override bool ServerGetNextMessage(out int connectionId, out TransportEvent transportEvent, out byte[] data)
>>>>>>> 90e8fabd
        {
            Telepathy.Message message;
            if (server.GetNextMessage(out message))
            {
                switch (message.eventType)
                {
                    // convert Telepathy EventType to TransportEvent
                    case Telepathy.EventType.Connected:
                        if (ServerConnected != null)
                            ServerConnected(message.connectionId);
                        break;
                    case Telepathy.EventType.Data:
                        if (ServerDataReceived != null)
                            ServerDataReceived(message.connectionId, message.data);
                        break;
                    case Telepathy.EventType.Disconnected:
                        if (ServerDisconnected != null)
                            ServerDisconnected(message.connectionId);
                        break;
                    default:
                        // TODO handle errors from Telepathy when telepathy can report errors
                        if (ServerDisconnected != null)
                            ServerDisconnected(message.connectionId);
                        break;
                }
                return true;
            }
            return false;
        }
<<<<<<< HEAD

        public bool ServerDisconnect(int connectionId)
        {
            return server.Disconnect(connectionId);
        }
        public bool GetConnectionInfo(int connectionId, out string address) { return server.GetConnectionInfo(connectionId, out address); }
        public void ServerStop() { server.Stop(); }
=======
        public override bool ServerDisconnect(int connectionId) { return server.Disconnect(connectionId); }
        public override bool GetConnectionInfo(int connectionId, out string address) { return server.GetConnectionInfo(connectionId, out address); }
        public override void ServerStop() { server.Stop(); }
>>>>>>> 90e8fabd

        // common
        public override void Shutdown()
        {
            Debug.Log("TelepathyTransport Shutdown()");
            client.Disconnect();
            server.Stop();
        }

        public override int GetMaxPacketSize(int channelId)
        {
            // Telepathy's limit is Array.Length, which is int
            return int.MaxValue;
        }

        public override string ToString()
        {
            if (server.Active)
            {
                return "Telepathy Server port: " + server.listener.LocalEndpoint;
            }
            else if (client.Connecting || client.Connected)
            {
                return "Telepathy Client ip: " + client.client.Client.RemoteEndPoint;
            }
            return "Telepathy (inactive/disconnected)";
        }
    }
}<|MERGE_RESOLUTION|>--- conflicted
+++ resolved
@@ -1,4 +1,4 @@
-﻿// wraps Telepathy for use as HLAPI TransportLayer
+// wraps Telepathy for use as HLAPI TransportLayer
 using System;
 using UnityEngine;
 namespace Mirror
@@ -33,24 +33,16 @@
         }
 
         // client
-<<<<<<< HEAD
-        public event Action ClientConnected;
-        public event Action<byte[]> ClientDataReceived;
-        public event Action<Exception> ClientErrored;
-        public event Action ClientDisconnected;
-        bool paused = false;
+        public override event Action ClientConnected;
+        public override event Action<byte[]> ClientDataReceived;
+        public override event Action<Exception> ClientErrored;
+        public override event Action ClientDisconnected;
 
-        public bool IsClientConnected() { return client.Connected; }
-        public void ClientConnect(string address) { client.Connect(address, port); }
-        public bool ClientSend(int channelId, byte[] data) { return client.Send(data); }
+        public override bool IsClientConnected() { return client.Connected; }
+        public override void ClientConnect(string address) { client.Connect(address, port); }
+        public override bool ClientSend(int channelId, byte[] data) { return client.Send(data); }
 
         bool ProcessClientMessage()
-=======
-        public override bool ClientConnected() { return client.Connected; }
-        public override void ClientConnect(string address) { client.Connect(address, port); }
-        public override bool ClientSend(int channelId, byte[] data) { return client.Send(data); }
-        public override bool ClientGetNextMessage(out TransportEvent transportEvent, out byte[] data)
->>>>>>> 90e8fabd
         {
             Telepathy.Message message;
             if (client.GetNextMessage(out message))
@@ -81,49 +73,24 @@
             }
             return false;
         }
-<<<<<<< HEAD
-
-        public void ClientDisconnect() { client.Disconnect(); }
-=======
         public override void ClientDisconnect() { client.Disconnect(); }
->>>>>>> 90e8fabd
-
-        public void Pause()
-        {
-            paused = true;
-        }
-        public void Resume()
-        {
-            paused = false;
-        }
 
         public void Update()
         {
-            // process all messages
-            if (paused)
-                return;
-
             while (ProcessClientMessage()) { }
             while (ProcessServerMessage()) { }
         }
 
         // server
-<<<<<<< HEAD
-        public event Action<int> ServerConnected;
-        public event Action<int, byte[]> ServerDataReceived;
-        public event Action<int, Exception> ServerErrored;
-        public event Action<int> ServerDisconnected;
+        public override event Action<int> ServerConnected;
+        public override event Action<int, byte[]> ServerDataReceived;
+        public override event Action<int, Exception> ServerErrored;
+        public override event Action<int> ServerDisconnected;
 
-        public bool IsServerActive() { return server.Active; }
-        public void ServerStart() { server.Start(port); }
-        public bool ServerSend(int connectionId, int channelId, byte[] data) { return server.Send(connectionId, data); }
-        public bool ProcessServerMessage()
-=======
-        public override bool ServerActive() { return server.Active; }
+        public override bool IsServerActive() { return server.Active; }
         public override void ServerStart() { server.Start(port); }
         public override bool ServerSend(int connectionId, int channelId, byte[] data) { return server.Send(connectionId, data); }
-        public override bool ServerGetNextMessage(out int connectionId, out TransportEvent transportEvent, out byte[] data)
->>>>>>> 90e8fabd
+        public bool ProcessServerMessage()
         {
             Telepathy.Message message;
             if (server.GetNextMessage(out message))
@@ -153,19 +120,9 @@
             }
             return false;
         }
-<<<<<<< HEAD
-
-        public bool ServerDisconnect(int connectionId)
-        {
-            return server.Disconnect(connectionId);
-        }
-        public bool GetConnectionInfo(int connectionId, out string address) { return server.GetConnectionInfo(connectionId, out address); }
-        public void ServerStop() { server.Stop(); }
-=======
         public override bool ServerDisconnect(int connectionId) { return server.Disconnect(connectionId); }
         public override bool GetConnectionInfo(int connectionId, out string address) { return server.GetConnectionInfo(connectionId, out address); }
         public override void ServerStop() { server.Stop(); }
->>>>>>> 90e8fabd
 
         // common
         public override void Shutdown()
