using System;

namespace Mirror
{
    public class PooledNetworkWriter : NetworkWriter, IDisposable
    {
        public void Dispose()
        {
            NetworkWriterPool.Recycle(this);
        }
    }
    public static class NetworkWriterPool
    {
        public const int MaxPoolSize = 10;

        static readonly PooledNetworkWriter[] pool = new PooledNetworkWriter[MaxPoolSize];
<<<<<<< HEAD
        static int next = 0;
=======
        static int next = -1;
>>>>>>> 24abd3ee

        public static PooledNetworkWriter GetWriter()
        {
            if (next == -1)
            {
                return new PooledNetworkWriter();
            }

            PooledNetworkWriter writer = pool[next];
            pool[next] = null;
            next--;

            // reset cached writer length and position
            writer.SetLength(0);
            return writer;
        }

        public static void Recycle(PooledNetworkWriter writer)
        {
            if ((next + 1) < MaxPoolSize)
            {
                next++;
                pool[next] = writer;
            }
        }
    }
}<|MERGE_RESOLUTION|>--- conflicted
+++ resolved
@@ -14,11 +14,7 @@
         public const int MaxPoolSize = 10;
 
         static readonly PooledNetworkWriter[] pool = new PooledNetworkWriter[MaxPoolSize];
-<<<<<<< HEAD
-        static int next = 0;
-=======
         static int next = -1;
->>>>>>> 24abd3ee
 
         public static PooledNetworkWriter GetWriter()
         {
