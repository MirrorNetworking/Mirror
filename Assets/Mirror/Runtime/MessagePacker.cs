using System;
using System.ComponentModel;
using UnityEngine;

namespace Mirror
{
    // message packing all in one place, instead of constructing headers in all
    // kinds of different places
    //
    //   MsgType     (1-n bytes)
    //   Content     (ContentSize bytes)
    //
    // -> we use varint for headers because most messages will result in 1 byte
    //    type/size headers then instead of always
    //    using 2 bytes for shorts.
    // -> this reduces bandwidth by 10% if average message size is 20 bytes
    //    (probably even shorter)
    public static class MessagePacker
    {
        public static int GetId<T>() where T : IMessageBase
        {
            // paul: 16 bits is enough to avoid collisions
            //  - keeps the message size small because it gets varinted
            //  - in case of collisions,  Mirror will display an error
            return typeof(T).FullName.GetStableHashCode() & 0xFFFF;
        }

        public static int GetId(Type type)
        {
            return type.FullName.GetStableHashCode() & 0xFFFF;
        }

        // pack message before sending
        // -> NetworkWriter passed as arg so that we can use .ToArraySegment
        //    and do an allocation free send before recycling it.
        [EditorBrowsable(EditorBrowsableState.Never), Obsolete("Use Pack<T> instead")]
        public static byte[] PackMessage(int msgType, MessageBase msg)
        {
            NetworkWriter writer = NetworkWriterPool.GetWriter();
            try
            {
                // write message type
                writer.WriteInt16((short)msgType);

                // serialize message into writer
                msg.Serialize(writer);

                // return byte[]
                return writer.ToArray();
            }
            finally
            {
                NetworkWriterPool.Recycle(writer);
            }
        }

        // pack message before sending
        // -> NetworkWriter passed as arg so that we can use .ToArraySegment
        //    and do an allocation free send before recycling it.
        public static void Pack<T>(T message, NetworkWriter writer) where T : IMessageBase
        {
            // write message type
            int msgType = GetId<T>();
            writer.WriteUInt16((ushort)msgType);

            // serialize message into writer
            message.Serialize(writer);
        }

        // helper function to pack message into a simple byte[] (which allocates)
        // => useful for tests
        // => useful for local client message enqueue
        [EditorBrowsable(EditorBrowsableState.Never)]
        internal static byte[] PackWithAlloc<T>(T message) where T : IMessageBase
        {
            NetworkWriter writer = NetworkWriterPool.GetWriter();
<<<<<<< HEAD
=======
            try
            {
                // write message type
                int msgType = GetId(message.GetType());
                writer.WriteUInt16((ushort)msgType);
>>>>>>> a5e2cf06

            Pack(message, writer);
            byte[] data = writer.ToArray();

            NetworkWriterPool.Recycle(writer);

            return data;
        }

        // unpack a message we received
        public static T Unpack<T>(byte[] data) where T : IMessageBase, new()
        {
            NetworkReader reader = new NetworkReader(data);

            int msgType = GetId<T>();

            int id = reader.ReadUInt16();
            if (id != msgType)
                throw new FormatException("Invalid message,  could not unpack " + typeof(T).FullName);

            T message = new T();
            message.Deserialize(reader);
            return message;
        }

        // unpack message after receiving
        // -> pass NetworkReader so it's less strange if we create it in here
        //    and pass it upwards.
        // -> NetworkReader will point at content afterwards!
        public static bool UnpackMessage(NetworkReader messageReader, out int msgType)
        {
            // read message type (varint)
            try
            {
                msgType = messageReader.ReadUInt16();
                return true;
            }
            catch (System.IO.EndOfStreamException)
            {
                msgType = 0;
                return false;
            }
        }

        internal static NetworkMessageDelegate MessageHandler<T>(Action<NetworkConnection, T> handler, bool requireAuthenication) where T : IMessageBase, new() => networkMessage =>
        {
            // protect against DOS attacks if attackers try to send invalid
            // data packets to crash the server/client. there are a thousand
            // ways to cause an exception in data handling:
            // - invalid headers
            // - invalid message ids
            // - invalid data causing exceptions
            // - negative ReadBytesAndSize prefixes
            // - invalid utf8 strings
            // - etc.
            //
            // let's catch them all and then disconnect that connection to avoid
            // further attacks.
            T message = default;
            try
            {
                if (requireAuthenication && !networkMessage.conn.isAuthenticated)
                {
                    // message requires authentication, but the connection was not authenticated
                    Debug.LogWarning($"Closing connection: {networkMessage.conn.connectionId}. Received message {typeof(T)} that required authentication, but the user has not authenticated yet");
                    networkMessage.conn.Disconnect();
                    return;
                }

                message = networkMessage.ReadMessage<T>();
            }
            catch (Exception exception)
            {
                Debug.LogError("Closed connection: " + networkMessage.conn.connectionId + ". This can happen if the other side accidentally (or an attacker intentionally) sent invalid data. Reason: " + exception);
                networkMessage.conn.Disconnect();
                return;
            }
            finally
            {
                // TODO: Figure out the correct channel
                NetworkDiagnostics.OnReceive(message, -1, networkMessage.reader.Length);
            }

            handler(networkMessage.conn, message);
        };
    }
}<|MERGE_RESOLUTION|>--- conflicted
+++ resolved
@@ -60,7 +60,7 @@
         public static void Pack<T>(T message, NetworkWriter writer) where T : IMessageBase
         {
             // write message type
-            int msgType = GetId<T>();
+            int msgType = GetId(message.GetType());
             writer.WriteUInt16((ushort)msgType);
 
             // serialize message into writer
@@ -74,15 +74,6 @@
         internal static byte[] PackWithAlloc<T>(T message) where T : IMessageBase
         {
             NetworkWriter writer = NetworkWriterPool.GetWriter();
-<<<<<<< HEAD
-=======
-            try
-            {
-                // write message type
-                int msgType = GetId(message.GetType());
-                writer.WriteUInt16((ushort)msgType);
->>>>>>> a5e2cf06
-
             Pack(message, writer);
             byte[] data = writer.ToArray();
 
