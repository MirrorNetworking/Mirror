using System;
using System.Collections.Generic;
using UnityEngine;

namespace Mirror
{
    // a server's connection TO a LocalClient.
    // sending messages on this connection causes the client's handler function to be invoked directly
    class ULocalConnectionToClient : NetworkConnectionToClient
    {
        internal ULocalConnectionToServer connectionToServer;

        public ULocalConnectionToClient() : base (0)
        {
        }

        public override string address => "localhost";

        internal override bool Send(ArraySegment<byte> segment, int channelId = Channels.DefaultReliable)
        {
            // LocalConnection doesn't support allocation-free sends yet.
            // previously we allocated in Mirror. now we do it here.
            byte[] data = new byte[segment.Count];
            Array.Copy(segment.Array, segment.Offset, data, 0, segment.Count);
            connectionToServer.packetQueue.Enqueue(data);
            return true;
        }

<<<<<<< HEAD
        public override void Disconnect()
=======
        internal void DisconnectInternal()
>>>>>>> 27daf3fb
        {
            // set not ready and handle clientscene disconnect in any case
            // (might be client or host mode here)
            isReady = false;
<<<<<<< HEAD
            ClientScene.HandleClientDisconnect(this);

            // send the disconnect message to the local connection
            NetworkClient.connectState = ConnectState.Disconnected;
            InvokeHandler(new DisconnectMessage(), -1);

            RemoveObservers();
        }
=======
            RemoveObservers();
        }

        /// <summary>
        /// Disconnects this connection.
        /// </summary>
        public override void Disconnect()
        {
            DisconnectInternal();
            connectionToServer.DisconnectInternal();
        }
>>>>>>> 27daf3fb
    }

    // a localClient's connection TO a server.
    // send messages on this connection causes the server's handler function to be invoked directly.
    internal class ULocalConnectionToServer : NetworkConnectionToServer
    {
        internal ULocalConnectionToClient connectionToClient;

        // local client in host mode might call Cmds/Rpcs during Update, but we
        // want to apply them in LateUpdate like all other Transport messages
        // to avoid race conditions. keep packets in Queue until LateUpdate.
        internal Queue<byte[]> packetQueue = new Queue<byte[]>();

        public override string address => "localhost";

        internal override bool Send(ArraySegment<byte> segment, int channelId = Channels.DefaultReliable)
        {
            if (segment.Count == 0)
            {
                Debug.LogError("LocalConnection.SendBytes cannot send zero bytes");
                return false;
            }

            // handle the server's message directly
            connectionToClient.TransportReceive(segment, channelId);
            return true;
        }

        internal void Update()
        {
            // process internal messages so they are applied at the correct time
            while (packetQueue.Count > 0)
            {
                byte[] packet = packetQueue.Dequeue();
                // Treat host player messages exactly like connected client
                // to avoid deceptive / misleading behavior differences
                TransportReceive(new ArraySegment<byte>(packet), Channels.DefaultReliable);
            }
        }

        /// <summary>
        /// Disconnects this connection.
        /// </summary>
        internal void DisconnectInternal()
        {
            // set not ready and handle clientscene disconnect in any case
            // (might be client or host mode here)
            isReady = false;
            ClientScene.HandleClientDisconnect(this);
        }

        /// <summary>
        /// Disconnects this connection.
        /// </summary>
        public override void Disconnect()
        {
            connectionToClient.DisconnectInternal();
            DisconnectInternal();
        }
    }
}<|MERGE_RESOLUTION|>--- conflicted
+++ resolved
@@ -26,25 +26,11 @@
             return true;
         }
 
-<<<<<<< HEAD
-        public override void Disconnect()
-=======
         internal void DisconnectInternal()
->>>>>>> 27daf3fb
         {
             // set not ready and handle clientscene disconnect in any case
             // (might be client or host mode here)
             isReady = false;
-<<<<<<< HEAD
-            ClientScene.HandleClientDisconnect(this);
-
-            // send the disconnect message to the local connection
-            NetworkClient.connectState = ConnectState.Disconnected;
-            InvokeHandler(new DisconnectMessage(), -1);
-
-            RemoveObservers();
-        }
-=======
             RemoveObservers();
         }
 
@@ -56,7 +42,6 @@
             DisconnectInternal();
             connectionToServer.DisconnectInternal();
         }
->>>>>>> 27daf3fb
     }
 
     // a localClient's connection TO a server.
