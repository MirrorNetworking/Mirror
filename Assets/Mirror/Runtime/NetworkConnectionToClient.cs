using System;

namespace Mirror
{
    public class NetworkConnectionToClient : NetworkConnection
    {
        public override string address =>
            Transport.activeTransport.ServerGetClientAddress(connectionId);

        // unbatcher
        public Unbatcher unbatcher = new Unbatcher();

<<<<<<< HEAD
                    // IF adding to writer would end up >= MTU then we should
                    // flush first. the goal is to always flush < MTU packets.
                    //
                    // IMPORTANT: if writer is empty and segment is > MTU
                    //            (which can happen for large max sized message)
                    //            then we would send an empty previous writer.
                    //            => don't do that.
                    //            => only send if not empty.
                    if (writer.Position > 0 &&
                        writer.Position + segment.Count >= max)
                    {
                        // flush & reset writer
                        Transport.activeTransport.ServerSend(connectionId, writer.ToArraySegment(), channelId);
                        writer.SetLength(0);
                    }

                    // now add to writer in any case
                    // -> WriteBytes instead of WriteSegment because the latter
                    //    would add a size header. we want to write directly.
                    //
                    // NOTE: it's very possible that we add > MTU to writer if
                    //       message size is > MTU.
                    //       which is fine. next iteration will just flush it.
                    writer.WriteBytes(segment.Array, segment.Offset, segment.Count);

                    // return queued message to pool
                    NetworkWriterPool.Recycle(message);
                }

                // done iterating queued messages.
                // batch might still contain the last message.
                // send it.
                if (writer.Position > 0)
                {
                    Transport.activeTransport.ServerSend(connectionId, writer.ToArraySegment(), channelId);
                    writer.SetLength(0);
                }
            }

            // reset send time for this channel's batch
            batch.lastSendTime = NetworkTime.time;
        }

        internal override void Send(ArraySegment<byte> segment, int channelId = Channels.Reliable)
        {
            //Debug.Log("ConnectionSend " + this + " bytes:" + BitConverter.ToString(segment.Array, segment.Offset, segment.Count));

            // validate packet size first.
            if (ValidatePacketSize(segment, channelId))
            {
                // batching? then add to queued messages
                if (batching)
                {
                    // put into a (pooled) writer
                    // -> WriteBytes instead of WriteSegment because the latter
                    //    would add a size header. we want to write directly.
                    // -> will be returned to pool when sending!
                    PooledNetworkWriter writer = NetworkWriterPool.GetWriter();
                    writer.WriteBytes(segment.Array, segment.Offset, segment.Count);

                    // add to batch queue
                    Batch batch = GetBatchForChannelId(channelId);
                    batch.messages.Enqueue(writer);
                }
                // otherwise send directly to minimize latency
                else Transport.activeTransport.ServerSend(connectionId, segment, channelId);
            }
        }

        // flush batched messages every batchInterval to make sure that they are
        // sent out every now and then, even if the batch isn't full yet.
        // (avoids 30s latency if batches would only get full every 30s)
        internal void Update()
        {
            // batching?
            if (batching)
            {
                // go through batches for all channels
                foreach (KeyValuePair<int, Batch> kvp in batches)
                {
                    // enough time elapsed to flush this channel's batch?
                    // and not empty?
                    double elapsed = NetworkTime.time - kvp.Value.lastSendTime;
                    if (elapsed >= batchInterval && kvp.Value.messages.Count > 0)
                    {
                        // send the batch. time will be reset internally.
                        //Debug.Log($"sending batch of {kvp.Value.writer.Position} bytes for channel={kvp.Key} connId={connectionId}");
                        SendBatch(kvp.Key, kvp.Value);
                    }
                }
            }
        }
=======
        public NetworkConnectionToClient(int networkConnectionId)
            : base(networkConnectionId) {}

        // Send stage three: hand off to transport
        protected override void SendToTransport(ArraySegment<byte> segment, int channelId = Channels.Reliable) =>
            Transport.activeTransport.ServerSend(connectionId, segment, channelId);
>>>>>>> 8c6daf31

        /// <summary>Disconnects this connection.</summary>
        public override void Disconnect()
        {
            // set not ready and handle clientscene disconnect in any case
            // (might be client or host mode here)
            isReady = false;
            Transport.activeTransport.ServerDisconnect(connectionId);

            // IMPORTANT: NetworkConnection.Disconnect() is NOT called for
            // voluntary disconnects from the other end.
            // -> so all 'on disconnect' cleanup code needs to be in
            //    OnTransportDisconnect, where it's called for both voluntary
            //    and involuntary disconnects!
        }
    }
}<|MERGE_RESOLUTION|>--- conflicted
+++ resolved
@@ -10,7 +10,6 @@
         // unbatcher
         public Unbatcher unbatcher = new Unbatcher();
 
-<<<<<<< HEAD
                     // IF adding to writer would end up >= MTU then we should
                     // flush first. the goal is to always flush < MTU packets.
                     //
@@ -103,14 +102,13 @@
                 }
             }
         }
-=======
+
         public NetworkConnectionToClient(int networkConnectionId)
             : base(networkConnectionId) {}
 
         // Send stage three: hand off to transport
         protected override void SendToTransport(ArraySegment<byte> segment, int channelId = Channels.Reliable) =>
             Transport.activeTransport.ServerSend(connectionId, segment, channelId);
->>>>>>> 8c6daf31
 
         /// <summary>Disconnects this connection.</summary>
         public override void Disconnect()
