using System;
using UnityEngine;
using UnityEngine.SceneManagement;

namespace Mirror
{
    public interface IMessageBase
    {
        void Deserialize(NetworkReader reader);

        void Serialize(NetworkWriter writer);
    }

    public abstract class MessageBase : IMessageBase
    {
        // De-serialize the contents of the reader into this message
        public virtual void Deserialize(NetworkReader reader) { }

        // Serialize the contents of this message into the writer
        public virtual void Serialize(NetworkWriter writer) { }
    }

    #region General Typed Messages
    public class StringMessage : MessageBase
    {
        public string value;

        public StringMessage() { }

        public StringMessage(string v)
        {
            value = v;
        }

        public override void Deserialize(NetworkReader reader)
        {
            value = reader.ReadString();
        }

        public override void Serialize(NetworkWriter writer)
        {
            writer.WriteString(value);
        }
    }

    public class ByteMessage : MessageBase
    {
        public byte value;

        public ByteMessage() { }

        public ByteMessage(byte v)
        {
            value = v;
        }

        public override void Deserialize(NetworkReader reader)
        {
            value = reader.ReadByte();
        }

        public override void Serialize(NetworkWriter writer)
        {
            writer.WriteByte(value);
        }
    }

    public class BytesMessage : MessageBase
    {
        public byte[] value;

        public BytesMessage() { }

        public BytesMessage(byte[] v)
        {
            value = v;
        }

        public override void Deserialize(NetworkReader reader)
        {
            value = reader.ReadBytesAndSize();
        }

        public override void Serialize(NetworkWriter writer)
        {
            writer.WriteBytesAndSize(value);
        }
    }

    public class IntegerMessage : MessageBase
    {
        public int value;

        public IntegerMessage() { }

        public IntegerMessage(int v)
        {
            value = v;
        }

        public override void Deserialize(NetworkReader reader)
        {
            value = reader.ReadPackedInt32();
        }

        public override void Serialize(NetworkWriter writer)
        {
            writer.WritePackedInt32(value);
        }
    }

    public class DoubleMessage : MessageBase
    {
        public double value;

        public DoubleMessage() { }

        public DoubleMessage(double v)
        {
            value = v;
        }

        public override void Deserialize(NetworkReader reader)
        {
            value = reader.ReadDouble();
        }

        public override void Serialize(NetworkWriter writer)
        {
            writer.WriteDouble(value);
        }
    }

    public class EmptyMessage : MessageBase
    {
        public override void Deserialize(NetworkReader reader) { }

        public override void Serialize(NetworkWriter writer) { }
    }
    #endregion

    #region Public System Messages
    public class ErrorMessage : ByteMessage { }

    public struct ReadyMessage : IMessageBase
    {
        public void Deserialize(NetworkReader reader) { }

        public void Serialize(NetworkWriter writer) { }
    }

    public struct NotReadyMessage : IMessageBase
    {
        public void Deserialize(NetworkReader reader) { }

        public void Serialize(NetworkWriter writer) { }
    }

    public struct AddPlayerMessage : IMessageBase
    {
        /// <summary>
        /// Obsolete: Create your own message instead. See <a href="../Guides/GameObjects/SpawnPlayerCustom.md">Custom Players</a>
        /// </summary>
        [Obsolete("Create your own message instead. See https://mirror-networking.com/docs/Guides/GameObjects/SpawnPlayerCustom.html")]
        public byte[] value;

        /// <summary>
        /// Obsolete: Create your own message instead. See <a href="../Guides/GameObjects/SpawnPlayerCustom.md">Custom Players</a>
        /// </summary>
        [Obsolete("Create your own message instead. See https://mirror-networking.com/docs/Guides/GameObjects/SpawnPlayerCustom.html")]
        public void Deserialize(NetworkReader reader)
        {
            value = reader.ReadBytesAndSize();
        }

        /// <summary>
        /// Obsolete: Create your own message instead. See <a href="../Guides/Guides/GameObjects/SpawnPlayerCustom.md">Custom Players</a>
        /// </summary>
        [Obsolete("Create your own message instead. See https://mirror-networking.com/docs/Guides/GameObjects/SpawnPlayerCustom.html")]
        public void Serialize(NetworkWriter writer)
        {
            writer.WriteBytesAndSize(value);
        }
    }

    public struct RemovePlayerMessage : IMessageBase
    {
        public void Deserialize(NetworkReader reader) { }

        public void Serialize(NetworkWriter writer) { }
    }

    public struct DisconnectMessage : IMessageBase
    {
        public void Deserialize(NetworkReader reader) { }

        public void Serialize(NetworkWriter writer) { }
    }

    public struct ConnectMessage : IMessageBase
    {
        public void Deserialize(NetworkReader reader) { }

        public void Serialize(NetworkWriter writer) { }
    }

    public struct SceneMessage : IMessageBase
    {
        public string sceneName;
        public SceneOperation sceneOperation; // Normal = 0, LoadAdditive = 1, UnloadAdditive = 2

        public void Deserialize(NetworkReader reader)
        {
            sceneName = reader.ReadString();
            sceneOperation = (SceneOperation)reader.ReadByte();
        }

        public void Serialize(NetworkWriter writer)
        {
            writer.WriteString(sceneName);
            writer.WriteByte((byte)sceneOperation);
        }
    }

    public enum SceneOperation : byte
    {
        Normal,
        LoadAdditive,
        UnloadAdditive
    }

    #endregion

    #region System Messages requried for code gen path
    public struct CommandMessage : IMessageBase
    {
        public uint netId;
        public int componentIndex;
        public int functionHash;
        // the parameters for the Cmd function
        // -> ArraySegment to avoid unnecessary allocations
        public ArraySegment<byte> payload;

        public void Deserialize(NetworkReader reader)
        {
            netId = reader.ReadPackedUInt32();
            componentIndex = (int)reader.ReadPackedUInt32();
            functionHash = reader.ReadInt32(); // hash is always 4 full bytes, WritePackedInt would send 1 extra byte here
            payload = reader.ReadBytesAndSizeSegment();
        }

        public void Serialize(NetworkWriter writer)
        {
            writer.WritePackedUInt32(netId);
            writer.WritePackedUInt32((uint)componentIndex);
            writer.WriteInt32(functionHash);
            writer.WriteBytesAndSizeSegment(payload);
        }
    }

    public struct RpcMessage : IMessageBase
    {
        public uint netId;
        public int componentIndex;
        public int functionHash;
        // the parameters for the Cmd function
        // -> ArraySegment to avoid unnecessary allocations
        public ArraySegment<byte> payload;

        public void Deserialize(NetworkReader reader)
        {
            netId = reader.ReadPackedUInt32();
            componentIndex = (int)reader.ReadPackedUInt32();
            functionHash = reader.ReadInt32(); // hash is always 4 full bytes, WritePackedInt would send 1 extra byte here
            payload = reader.ReadBytesAndSizeSegment();
        }

        public void Serialize(NetworkWriter writer)
        {
            writer.WritePackedUInt32(netId);
            writer.WritePackedUInt32((uint)componentIndex);
            writer.WriteInt32(functionHash);
            writer.WriteBytesAndSizeSegment(payload);
        }
    }

    public struct SyncEventMessage : IMessageBase
    {
        public uint netId;
        public int componentIndex;
        public int functionHash;
        // the parameters for the Cmd function
        // -> ArraySegment to avoid unnecessary allocations
        public ArraySegment<byte> payload;

        public void Deserialize(NetworkReader reader)
        {
            netId = reader.ReadPackedUInt32();
            componentIndex = (int)reader.ReadPackedUInt32();
            functionHash = reader.ReadInt32(); // hash is always 4 full bytes, WritePackedInt would send 1 extra byte here
            payload = reader.ReadBytesAndSizeSegment();
        }

        public void Serialize(NetworkWriter writer)
        {
            writer.WritePackedUInt32(netId);
            writer.WritePackedUInt32((uint)componentIndex);
            writer.WriteInt32(functionHash);
            writer.WriteBytesAndSizeSegment(payload);
        }
    }
    #endregion

    #region Internal System Messages
<<<<<<< HEAD
    public struct SpawnPrefabMessage : IMessageBase
    {
        public uint netId;
        public bool isLocalPlayer;
        public bool hasAuthority;
        public Guid assetId;
        public Vector3 position;
        public Quaternion rotation;
        public Vector3 scale;
        // the serialized component data
        // -> ArraySegment to avoid unnecessary allocations
        public ArraySegment<byte> payload;

        public void Deserialize(NetworkReader reader)
        {
            netId = reader.ReadPackedUInt32();
            isLocalPlayer = reader.ReadBoolean();
            hasAuthority = reader.ReadBoolean();
            assetId = reader.ReadGuid();
            position = reader.ReadVector3();
            rotation = reader.ReadQuaternion();
            scale = reader.ReadVector3();
            payload = reader.ReadBytesAndSizeSegment();
        }

        public void Serialize(NetworkWriter writer)
        {
            writer.WritePackedUInt32(netId);
            writer.WriteBoolean(isLocalPlayer);
            writer.WriteBoolean(hasAuthority);
            writer.WriteGuid(assetId);
            writer.WriteVector3(position);
            writer.WriteQuaternion(rotation);
            writer.WriteVector3(scale);
            writer.WriteBytesAndSizeSegment(payload);
        }
    }

    public struct SpawnSceneObjectMessage : IMessageBase
=======
    public struct SpawnMessage : IMessageBase
>>>>>>> f70a2ac7
    {
        public uint netId;
        public bool isLocalPlayer;
        public bool hasAuthority;
        public ulong sceneId;
        public Guid assetId;
        public Vector3 position;
        public Quaternion rotation;
        public Vector3 scale;
        // the serialized component data
        // -> ArraySegment to avoid unnecessary allocations
        public ArraySegment<byte> payload;

        public void Deserialize(NetworkReader reader)
        {
            netId = reader.ReadPackedUInt32();
            isLocalPlayer = reader.ReadBoolean();
<<<<<<< HEAD
            hasAuthority = reader.ReadBoolean();
            sceneId = reader.ReadUInt64();
=======
            sceneId = reader.ReadPackedUInt64();
            if (sceneId == 0)
            {
                assetId = reader.ReadGuid();
            }
>>>>>>> f70a2ac7
            position = reader.ReadVector3();
            rotation = reader.ReadQuaternion();
            scale = reader.ReadVector3();
            payload = reader.ReadBytesAndSizeSegment();
        }

        public void Serialize(NetworkWriter writer)
        {
            writer.WritePackedUInt32(netId);
            writer.WriteBoolean(isLocalPlayer);
<<<<<<< HEAD
            writer.WriteBoolean(hasAuthority);
            writer.WriteUInt64(sceneId);
=======
            writer.WritePackedUInt64(sceneId);
            if (sceneId == 0)
            {
                writer.WriteGuid(assetId);
            }
>>>>>>> f70a2ac7
            writer.WriteVector3(position);
            writer.WriteQuaternion(rotation);
            writer.WriteVector3(scale);
            writer.WriteBytesAndSizeSegment(payload);
        }
    }

    public struct ObjectSpawnStartedMessage : IMessageBase
    {
        public void Deserialize(NetworkReader reader) { }

        public void Serialize(NetworkWriter writer) { }
    }

    public struct ObjectSpawnFinishedMessage : IMessageBase
    {
        public void Deserialize(NetworkReader reader) { }

        public void Serialize(NetworkWriter writer) { }
    }

    public struct ObjectDestroyMessage : IMessageBase
    {
        public uint netId;

        public void Deserialize(NetworkReader reader)
        {
            netId = reader.ReadPackedUInt32();
        }

        public void Serialize(NetworkWriter writer)
        {
            writer.WritePackedUInt32(netId);
        }
    }

    public struct ObjectHideMessage : IMessageBase
    {
        public uint netId;

        public void Deserialize(NetworkReader reader)
        {
            netId = reader.ReadPackedUInt32();
        }

        public void Serialize(NetworkWriter writer)
        {
            writer.WritePackedUInt32(netId);
        }
    }

    public struct ClientAuthorityMessage : IMessageBase
    {
        public uint netId;
        public bool authority;

        public void Deserialize(NetworkReader reader)
        {
            netId = reader.ReadPackedUInt32();
            authority = reader.ReadBoolean();
        }

        public void Serialize(NetworkWriter writer)
        {
            writer.WritePackedUInt32(netId);
            writer.WriteBoolean(authority);
        }
    }

    public struct UpdateVarsMessage : IMessageBase
    {
        public uint netId;
        // the serialized component data
        // -> ArraySegment to avoid unnecessary allocations
        public ArraySegment<byte> payload;

        public void Deserialize(NetworkReader reader)
        {
            netId = reader.ReadPackedUInt32();
            payload = reader.ReadBytesAndSizeSegment();
        }

        public void Serialize(NetworkWriter writer)
        {
            writer.WritePackedUInt32(netId);
            writer.WriteBytesAndSizeSegment(payload);
        }
    }

    // A client sends this message to the server
    // to calculate RTT and synchronize time
    public struct NetworkPingMessage : IMessageBase
    {
        public double clientTime;

        public NetworkPingMessage(double value)
        {
            clientTime = value;
        }

        public void Deserialize(NetworkReader reader)
        {
            clientTime = reader.ReadDouble();
        }

        public void Serialize(NetworkWriter writer)
        {
            writer.WriteDouble(clientTime);
        }
    }

    // The server responds with this message
    // The client can use this to calculate RTT and sync time
    public struct NetworkPongMessage : IMessageBase
    {
        public double clientTime;
        public double serverTime;

        public void Deserialize(NetworkReader reader)
        {
            clientTime = reader.ReadDouble();
            serverTime = reader.ReadDouble();
        }

        public void Serialize(NetworkWriter writer)
        {
            writer.WriteDouble(clientTime);
            writer.WriteDouble(serverTime);
        }
    }
    #endregion
}<|MERGE_RESOLUTION|>--- conflicted
+++ resolved
@@ -312,49 +312,7 @@
     #endregion
 
     #region Internal System Messages
-<<<<<<< HEAD
-    public struct SpawnPrefabMessage : IMessageBase
-    {
-        public uint netId;
-        public bool isLocalPlayer;
-        public bool hasAuthority;
-        public Guid assetId;
-        public Vector3 position;
-        public Quaternion rotation;
-        public Vector3 scale;
-        // the serialized component data
-        // -> ArraySegment to avoid unnecessary allocations
-        public ArraySegment<byte> payload;
-
-        public void Deserialize(NetworkReader reader)
-        {
-            netId = reader.ReadPackedUInt32();
-            isLocalPlayer = reader.ReadBoolean();
-            hasAuthority = reader.ReadBoolean();
-            assetId = reader.ReadGuid();
-            position = reader.ReadVector3();
-            rotation = reader.ReadQuaternion();
-            scale = reader.ReadVector3();
-            payload = reader.ReadBytesAndSizeSegment();
-        }
-
-        public void Serialize(NetworkWriter writer)
-        {
-            writer.WritePackedUInt32(netId);
-            writer.WriteBoolean(isLocalPlayer);
-            writer.WriteBoolean(hasAuthority);
-            writer.WriteGuid(assetId);
-            writer.WriteVector3(position);
-            writer.WriteQuaternion(rotation);
-            writer.WriteVector3(scale);
-            writer.WriteBytesAndSizeSegment(payload);
-        }
-    }
-
-    public struct SpawnSceneObjectMessage : IMessageBase
-=======
     public struct SpawnMessage : IMessageBase
->>>>>>> f70a2ac7
     {
         public uint netId;
         public bool isLocalPlayer;
@@ -372,16 +330,12 @@
         {
             netId = reader.ReadPackedUInt32();
             isLocalPlayer = reader.ReadBoolean();
-<<<<<<< HEAD
             hasAuthority = reader.ReadBoolean();
-            sceneId = reader.ReadUInt64();
-=======
             sceneId = reader.ReadPackedUInt64();
             if (sceneId == 0)
             {
                 assetId = reader.ReadGuid();
             }
->>>>>>> f70a2ac7
             position = reader.ReadVector3();
             rotation = reader.ReadQuaternion();
             scale = reader.ReadVector3();
@@ -392,16 +346,12 @@
         {
             writer.WritePackedUInt32(netId);
             writer.WriteBoolean(isLocalPlayer);
-<<<<<<< HEAD
             writer.WriteBoolean(hasAuthority);
-            writer.WriteUInt64(sceneId);
-=======
             writer.WritePackedUInt64(sceneId);
             if (sceneId == 0)
             {
                 writer.WriteGuid(assetId);
             }
->>>>>>> f70a2ac7
             writer.WriteVector3(position);
             writer.WriteQuaternion(rotation);
             writer.WriteVector3(scale);
