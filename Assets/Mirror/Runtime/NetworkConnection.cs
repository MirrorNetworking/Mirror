using System;
using System.Collections.Generic;
using UnityEngine;

namespace Mirror
{
    public class NetworkConnection : IDisposable
    {
        NetworkIdentity m_PlayerController;
        public HashSet<NetworkIdentity> visList = new HashSet<NetworkIdentity>();

        Dictionary<short, NetworkMessageDelegate> m_MessageHandlers;

        public int hostId = -1;
        public int connectionId = -1;
        public bool isReady;
        public string address;
        public float lastMessageTime;
        public NetworkIdentity playerController => m_PlayerController; 
        public HashSet<uint> clientOwnedObjects;
        public bool logNetworkMessages;
        public bool isConnected => hostId != -1; 

        public NetworkConnection(string networkAddress)
        {
            address = networkAddress;
        }
        public NetworkConnection(string networkAddress, int networkHostId, int networkConnectionId)
        {
            address = networkAddress;
            hostId = networkHostId;
            connectionId = networkConnectionId;
        }

        ~NetworkConnection()
        {
            Dispose(false);
        }

        public void Dispose()
        {
            Dispose(true);
            // Take yourself off the Finalization queue
            // to prevent finalization code for this object
            // from executing a second time.
            GC.SuppressFinalize(this);
        }

        protected virtual void Dispose(bool disposing)
        {
            if (clientOwnedObjects != null)
            {
                foreach (uint netId in clientOwnedObjects)
                {
                    if (NetworkIdentity.spawned.TryGetValue(netId, out NetworkIdentity identity))
                    {
                        identity.ClearClientOwner();
                    }
                }
            }
            clientOwnedObjects = null;
        }

        public void Disconnect()
        {
            // don't clear address so we can still access it in NetworkManager.OnServerDisconnect
            // => it's reset in Initialize anyway and there is no address empty check anywhere either
            //address = "";

            // set not ready and handle clientscene disconnect in any case
            // (might be client or host mode here)
            isReady = false;
            ClientScene.HandleClientDisconnect(this);
            
            // paul:  we may be connecting or connected,  either way, we need to disconnect
            // transport should not do anything if it is not connecting/connected
            NetworkManager.singleton.transport.ClientDisconnect();

            // server? then disconnect that client
            if (NetworkManager.singleton.transport.ServerActive())
            {
                NetworkManager.singleton.transport.ServerDisconnect(connectionId);
            }

            // remove observers. original HLAPI has hostId check for that too.
            if (hostId != -1)
            {
                RemoveObservers();
            }
        }

        internal void SetHandlers(Dictionary<short, NetworkMessageDelegate> handlers)
        {
            m_MessageHandlers = handlers;
        }

        public bool InvokeHandlerNoData(short msgType)
        {
            return InvokeHandler(msgType, null);
        }

        public bool InvokeHandler(short msgType, NetworkReader reader)
        {
            if (m_MessageHandlers.TryGetValue(msgType, out NetworkMessageDelegate msgDelegate))
            {
                NetworkMessage message = new NetworkMessage
                {
                    msgType = msgType,
                    conn = this,
                    reader = reader
                };

                msgDelegate(message);
                return true;
            }
            Debug.LogError("NetworkConnection InvokeHandler no handler for " + msgType);
            return false;
        }

        public bool InvokeHandler(NetworkMessage netMsg)
        {
            if (m_MessageHandlers.TryGetValue(netMsg.msgType, out NetworkMessageDelegate msgDelegate))
            {
                msgDelegate(netMsg);
                return true;
            }
            return false;
        }

        public void RegisterHandler(short msgType, NetworkMessageDelegate handler)
        {
            if (m_MessageHandlers.ContainsKey(msgType))
            {
                if (LogFilter.Debug) { Debug.Log("NetworkConnection.RegisterHandler replacing " + msgType); }
            }
            m_MessageHandlers[msgType] = handler;
        }

        public void UnregisterHandler(short msgType)
        {
            m_MessageHandlers.Remove(msgType);
        }

        internal void SetPlayerController(NetworkIdentity player)
        {
            m_PlayerController = player;
        }

        internal void RemovePlayerController()
        {
            m_PlayerController = null;
        }

        static NetworkWriter writer;

        public virtual bool Send(short msgType, MessageBase msg, int channelId = Channels.DefaultReliable)
        {
            writer = writer ?? new NetworkWriter();
            writer.Reset();

            writer.WritePackedUInt32((uint)msgType);

            msg.Serialize(writer);

            return SendBytes(writer.ToArray(), channelId);
        }

        // protected because no one except NetworkConnection should ever send bytes directly to the client, as they
        // would be detected as some kind of message. send messages instead.
        protected virtual bool SendBytes( byte[] bytes, int channelId = Channels.DefaultReliable)
        {
            if (logNetworkMessages) { Debug.Log("ConnectionSend con:" + connectionId + " bytes:" + BitConverter.ToString(bytes)); }

            if (bytes.Length > NetworkManager.singleton.transport.GetMaxPacketSize(channelId))
            {
                Debug.LogError("NetworkConnection:SendBytes cannot send packet larger than " + NetworkManager.singleton.transport.GetMaxPacketSize(channelId) + " bytes");
                return false;
            }

            if (bytes.Length == 0)
            {
                // zero length packets getting into the packet queues are bad.
                Debug.LogError("NetworkConnection:SendBytes cannot send zero bytes");
                return false;
            }

<<<<<<< HEAD
            return TransportSend(channelId, bytes);
=======
            return TransportSend(channelId, bytes, out byte error);
>>>>>>> 8fc66d3b
        }

        // handle this message
        // note: original HLAPI HandleBytes function handled >1 message in a while loop, but this wasn't necessary
        //       anymore because NetworkServer/NetworkClient.Update both use while loops to handle >1 data events per
        //       frame already.
        //       -> in other words, we always receive 1 message per Receive call, never two.
        //       -> can be tested easily with a 1000ms send delay and then logging amount received in while loops here
        //          and in NetworkServer/Client Update. HandleBytes already takes exactly one.
        protected void HandleBytes(byte[] buffer)
        {
            NetworkReader reader = new NetworkReader(buffer);

            // unpack message
<<<<<<< HEAD
            short msgType = (short)reader.ReadPackedUInt32();

            if (logNetworkMessages) { Debug.Log("ConnectionRecv con:" + connectionId + " msgType:" + msgType + " content:" + BitConverter.ToString(buffer)); }
=======
            if (Protocol.UnpackMessage(buffer, out ushort msgType, out byte[] content))
            {
                if (logNetworkMessages)
                {
                    if (Enum.IsDefined(typeof(MsgType), msgType))
                    {
                        // one of Mirror mesage types,  display the message name
                        Debug.Log("ConnectionRecv con:" + connectionId + " msgType:" + (MsgType)msgType + " content:" + BitConverter.ToString(content));
                    }
                    else
                    {
                        // user defined message,  display the number
                        Debug.Log("ConnectionRecv con:" + connectionId + " msgType:" + msgType + " content:" + BitConverter.ToString(content));
                    }
                }

                if (m_MessageHandlers.TryGetValue((short)msgType, out NetworkMessageDelegate msgDelegate))
                {
                    // create message here instead of caching it. so we can add it to queue more easily.
                    NetworkMessage msg = new NetworkMessage
                    {
                        msgType = (short)msgType,
                        reader = new NetworkReader(content),
                        conn = this
                    };
>>>>>>> 8fc66d3b

            NetworkMessageDelegate msgDelegate;
            if (m_MessageHandlers.TryGetValue(msgType, out msgDelegate))
            {
                // create message here instead of caching it. so we can add it to queue more easily.
                NetworkMessage msg = new NetworkMessage
                {
                    msgType = (short)msgType,
                    reader = reader,
                    conn = this
                };

                msgDelegate(msg);
                lastMessageTime = Time.time;
            }
            else
            {
                //NOTE: this throws away the rest of the buffer. Need moar error codes
                Debug.LogError("Unknown message ID " + msgType + " connId:" + connectionId);
            }
        }

        public override string ToString()
        {
            return string.Format("hostId: {0} connectionId: {1} isReady: {2}", hostId, connectionId, isReady);
        }

        internal void AddToVisList(NetworkIdentity identity)
        {
            visList.Add(identity);

            // spawn uv for this conn
            NetworkServer.ShowForConnection(identity, this);
        }

        internal void RemoveFromVisList(NetworkIdentity identity, bool isDestroyed)
        {
            visList.Remove(identity);

            if (!isDestroyed)
            {
                // hide uv for this conn
                NetworkServer.HideForConnection(identity, this);
            }
        }

        internal void RemoveObservers()
        {
            foreach (NetworkIdentity identity in visList)
            {
                identity.RemoveObserverInternal(this);
            }
            visList.Clear();
        }

        public virtual void TransportReceive(byte[] bytes)
        {
            HandleBytes(bytes);
        }

        public virtual bool TransportSend(int channelId, byte[] bytes)
        {
            if (NetworkManager.singleton.transport.ClientConnected())
            {
                return NetworkManager.singleton.transport.ClientSend(channelId, bytes);
            }
            else if (NetworkManager.singleton.transport.ServerActive())
            {
                return NetworkManager.singleton.transport.ServerSend(connectionId, channelId, bytes);
            }
            return false;
        }

        internal void AddOwnedObject(NetworkIdentity obj)
        {
            if (clientOwnedObjects == null)
            {
                clientOwnedObjects = new HashSet<uint>();
            }
            clientOwnedObjects.Add(obj.netId);
        }

        internal void RemoveOwnedObject(NetworkIdentity obj)
        {
            if (clientOwnedObjects == null)
            {
                return;
            }
            clientOwnedObjects.Remove(obj.netId);
        }
    }
}<|MERGE_RESOLUTION|>--- conflicted
+++ resolved
@@ -184,11 +184,7 @@
                 return false;
             }
 
-<<<<<<< HEAD
             return TransportSend(channelId, bytes);
-=======
-            return TransportSend(channelId, bytes, out byte error);
->>>>>>> 8fc66d3b
         }
 
         // handle this message
@@ -203,40 +199,11 @@
             NetworkReader reader = new NetworkReader(buffer);
 
             // unpack message
-<<<<<<< HEAD
             short msgType = (short)reader.ReadPackedUInt32();
 
             if (logNetworkMessages) { Debug.Log("ConnectionRecv con:" + connectionId + " msgType:" + msgType + " content:" + BitConverter.ToString(buffer)); }
-=======
-            if (Protocol.UnpackMessage(buffer, out ushort msgType, out byte[] content))
-            {
-                if (logNetworkMessages)
-                {
-                    if (Enum.IsDefined(typeof(MsgType), msgType))
-                    {
-                        // one of Mirror mesage types,  display the message name
-                        Debug.Log("ConnectionRecv con:" + connectionId + " msgType:" + (MsgType)msgType + " content:" + BitConverter.ToString(content));
-                    }
-                    else
-                    {
-                        // user defined message,  display the number
-                        Debug.Log("ConnectionRecv con:" + connectionId + " msgType:" + msgType + " content:" + BitConverter.ToString(content));
-                    }
-                }
-
-                if (m_MessageHandlers.TryGetValue((short)msgType, out NetworkMessageDelegate msgDelegate))
-                {
-                    // create message here instead of caching it. so we can add it to queue more easily.
-                    NetworkMessage msg = new NetworkMessage
-                    {
-                        msgType = (short)msgType,
-                        reader = new NetworkReader(content),
-                        conn = this
-                    };
->>>>>>> 8fc66d3b
-
-            NetworkMessageDelegate msgDelegate;
-            if (m_MessageHandlers.TryGetValue(msgType, out msgDelegate))
+
+            if (m_MessageHandlers.TryGetValue(msgType, out NetworkMessageDelegate msgDelegate))
             {
                 // create message here instead of caching it. so we can add it to queue more easily.
                 NetworkMessage msg = new NetworkMessage
