using System;
using System.Collections.Generic;
using System.Text;
using System.Linq;
using UnityEngine;

namespace Mirror
{
    public class NetworkConnection : IDisposable
    {
        NetworkIdentity m_PlayerController;
        public HashSet<NetworkIdentity> visList = new HashSet<NetworkIdentity>();

        Dictionary<short, NetworkMessageDelegate> m_MessageHandlers;

        public int hostId = -1;
        public int connectionId = -1;
        public bool isReady;
        public string address;
        public float lastMessageTime;
        public NetworkIdentity playerController { get { return m_PlayerController; } }
        public HashSet<uint> clientOwnedObjects;
        public bool logNetworkMessages;
        public bool isConnected { get { return hostId != -1; }}

<<<<<<< HEAD
        public NetworkError lastError; //sometimes used for disconnect message

        public virtual void Initialize(string networkAddress, int networkHostId, int networkConnectionId)
=======
        public NetworkConnection(string networkAddress)
        {
            address = networkAddress;
        }
        public NetworkConnection(string networkAddress, int networkHostId, int networkConnectionId)
>>>>>>> 210c092c
        {
            address = networkAddress;
            hostId = networkHostId;
            connectionId = networkConnectionId;
        }

        ~NetworkConnection()
        {
            Dispose(false);
        }

        public void Dispose()
        {
            Dispose(true);
            // Take yourself off the Finalization queue
            // to prevent finalization code for this object
            // from executing a second time.
            GC.SuppressFinalize(this);
        }

        protected virtual void Dispose(bool disposing)
        {
            if (clientOwnedObjects != null)
            {
                foreach (var netId in clientOwnedObjects)
                {
                    var obj = NetworkServer.FindLocalObject(netId);
                    if (obj != null)
                    {
                        obj.GetComponent<NetworkIdentity>().ClearClientOwner();
                    }
                }
            }
            clientOwnedObjects = null;
        }

        public void Disconnect()
        {
            // don't clear address so we can still access it in NetworkManager.OnServerDisconnect
            // => it's reset in Initialize anyway and there is no address empty check anywhere either
            //address = "";

            // set not ready and handle clientscene disconnect in any case
            // (might be client or host mode here)
            isReady = false;
            ClientScene.HandleClientDisconnect(this);

            // client? then stop transport
            if (NetworkManager.transport.ClientConnected())
            {
                NetworkManager.transport.ClientDisconnect();
            }
            // server? then disconnect that client
            else if (NetworkManager.transport.ServerActive())
            {
                NetworkManager.transport.ServerDisconnect(connectionId);
            }

            // remove observers. original HLAPI has hostId check for that too.
            if (hostId != -1)
            {
                RemoveObservers();
            }
        }

        internal void SetHandlers(Dictionary<short, NetworkMessageDelegate> handlers)
        {
            m_MessageHandlers = handlers;
        }

        public bool InvokeHandlerNoData(short msgType)
        {
            return InvokeHandler(msgType, null);
        }

        public bool InvokeHandler(short msgType, NetworkReader reader)
        {
            NetworkMessageDelegate msgDelegate;
            if (m_MessageHandlers.TryGetValue(msgType, out msgDelegate))
            {
                NetworkMessage message = new NetworkMessage();
                message.msgType = msgType;
                message.conn = this;
                message.reader = reader;

                msgDelegate(message);
                return true;
            }
            Debug.LogError("NetworkConnection InvokeHandler no handler for " + msgType);
            return false;
        }

        public bool InvokeHandler(NetworkMessage netMsg)
        {
            NetworkMessageDelegate msgDelegate;
            if (m_MessageHandlers.TryGetValue(netMsg.msgType, out msgDelegate))
            {
                msgDelegate(netMsg);
                return true;
            }
            return false;
        }

        public void RegisterHandler(short msgType, NetworkMessageDelegate handler)
        {
            if (m_MessageHandlers.ContainsKey(msgType))
            {
                if (LogFilter.Debug) { Debug.Log("NetworkConnection.RegisterHandler replacing " + msgType); }
            }
            m_MessageHandlers[msgType] = handler;
        }

        public void UnregisterHandler(short msgType)
        {
            m_MessageHandlers.Remove(msgType);
        }

        internal void SetPlayerController(NetworkIdentity player)
        {
            m_PlayerController = player;
        }

        internal void RemovePlayerController()
        {
            m_PlayerController = null;
        }

        public virtual bool Send(short msgType, MessageBase msg, int channelId = Channels.DefaultReliable)
        {
            NetworkWriter writer = new NetworkWriter();
            msg.Serialize(writer);

            // pack message and send
            byte[] message = Protocol.PackMessage((ushort)msgType, writer.ToArray());
            return SendBytes(message, channelId);
        }

        // protected because no one except NetworkConnection should ever send bytes directly to the client, as they
        // would be detected as some kind of message. send messages instead.
        protected virtual bool SendBytes( byte[] bytes, int channelId = Channels.DefaultReliable)
        {
            if (logNetworkMessages) { Debug.Log("ConnectionSend con:" + connectionId + " bytes:" + BitConverter.ToString(bytes)); }

            if (bytes.Length > NetworkManager.transport.GetMaxPacketSize(channelId))
            {
                Debug.LogError("NetworkConnection:SendBytes cannot send packet larger than " + NetworkManager.transport.GetMaxPacketSize(channelId) + " bytes");
                return false;
            }

            if (bytes.Length == 0)
            {
                // zero length packets getting into the packet queues are bad.
                Debug.LogError("NetworkConnection:SendBytes cannot send zero bytes");
                return false;
            }

            return TransportSend(channelId, bytes);
        }

        // handle this message
        // note: original HLAPI HandleBytes function handled >1 message in a while loop, but this wasn't necessary
        //       anymore because NetworkServer/NetworkClient.Update both use while loops to handle >1 data events per
        //       frame already.
        //       -> in other words, we always receive 1 message per Receive call, never two.
        //       -> can be tested easily with a 1000ms send delay and then logging amount received in while loops here
        //          and in NetworkServer/Client Update. HandleBytes already takes exactly one.
        protected void HandleBytes(byte[] buffer)
        {
            // unpack message
            ushort msgType;
            byte[] content;
            if (Protocol.UnpackMessage(buffer, out msgType, out content))
            {
                if (logNetworkMessages)
                {
                    if (Enum.IsDefined(typeof(MsgType), msgType))
                    {
                        // one of Mirror mesage types,  display the message name
                        Debug.Log("ConnectionRecv con:" + connectionId + " msgType:" + (MsgType)msgType + " content:" + BitConverter.ToString(content));
                    }
                    else
                    {
                        // user defined message,  display the number
                        Debug.Log("ConnectionRecv con:" + connectionId + " msgType:" + msgType + " content:" + BitConverter.ToString(content));
                    }
                }

                NetworkMessageDelegate msgDelegate;
                if (m_MessageHandlers.TryGetValue((short)msgType, out msgDelegate))
                {
                    // create message here instead of caching it. so we can add it to queue more easily.
                    NetworkMessage msg = new NetworkMessage();
                    msg.msgType = (short)msgType;
                    msg.reader = new NetworkReader(content);
                    msg.conn = this;

                    msgDelegate(msg);
                    lastMessageTime = Time.time;
                }
                else
                {
                    //NOTE: this throws away the rest of the buffer. Need moar error codes
                    Debug.LogError("Unknown message ID " + msgType + " connId:" + connectionId);
                }
            }
            else
            {
                Debug.LogError("HandleBytes UnpackMessage failed for: " + BitConverter.ToString(buffer));
            }
        }

        public override string ToString()
        {
            return string.Format("hostId: {0} connectionId: {1} isReady: {2}", hostId, connectionId, isReady);
        }

        internal void AddToVisList(NetworkIdentity identity)
        {
            visList.Add(identity);

            // spawn uv for this conn
            NetworkServer.ShowForConnection(identity, this);
        }

        internal void RemoveFromVisList(NetworkIdentity identity, bool isDestroyed)
        {
            visList.Remove(identity);

            if (!isDestroyed)
            {
                // hide uv for this conn
                NetworkServer.HideForConnection(identity, this);
            }
        }

        internal void RemoveObservers()
        {
            foreach (NetworkIdentity identity in visList)
            {
                identity.RemoveObserverInternal(this);
            }
            visList.Clear();
        }

        public virtual void TransportReceive(byte[] bytes)
        {
            HandleBytes(bytes);
        }

        public virtual bool TransportSend(int channelId, byte[] bytes)
        {
            if (NetworkManager.transport.ClientConnected())
            {
                NetworkManager.transport.ClientSend(channelId, bytes);
                return true;
            }
            else if (NetworkManager.transport.ServerActive())
            {
                NetworkManager.transport.ServerSend(connectionId, channelId, bytes);
                return true;
            }

            return false;
        }

        internal void AddOwnedObject(NetworkIdentity obj)
        {
            if (clientOwnedObjects == null)
            {
                clientOwnedObjects = new HashSet<uint>();
            }
            clientOwnedObjects.Add(obj.netId);
        }

        internal void RemoveOwnedObject(NetworkIdentity obj)
        {
            if (clientOwnedObjects == null)
            {
                return;
            }
            clientOwnedObjects.Remove(obj.netId);
        }
    }
}<|MERGE_RESOLUTION|>--- conflicted
+++ resolved
@@ -23,17 +23,13 @@
         public bool logNetworkMessages;
         public bool isConnected { get { return hostId != -1; }}
 
-<<<<<<< HEAD
         public NetworkError lastError; //sometimes used for disconnect message
-
-        public virtual void Initialize(string networkAddress, int networkHostId, int networkConnectionId)
-=======
+        
         public NetworkConnection(string networkAddress)
         {
             address = networkAddress;
         }
         public NetworkConnection(string networkAddress, int networkHostId, int networkConnectionId)
->>>>>>> 210c092c
         {
             address = networkAddress;
             hostId = networkHostId;
