--- conflicted
+++ resolved
@@ -224,11 +224,7 @@
         public virtual bool Send(int msgType, MessageBase msg, int channelId = Channels.DefaultReliable)
         {
             byte[] message = MessagePacker.PackMessage(msgType, msg);
-<<<<<<< HEAD
-            return SendBytes(new ArraySegment<byte>(message), channelId);
-=======
-            return Send(message, channelId);
->>>>>>> e6a20a5e
+            return Send(new ArraySegment<byte>(message), channelId);
         }
 
         /// <summary>
@@ -240,32 +236,21 @@
         /// <returns></returns>
         public virtual bool Send<T>(T msg, int channelId = Channels.DefaultReliable) where T : IMessageBase
         {
-<<<<<<< HEAD
             NetworkWriter writer = NetworkWriterPool.GetWriter();
 
             // pack message and send allocation free
             MessagePacker.Pack(msg, writer);
             NetworkDiagnostics.OnSend(msg, channelId, writer.Position, 1);
-            bool result = SendBytes(writer.ToArraySegment(), channelId);
+            bool result = Send(writer.ToArraySegment(), channelId);
 
             NetworkWriterPool.Recycle(writer);
             return result;
-=======
-            // pack message and send
-            byte[] message = MessagePacker.Pack(msg);
-            NetworkDiagnostics.OnSend(msg, channelId, message.Length, 1);
-            return Send(message, channelId);
->>>>>>> e6a20a5e
         }
 
         private static List<int> sendConnectionIdCache = new List<int>();
         // internal because no one except Mirror should send bytes directly to
         // the client. they would be detected as a message. send messages instead.
-<<<<<<< HEAD
-        internal virtual bool SendBytes(ArraySegment<byte> segment, int channelId = Channels.DefaultReliable)
-=======
-        internal virtual bool Send(byte[] bytes, int channelId = Channels.DefaultReliable)
->>>>>>> e6a20a5e
+        internal virtual bool Send(ArraySegment<byte> segment, int channelId = Channels.DefaultReliable)
         {
             if (logNetworkMessages) Debug.Log("ConnectionSend con:" + connectionId + " bytes:" + BitConverter.ToString(segment.Array, segment.Offset, segment.Count));
 
