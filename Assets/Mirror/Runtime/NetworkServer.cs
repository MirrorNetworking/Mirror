--- conflicted
+++ resolved
@@ -29,13 +29,9 @@
         /// The maximum number of concurrent network connections to support.
         /// <para>This effects the memory usage of the network layer.</para>
         /// </summary>
-<<<<<<< HEAD
         [Tooltip("Maximum number of concurrent connections.")]
         [Min(1)]
         public int MaxConnections = 4;
-=======
-        public static NetworkConnectionToClient localConnection { get; private set; }
->>>>>>> 63c7fd62
 
         /// <summary>
         /// This is invoked when a server is started - including when a host is started.
@@ -66,7 +62,6 @@
         /// <summary>
         /// The connection to the host mode client (if any).
         /// </summary>
-<<<<<<< HEAD
         // original HLAPI has .localConnections list with only m_LocalConnection in it
         // (for backwards compatibility because they removed the real localConnections list a while ago)
         // => removed it for easier code. use .localConnection now!
@@ -74,9 +69,6 @@
 
         // The host client for this server 
         public NetworkClient LocalClient { get; private set; }
-=======
-        public static bool active { get; internal set; }
->>>>>>> 63c7fd62
 
         /// <summary>
         /// True if there is a local client connected to this server (host mode)
@@ -90,7 +82,6 @@
         public int NumPlayers => connections.Count(kv => kv.Identity != null);
 
         /// <summary>
-<<<<<<< HEAD
         /// A list of local connections on the server.
         /// </summary>
         public readonly HashSet<INetworkConnection> connections = new HashSet<INetworkConnection>();
@@ -98,15 +89,6 @@
         /// <summary>
         /// <para>If you disable this, the server will not listen for incoming connections on the regular network port.</para>
         /// <para>This can be used if the game is running in host mode and does not want external players to be able to connect - making it like a single-player game. Also this can be useful when using AddExternalConnection().</para>
-=======
-        /// cache the Send(connectionIds) list to avoid allocating each time 
-        /// </summary>
-        static readonly List<int> connectionIdsCache = new List<int>();
-
-        /// <summary>
-        /// Reset the NetworkServer singleton.
-        /// <para>Deprecated 02/23/2020</para>
->>>>>>> 63c7fd62
         /// </summary>
         public bool Listening = true;
 
@@ -152,7 +134,6 @@
             //Make sure connections are cleared in case any old connections references exist from previous sessions
             connections.Clear();
 
-<<<<<<< HEAD
             if (transport == null)
                 transport = GetComponent<Transport>();
 
@@ -167,13 +148,6 @@
                 // if no authenticator, consider every connection as authenticated
                 Connected.AddListener(OnAuthenticated);
             }
-=======
-            logger.Assert(Transport.activeTransport != null, "There was no active transport when calling NetworkServer.Listen, If you are calling Listen manually then make sure to set 'Transport.activeTransport' first");
-            Transport.activeTransport.OnServerDisconnected.AddListener(OnDisconnected);
-            Transport.activeTransport.OnServerConnected.AddListener(OnConnected);
-            Transport.activeTransport.OnServerDataReceived.AddListener(OnDataReceived);
-            Transport.activeTransport.OnServerError.AddListener(OnError);
->>>>>>> 63c7fd62
         }
 
         internal void RegisterMessageHandlers(INetworkConnection connection)
@@ -286,16 +260,11 @@
         }
 
         /// <summary>
-<<<<<<< HEAD
         /// called by LocalClient to add itself. dont call directly.
         /// </summary>
+        /// <param name="client">The local client</param>
+        /// <param name="tconn">The connection to the client</param>
         internal void SetLocalConnection(NetworkClient client, IConnection tconn)
-=======
-        /// called by LocalClient to add itself. dont call directly. 
-        /// </summary>
-        /// <param name="conn"></param>
-        internal static void SetLocalConnection(ULocalConnectionToClient conn)
->>>>>>> 63c7fd62
         {
             if (LocalConnection != null)
             {
@@ -328,22 +297,15 @@
             }
         }
 
-<<<<<<< HEAD
-        // this is like SendToReady - but it doesn't check the ready flag on the connection.
-        // this is used for ObjectDestroy messages.
-        void SendToObservers<T>(NetworkIdentity identity, T msg, int channelId = Channels.DefaultReliable) where T : IMessageBase
-=======
-
         /// <summary>
         /// this is like SendToReady - but it doesn't check the ready flag on the connection.
         /// this is used for ObjectDestroy messages.
         /// </summary>
-        /// <typeparam name="T"></typeparam>
+        /// <typeparam name="T">The message type</typeparam>
         /// <param name="identity"></param>
         /// <param name="msg"></param>
         /// <param name="channelId"></param>
-        static void SendToObservers<T>(NetworkIdentity identity, T msg, int channelId = Channels.DefaultReliable) where T : IMessageBase
->>>>>>> 63c7fd62
+        void SendToObservers<T>(NetworkIdentity identity, T msg, int channelId = Channels.DefaultReliable) where T : IMessageBase
         {
             if (logger.LogEnabled()) logger.Log("Server.SendToObservers id:" + typeof(T));
 
@@ -405,30 +367,10 @@
             SendToReady(identity, msg, true, channelId);
         }
 
-<<<<<<< HEAD
         // The user should never need to pump the update loop manually
         internal void Update()
         {
             if (!Active)
-=======
-        /// <summary>
-        /// If connections is empty or if only has host
-        /// </summary>
-        /// <returns></returns>
-        public static bool NoConnections()
-        {
-            return connections.Count == 0 || (connections.Count == 1 && localConnection != null);
-        }
-
-        /// <summary>
-        /// Called from NetworkManager in LateUpdate
-        /// <para>The user should never need to pump the update loop manually</para>
-        /// </summary>
-        public static void Update()
-        {
-            // dont need to update server if not active or no client connections
-            if (!active || NoConnections())
->>>>>>> 63c7fd62
                 return;
 
             // update all server objects
@@ -809,32 +751,17 @@
             }
         }
 
-<<<<<<< HEAD
-        // default ready handler.
-        void OnClientReadyMessage(INetworkConnection conn, ReadyMessage msg)
-=======
         /// <summary>
         /// default ready handler. 
         /// </summary>
         /// <param name="conn"></param>
         /// <param name="msg"></param>
-        static void OnClientReadyMessage(NetworkConnection conn, ReadyMessage msg)
->>>>>>> 63c7fd62
+        void OnClientReadyMessage(INetworkConnection conn, ReadyMessage msg)
         {
             if (logger.LogEnabled()) logger.Log("Default handler for ready message from " + conn);
             SetClientReady(conn);
         }
 
-<<<<<<< HEAD
-=======
-        /// <summary>
-        /// Obsolete: Removed as a security risk. Use <see cref="RemovePlayerForConnection(NetworkConnection, bool)">NetworkServer.RemovePlayerForConnection</see> instead.
-        /// <para>Deprecated 5/2/2020</para>
-        /// </summary>
-        [EditorBrowsable(EditorBrowsableState.Never), Obsolete("Removed as a security risk. Use NetworkServer.RemovePlayerForConnection(NetworkConnection conn, bool keepAuthority = false) instead", true)]
-        static void OnRemovePlayerMessage(NetworkConnection conn, RemovePlayerMessage msg) { }
-
->>>>>>> 63c7fd62
         /// <summary>
         /// Removes the player object from the connection
         /// </summary>
@@ -857,17 +784,12 @@
             }
         }
 
-<<<<<<< HEAD
-        // Handle ServerRpc from specific player, this could be one of multiple players on a single client
-        void OnServerRpcMessage(INetworkConnection conn, ServerRpcMessage msg)
-=======
-        /// <summary>
-        /// Handle command from specific player, this could be one of multiple players on a single client
+        /// <summary>
+        /// Handle ServerRpc from specific player, this could be one of multiple players on a single client
         /// </summary>
         /// <param name="conn"></param>
         /// <param name="msg"></param>
-        static void OnCommandMessage(NetworkConnection conn, CommandMessage msg)
->>>>>>> 63c7fd62
+        void OnServerRpcMessage(INetworkConnection conn, ServerRpcMessage msg)
         {
             if (!Spawned.TryGetValue(msg.netId, out NetworkIdentity identity) || identity == null)
             {
@@ -889,11 +811,7 @@
             if (logger.LogEnabled()) logger.Log("OnServerRpcMessage for netId=" + msg.netId + " conn=" + conn);
 
             using (PooledNetworkReader networkReader = NetworkReaderPool.GetReader(msg.payload))
-<<<<<<< HEAD
-                identity.HandleServerRpc(msg.componentIndex, msg.functionHash, networkReader, conn);
-=======
-                identity.HandleRemoteCall(msg.componentIndex, msg.functionHash, MirrorInvokeType.Command, networkReader, conn as NetworkConnectionToClient);
->>>>>>> 63c7fd62
+                identity.HandleRemoteCall(msg.componentIndex, msg.functionHash, MirrorInvokeType.ServerRpc, networkReader, conn);
         }
 
         internal void SpawnObject(GameObject obj, INetworkConnection ownerConnection)
@@ -1079,18 +997,8 @@
             // when unspawning, dont destroy the server's object
             if (destroyServerObject)
             {
-                identity.destroyCalled = true;
                 UnityEngine.Object.Destroy(identity.gameObject);
             }
-<<<<<<< HEAD
-=======
-            // if we are destroying the server object we don't need to reset the identity
-            // reseting it will cause isClient/isServer to be false in the OnDestroy call
-            else
-            {
-                identity.Reset();
-            }
->>>>>>> 63c7fd62
         }
 
         /// <summary>
