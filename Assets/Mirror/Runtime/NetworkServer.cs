--- conflicted
+++ resolved
@@ -286,14 +286,6 @@
         {
             if (LogFilter.Debug) { Debug.Log("Server accepted client:" + connectionId); }
 
-<<<<<<< HEAD
-=======
-            if (error != 0)
-            {
-                GenerateConnectError(error);
-                return;
-            }
-
             // connectionId needs to be > 0 because 0 is reserved for local player
             if (connectionId <= 0)
             {
@@ -310,7 +302,6 @@
                 return;
             }
 
->>>>>>> 90e8fabd
             // are more connections allowed? if not, kick
             // (it's easier to handle this in Mirror, so Transports can have
             //  less code and third party transport might not do that anyway)
