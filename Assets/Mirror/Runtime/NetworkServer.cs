--- conflicted
+++ resolved
@@ -1233,19 +1233,13 @@
             SendToObservers(identity, new ObjectDestroyMessage{netId = identity.netId});
             identity.ClearObservers();
 
-            // The object may have been spawned with host client ownership, e.g. a pet
-            // so we need to clear hasAuthority and call NotifyAuthority which will
-            // invoke OnStopAuthority if hasAuthority was true.
             // in host mode, call OnStopClient manually
             if (NetworkClient.active && localClientActive)
             {
                 identity.OnStopClient();
-<<<<<<< HEAD
-=======
                 // The object may have been spawned with host client ownership,
                 // e.g. a pet so we need to clear hasAuthority and call
                 // NotifyAuthority which invokes OnStopAuthority if hasAuthority.
->>>>>>> 0d2733c5
                 identity.hasAuthority = false;
                 identity.NotifyAuthority();
             }
