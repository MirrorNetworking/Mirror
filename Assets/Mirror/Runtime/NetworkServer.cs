--- conflicted
+++ resolved
@@ -254,29 +254,6 @@
         }
 
         /// <summary>
-<<<<<<< HEAD
-=======
-        /// Obsolete: Use <see cref="SendToAll{T}(T, int)"/> instead.
-        /// </summary>
-        [EditorBrowsable(EditorBrowsableState.Never), Obsolete("Use SendToAll<T> instead.")]
-        public static bool SendToAll(int msgType, MessageBase msg, int channelId = Channels.DefaultReliable)
-        {
-            if (LogFilter.Debug) Debug.Log("Server.SendToAll id:" + msgType);
-
-            // pack message into byte[] once
-            byte[] bytes = MessagePacker.PackMessage((ushort)msgType, msg);
-
-            // send to all
-            bool result = true;
-            foreach (KeyValuePair<int, NetworkConnectionToClient> kvp in connections)
-            {
-                result &= kvp.Value.Send(new ArraySegment<byte>(bytes), channelId);
-            }
-            return result;
-        }
-
-        /// <summary>
->>>>>>> 05dd3b66
         /// Send a message structure with the given type number to all connected clients.
         /// <para>This applies to clients that are ready and not-ready.</para>
         /// </summary>
@@ -576,57 +553,6 @@
         }
 
         /// <summary>
-<<<<<<< HEAD
-=======
-        /// Obsolete: Use <see cref="SendToClient{T}(int, T)"/> instead.
-        /// </summary>
-        [EditorBrowsable(EditorBrowsableState.Never), Obsolete("Use connection.Send(msg) instead.")]
-        public static void SendToClient(int connectionId, int msgType, MessageBase msg)
-        {
-            if (connections.TryGetValue(connectionId, out NetworkConnectionToClient conn))
-            {
-                conn.Send(msgType, msg);
-                return;
-            }
-            Debug.LogError("Failed to send message to connection ID '" + connectionId + ", not found in connection list");
-        }
-
-        /// <summary>
-        /// Send a message to the client which owns the given connection ID.
-        /// <para>It accepts the connection ID as a parameter as well as a message and MsgType. Remember to set the client up for receiving the messages by using NetworkClient.RegisterHandler. Also, for user messages you must use a MsgType with a higher ID number than MsgType.Highest.</para>
-        /// </summary>
-        /// <typeparam name="T">Message type</typeparam>
-        /// <param name="connectionId">Client connection ID.</param>
-        /// <param name="msg">Message struct to send</param>
-        [Obsolete("Use connection.Send(msg) instead")]
-        public static void SendToClient<T>(int connectionId, T msg) where T : IMessageBase
-        {
-            if (connections.TryGetValue(connectionId, out NetworkConnectionToClient conn))
-            {
-                conn.Send(msg);
-                return;
-            }
-            Debug.LogError("Failed to send message to connection ID '" + connectionId + ", not found in connection list");
-        }
-
-        /// <summary>
-        /// Obsolete: Use <see cref="SendToClientOfPlayer{T}(NetworkIdentity, T)"/> instead.
-        /// </summary>
-        [EditorBrowsable(EditorBrowsableState.Never), Obsolete("Use SendToClientOfPlayer<T> instead.")]
-        public static void SendToClientOfPlayer(NetworkIdentity identity, int msgType, MessageBase msg)
-        {
-            if (identity != null)
-            {
-                identity.connectionToClient.Send(msgType, msg);
-            }
-            else
-            {
-                Debug.LogError("SendToClientOfPlayer: player has no NetworkIdentity: " + identity.name);
-            }
-        }
-
-        /// <summary>
->>>>>>> 05dd3b66
         /// send this message to the player only
         /// </summary>
         /// <typeparam name="T">Message type</typeparam>
