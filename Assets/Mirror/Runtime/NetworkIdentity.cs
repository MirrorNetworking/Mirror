using System;
using System.Collections.Generic;
using System.ComponentModel;
using System.Linq;
using System.Security.Cryptography;
using UnityEngine;
using UnityEngine.Serialization;
#if UNITY_EDITOR
using UnityEditor;
#if UNITY_2018_3_OR_NEWER
using UnityEditor.Experimental.SceneManagement;
#endif
#endif

namespace Mirror
{
    [ExecuteInEditMode]
    [DisallowMultipleComponent]
    [AddComponentMenu("Network/NetworkIdentity")]
    [HelpURL("https://vis2k.github.io/Mirror/Components/NetworkIdentity")]
    public sealed class NetworkIdentity : MonoBehaviour
    {
        // configuration
        bool m_IsServer;
        NetworkBehaviour[] networkBehavioursCache;

        // member used to mark a identity for future reset
        // check MarkForReset for more information.
        bool m_Reset;

        // properties
        public bool isClient { get; internal set; }
        // dont return true if server stopped.
        public bool isServer
        {
            get => m_IsServer && NetworkServer.active && netId != 0;
            internal set => m_IsServer = value;
        }
        public bool isLocalPlayer { get; private set; }
        public bool hasAuthority { get; private set; }

        // <connectionId, NetworkConnection>
        // null until OnStartServer was called. this is necessary for SendTo...
        // to work properly in server-only mode.
        public Dictionary<int, NetworkConnection> observers;

        public uint netId { get; internal set; }
        public ulong sceneId => m_SceneId;
        [FormerlySerializedAs("m_ServerOnly")]
        public bool serverOnly;
        [FormerlySerializedAs("m_LocalPlayerAuthority")]
        public bool localPlayerAuthority;
        public NetworkConnection clientAuthorityOwner { get; internal set; }
        public NetworkConnection connectionToServer { get; internal set; }
        public NetworkConnection connectionToClient { get; internal set; }

        // all spawned NetworkIdentities by netId. needed on server and client.
        public static readonly Dictionary<uint, NetworkIdentity> spawned = new Dictionary<uint, NetworkIdentity>();

        public NetworkBehaviour[] NetworkBehaviours => networkBehavioursCache = networkBehavioursCache ?? GetComponents<NetworkBehaviour>();

        // the AssetId trick:
        // - ideally we would have a serialized 'Guid m_AssetId' but Unity can't
        //   serialize it because Guid's internal bytes are private
        // - UNET used 'NetworkHash128' originally, with byte0, ..., byte16
        //   which works, but it just unnecessary extra code
        // - using just the Guid string would work, but it's 32 chars long and
        //   would then be sent over the network as 64 instead of 16 bytes
        // -> the solution is to serialize the string internally here and then
        //    use the real 'Guid' type for everything else via .assetId
        [SerializeField] string m_AssetId;
        public Guid assetId
        {
            get
            {
#if UNITY_EDITOR
                // This is important because sometimes OnValidate does not run (like when adding view to prefab with no child links)
                if (string.IsNullOrEmpty(m_AssetId))
                    SetupIDs();
#endif
                // convert string to Guid and use .Empty to avoid exception if
                // we would use 'new Guid("")'
                return string.IsNullOrEmpty(m_AssetId) ? Guid.Empty : new Guid(m_AssetId);
            }
            internal set
            {
                string newAssetIdString = value.ToString("N");
                if (string.IsNullOrEmpty(m_AssetId) || m_AssetId == newAssetIdString)
                {
                    m_AssetId = newAssetIdString;
                }
                else Debug.LogWarning("SetDynamicAssetId object already has an assetId <" + m_AssetId + ">");
            }
        }

        // persistent scene id <sceneHash/32,sceneId/32>
        // (see AssignSceneID comments)
        [SerializeField] ulong m_SceneId = 0;

        // keep track of all sceneIds to detect scene duplicates
        static Dictionary<ulong, NetworkIdentity> sceneIds = new Dictionary<ulong, NetworkIdentity>();

        // used when adding players
        internal void SetClientOwner(NetworkConnection conn)
        {
            if (clientAuthorityOwner != null)
            {
                Debug.LogError("SetClientOwner m_ClientAuthorityOwner already set!");
            }
            clientAuthorityOwner = conn;
            clientAuthorityOwner.AddOwnedObject(this);
        }

        internal void ForceAuthority(bool authority)
        {
            if (hasAuthority == authority)
            {
                return;
            }

            hasAuthority = authority;
            if (authority)
            {
                OnStartAuthority();
            }
            else
            {
                OnStopAuthority();
            }
        }

        static uint nextNetworkId = 1;
        internal static uint GetNextNetworkId() => nextNetworkId++;
        public static void ResetNextNetworkId() => nextNetworkId = 1;

        public delegate void ClientAuthorityCallback(NetworkConnection conn, NetworkIdentity identity, bool authorityState);
        public static ClientAuthorityCallback clientAuthorityCallback;

        // used when the player object for a connection changes
        internal void SetNotLocalPlayer()
        {
            isLocalPlayer = false;

            if (NetworkServer.active && NetworkServer.localClientActive)
            {
                // dont change authority for objects on the host
                return;
            }
            hasAuthority = false;
        }

        // this is used when a connection is destroyed, since the "observers" property is read-only
        internal void RemoveObserverInternal(NetworkConnection conn)
        {
            observers?.Remove(conn.connectionId);
        }

        void Awake()
        {
            // detect runtime sceneId duplicates, e.g. if a user tries to
            // Instantiate a sceneId object at runtime. if we don't detect it,
            // then the client won't know which of the two objects to use for a
            // SpawnSceneObject message, and it's likely going to be the wrong
            // object.
            //
            // This might happen if for example we have a Dungeon GameObject
            // which contains a Skeleton monster as child, and when a player
            // runs into the Dungeon we create a Dungeon Instance of that
            // Dungeon, which would duplicate a scene object.
            //
            // see also: https://github.com/vis2k/Mirror/issues/384
            if (Application.isPlaying && sceneId != 0)
            {
                if (sceneIds.TryGetValue(sceneId, out NetworkIdentity existing) && existing != this)
                {
                    Debug.LogError(name + "'s sceneId: " + sceneId.ToString("X") + " is already taken by: " + existing.name + ". Don't call Instantiate for NetworkIdentities that were in the scene since the beginning (aka scene objects). Otherwise the client won't know which object to use for a SpawnSceneObject message.");
                    Destroy(gameObject);
                }
                else
                {
                    sceneIds[sceneId] = this;
                }
            }
        }

        void OnValidate()
        {
#if UNITY_EDITOR
            if (serverOnly && localPlayerAuthority)
            {
                Debug.LogWarning("Disabling Local Player Authority for " + gameObject + " because it is server-only.");
                localPlayerAuthority = false;
            }

            SetupIDs();
#endif
        }

#if UNITY_EDITOR
        void AssignAssetID(GameObject prefab) => AssignAssetID(AssetDatabase.GetAssetPath(prefab));
        void AssignAssetID(string path) => m_AssetId = AssetDatabase.AssetPathToGUID(path);

        bool ThisIsAPrefab() => PrefabUtility.IsPartOfPrefabAsset(gameObject);

        bool ThisIsASceneObjectWithPrefabParent(out GameObject prefab)
        {
            prefab = null;

            if (!PrefabUtility.IsPartOfPrefabInstance(gameObject))
            {
                return false;
            }
            prefab = (GameObject)PrefabUtility.GetCorrespondingObjectFromSource(gameObject);

            if (prefab == null)
            {
                Debug.LogError("Failed to find prefab parent for scene object [name:" + gameObject.name + "]");
                return false;
            }
            return true;
        }

        static uint GetRandomUInt()
        {
            // use Crypto RNG to avoid having time based duplicates
            using (RNGCryptoServiceProvider rng = new RNGCryptoServiceProvider())
            {
                byte[] bytes = new byte[4];
                rng.GetBytes(bytes);
                return BitConverter.ToUInt32(bytes, 0);
            }
        }

        // persistent sceneId assignment
        // (because scene objects have no persistent unique ID in Unity)
        //
        // original UNET used OnPostProcessScene to assign an index based on
        // FindObjectOfType<NetworkIdentity> order.
        // -> this didn't work because FindObjectOfType order isn't deterministic.
        // -> one workaround is to sort them by sibling paths, but it can still
        //    get out of sync when we open scene2 in editor and we have
        //    DontDestroyOnLoad objects that messed with the sibling index.
        //
        // we absolutely need a persistent id. challenges:
        // * it needs to be 0 for prefabs
        //   => we set it to 0 in SetupIDs() if prefab!
        // * it needs to be only assigned in edit time, not at runtime because
        //   only the objects that were in the scene since beginning should have
        //   a scene id.
        //   => Application.isPlaying check solves that
        // * it needs to detect duplicated sceneIds after duplicating scene
        //   objects
        //   => sceneIds dict takes care of that
        // * duplicating the whole scene file shouldn't result in duplicate
        //   scene objects
        //   => buildIndex is shifted into sceneId for that.
        //   => if we have no scenes in build index then it doesn't matter
        //      because by definition a build can't switch to other scenes
        //   => if we do have scenes in build index then it will be != -1
        //   note: the duplicated scene still needs to be opened once for it to
        //          be set properly
        // * scene objects need the correct scene index byte even if the scene's
        //   build index was changed or a duplicated scene wasn't opened yet.
        //   => OnPostProcessScene is the only function that gets called for
        //      each scene before runtime, so this is where we set the scene
        //      byte.
        // * disabled scenes in build settings should result in same scene index
        //   in editor and in build
        //   => .gameObject.scene.buildIndex filters out disabled scenes by
        //      default
        // * generated sceneIds absolutely need to set scene dirty and force the
        //   user to resave.
        //   => Undo.RecordObject does that perfectly.
        // * sceneIds should never be generated temporarily for unopened scenes
        //   when building, otherwise editor and build get out of sync
        //   => BuildPipeline.isBuildingPlayer check solves that
        void AssignSceneID()
        {
            // we only ever assign sceneIds at edit time, never at runtime.
            // by definition, only the original scene objects should get one.
            // -> if we assign at runtime then server and client would generate
            //    different random numbers!
            if (Application.isPlaying)
                return;

            // no valid sceneId yet, or duplicate?
            bool duplicate = sceneIds.TryGetValue(m_SceneId, out NetworkIdentity existing) && existing != null && existing != this;
            if (m_SceneId == 0 || duplicate)
            {
                // clear in any case, because it might have been a duplicate
                m_SceneId = 0;

                // if a scene was never opened and we are building it, then a
                // sceneId would be assigned to build but not saved in editor,
                // resulting in them getting out of sync.
                // => don't ever assign temporary ids. they always need to be
                //    permanent
                // => throw an exception to cancel the build and let the user
                //    know how to fix it!
                if (BuildPipeline.isBuildingPlayer)
                    throw new Exception("Scene " + gameObject.scene.path + " needs to be opened and resaved before building, because the scene object " + name + " has no valid sceneId yet.");

                // if we generate the sceneId then we MUST be sure to set dirty
                // in order to save the scene object properly. otherwise it
                // would be regenerated every time we reopen the scene, and
                // upgrading would be very difficult.
                // -> Undo.RecordObject is the new EditorUtility.SetDirty!
                // -> we need to call it before changing.
                Undo.RecordObject(this, "Generated SceneId");

                // generate random sceneId part (0x00000000FFFFFFFF)
                uint randomId = GetRandomUInt();

                // only assign if not a duplicate of an existing scene id
                // (small chance, but possible)
                duplicate = sceneIds.TryGetValue(randomId, out existing) && existing != null && existing != this;
                if (!duplicate)
                {
                    m_SceneId = randomId;
                    //Debug.Log(name + " in scene=" + gameObject.scene.name + " sceneId assigned to: " + m_SceneId.ToString("X"));
                }
            }

            // add to sceneIds dict no matter what
            // -> even if we didn't generate anything new, because we still need
            //    existing sceneIds in there to check duplicates
            sceneIds[m_SceneId] = this;
        }

        // copy scene path hash into sceneId for scene objects.
        // this is the only way for scene file duplication to not contain
        // duplicate sceneIds as it seems.
        // -> sceneId before: 0x00000000AABBCCDD
        // -> then we clear the left 4 bytes, so that our 'OR' uses 0x00000000
        // -> then we OR the hash into the 0x00000000 part
        // -> buildIndex is not enough, because Editor and Build have different
        //    build indices if there are disabled scenes in build settings, and
        //    if no scene is in build settings then Editor and Build have
        //    different indices too (Editor=0, Build=-1)
        // => ONLY USE THIS FROM POSTPROCESSSCENE!
        [EditorBrowsable(EditorBrowsableState.Never)]
        public void SetSceneIdSceneHashPartInternal()
        {
            // get deterministic scene hash
            uint pathHash = (uint)gameObject.scene.path.GetStableHashCode();

            // shift hash from 0x000000FFFFFFFF to 0xFFFFFFFF00000000
            ulong shiftedHash = (ulong)pathHash << 32;

            // OR into scene id
            m_SceneId = (m_SceneId & 0xFFFFFFFF) | shiftedHash;

            // log it. this is incredibly useful to debug sceneId issues.
            Debug.Log(name + " in scene=" + gameObject.scene.name + " scene index hash(" + pathHash.ToString("X") + ") copied into sceneId: " + m_SceneId.ToString("X"));
        }

        void SetupIDs()
        {
            if (ThisIsAPrefab())
            {
                m_SceneId = 0; // force 0 for prefabs
                AssignAssetID(gameObject);
            }
            else if (ThisIsASceneObjectWithPrefabParent(out GameObject prefab))
            {
                AssignSceneID();
                AssignAssetID(prefab);
            }
            else if (PrefabStageUtility.GetCurrentPrefabStage() != null)
            {
                m_SceneId = 0; // force 0 for prefabs
                string path = PrefabStageUtility.GetCurrentPrefabStage().prefabAssetPath;
                AssignAssetID(path);
            }
            else
            {
                AssignSceneID();
                m_AssetId = "";
            }
        }
#endif

        void OnDestroy()
        {
            // remove from sceneIds
            // -> remove with (0xFFFFFFFFFFFFFFFF) and without (0x00000000FFFFFFFF)
            //    sceneHash to be 100% safe.
            sceneIds.Remove(sceneId);
            sceneIds.Remove(sceneId & 0x00000000FFFFFFFF);

            if (m_IsServer && NetworkServer.active)
            {
                NetworkServer.Destroy(gameObject);
            }
        }

        internal void OnStartServer(bool allowNonZeroNetId)
        {
            if (m_IsServer)
            {
                return;
            }
            m_IsServer = true;
            hasAuthority = !localPlayerAuthority;

            observers = new Dictionary<int, NetworkConnection>();

            // If the instance/net ID is invalid here then this is an object instantiated from a prefab and the server should assign a valid ID
            if (netId == 0)
            {
                netId = GetNextNetworkId();
            }
            else
            {
                if (!allowNonZeroNetId)
                {
                    Debug.LogError("Object has non-zero netId " + netId + " for " + gameObject);
                    return;
                }
            }

            if (LogFilter.Debug) Debug.Log("OnStartServer " + this + " NetId:" + netId + " SceneId:" + sceneId);

            // add to spawned (note: the original EnableIsServer isn't needed
            // because we already set m_isServer=true above)
            spawned[netId] = this;

            foreach (NetworkBehaviour comp in NetworkBehaviours)
            {
                try
                {
                    comp.OnStartServer();
                }
                catch (Exception e)
                {
                    Debug.LogError("Exception in OnStartServer:" + e.Message + " " + e.StackTrace);
                }
            }

            if (NetworkClient.active && NetworkServer.localClientActive)
            {
                // there will be no spawn message, so start the client here too
                isClient = true;
                OnStartClient();
            }

            if (hasAuthority)
            {
                OnStartAuthority();
            }
        }

        internal void OnStartClient()
        {
            isClient = true;

            if (LogFilter.Debug) Debug.Log("OnStartClient " + gameObject + " netId:" + netId + " localPlayerAuthority:" + localPlayerAuthority);
            foreach (NetworkBehaviour comp in NetworkBehaviours)
            {
                try
                {
                    comp.OnStartClient(); // user implemented startup
                }
                catch (Exception e)
                {
                    Debug.LogError("Exception in OnStartClient:" + e.Message + " " + e.StackTrace);
                }
            }
        }

        void OnStartAuthority()
        {
            if (networkBehavioursCache == null)
            {
                Debug.LogError("Network object " + name + " not initialized properly. Do you have more than one NetworkIdentity in the same object? Did you forget to spawn this object with NetworkServer?", this);
                return;
            }

            foreach (NetworkBehaviour comp in NetworkBehaviours)
            {
                try
                {
                    comp.OnStartAuthority();
                }
                catch (Exception e)
                {
                    Debug.LogError("Exception in OnStartAuthority:" + e.Message + " " + e.StackTrace);
                }
            }
        }

        void OnStopAuthority()
        {
            foreach (NetworkBehaviour comp in NetworkBehaviours)
            {
                try
                {
                    comp.OnStopAuthority();
                }
                catch (Exception e)
                {
                    Debug.LogError("Exception in OnStopAuthority:" + e.Message + " " + e.StackTrace);
                }
            }
        }

        internal void OnSetLocalVisibility(bool vis)
        {
            foreach (NetworkBehaviour comp in NetworkBehaviours)
            {
                try
                {
                    comp.OnSetLocalVisibility(vis);
                }
                catch (Exception e)
                {
                    Debug.LogError("Exception in OnSetLocalVisibility:" + e.Message + " " + e.StackTrace);
                }
            }
        }

        internal bool OnCheckObserver(NetworkConnection conn)
        {
            foreach (NetworkBehaviour comp in NetworkBehaviours)
            {
                try
                {
                    if (!comp.OnCheckObserver(conn))
                        return false;
                }
                catch (Exception e)
                {
                    Debug.LogError("Exception in OnCheckObserver:" + e.Message + " " + e.StackTrace);
                }
            }
            return true;
        }

        // vis2k: readstring bug prevention: https://issuetracker.unity3d.com/issues/unet-networkwriter-dot-write-causing-readstring-slash-readbytes-out-of-range-errors-in-clients
        // -> OnSerialize writes length,componentData,length,componentData,...
        // -> OnDeserialize carefully extracts each data, then deserializes each component with separate readers
        //    -> it will be impossible to read too many or too few bytes in OnDeserialize
        //    -> we can properly track down errors
        bool OnSerializeSafely(NetworkBehaviour comp, NetworkWriter writer, bool initialState)
        {
            // write placeholder length bytes
            // (jumping back later is WAY faster than allocating a temporary
            //  writer for the payload, then writing payload.size, payload)
            int headerPosition = writer.Position;
            writer.Write((int)0);
            int contentPosition = writer.Position;

            // write payload
            bool result = false;
            try
            {
                result = comp.OnSerialize(writer, initialState);
            }
            catch (Exception e)
            {
                // show a detailed error and let the user know what went wrong
                Debug.LogError("OnSerialize failed for: object=" + name + " component=" + comp.GetType() + " sceneId=" + m_SceneId.ToString("X") + "\n\n" + e.ToString());
            }
            int endPosition = writer.Position;

            // fill in length now
            writer.Position = headerPosition;
            writer.Write(endPosition - contentPosition);
            writer.Position = endPosition;

            if (LogFilter.Debug) Debug.Log("OnSerializeSafely written for object=" + comp.name + " component=" + comp.GetType() + " sceneId=" + m_SceneId.ToString("X") + "header@" + headerPosition + " content@" + contentPosition + " end@" + endPosition + " contentSize=" + (endPosition - contentPosition));

            return result;
        }

        // OnSerializeAllSafely is in hot path. caching the writer is really
        // worth it to avoid large amounts of allocations.
        static NetworkWriter onSerializeWriter = new NetworkWriter();

        // serialize all components (or only dirty ones if not initial state)
        // -> returns serialized data of everything dirty,  null if nothing was dirty
        internal byte[] OnSerializeAllSafely(bool initialState)
        {
            // reset cached writer length and position
            onSerializeWriter.SetLength(0);

            if (networkBehavioursCache.Length > 64)
            {
                Debug.LogError("Only 64 NetworkBehaviour components are allowed for NetworkIdentity: " + name + " because of the dirtyComponentMask");
                return null;
            }
            ulong dirtyComponentsMask = GetDirtyMask(networkBehavioursCache, initialState);

            if (dirtyComponentsMask == 0L)
                return null;

            onSerializeWriter.WritePackedUInt64(dirtyComponentsMask); // WritePacked64 so we don't write full 8 bytes if we don't have to

            foreach (NetworkBehaviour comp in networkBehavioursCache)
            {
                // is this component dirty?
                // -> always serialize if initialState so all components are included in spawn packet
                // -> note: IsDirty() is false if the component isn't dirty or sendInterval isn't elapsed yet
                if (initialState || comp.IsDirty())
                {
                    // serialize the data
                    if (LogFilter.Debug) Debug.Log("OnSerializeAllSafely: " + name + " -> " + comp.GetType() + " initial=" + initialState);
                    OnSerializeSafely(comp, onSerializeWriter, initialState);

                    // Clear dirty bits only if we are synchronizing data and not sending a spawn message.
                    // This preserves the behavior in HLAPI
                    if (!initialState)
                    {
                        comp.ClearAllDirtyBits();
                    }
                }
            }

            return onSerializeWriter.ToArray();
        }

        ulong GetDirtyMask(NetworkBehaviour[] components, bool initialState)
        {
            // loop through all components only once and then write dirty+payload into the writer afterwards
            ulong dirtyComponentsMask = 0L;
            for (int i = 0; i < components.Length; ++i)
            {
                NetworkBehaviour comp = components[i];
                if (initialState || comp.IsDirty())
                {
                    dirtyComponentsMask |= (ulong)(1L << i);
                }
            }

            return dirtyComponentsMask;
        }

        void OnDeserializeSafely(NetworkBehaviour comp, NetworkReader reader, bool initialState)
        {
            // read header as 4 bytes and calculate this chunk's start+end
            int contentSize = reader.ReadInt32();
            int chunkStart = reader.Position;
            int chunkEnd = reader.Position + contentSize;

            // call OnDeserialize and wrap it in a try-catch block so there's no
            // way to mess up another component's deserialization
            try
            {
                if (LogFilter.Debug) Debug.Log("OnDeserializeSafely: " + comp.name + " component=" + comp.GetType() + " sceneId=" + m_SceneId.ToString("X") + " length=" + contentSize);
                comp.OnDeserialize(reader, initialState);
            }
            catch (Exception e)
            {
                // show a detailed error and let the user know what went wrong
                Debug.LogError("OnDeserialize failed for: object=" + name + " component=" + comp.GetType() + " sceneId=" + m_SceneId.ToString("X") + " length=" + contentSize + ". Possible Reasons:\n  * Do " + comp.GetType() + "'s OnSerialize and OnDeserialize calls write the same amount of data(" + contentSize +" bytes)? \n  * Was there an exception in " + comp.GetType() + "'s OnSerialize/OnDeserialize code?\n  * Are the server and client the exact same project?\n  * Maybe this OnDeserialize call was meant for another GameObject? The sceneIds can easily get out of sync if the Hierarchy was modified only in the client OR the server. Try rebuilding both.\n\n" + e);
            }

            // now the reader should be EXACTLY at 'before + size'.
            // otherwise the component read too much / too less data.
            if (reader.Position != chunkEnd)
            {
                // warn the user
                int bytesRead = reader.Position - chunkStart;
                Debug.LogWarning("OnDeserialize was expected to read " + contentSize + " instead of " + bytesRead + " bytes for object:" + name + " component=" + comp.GetType() + " sceneId=" + m_SceneId.ToString("X") + ". Make sure that OnSerialize and OnDeserialize write/read the same amount of data in all cases.");

                // fix the position, so the following components don't all fail
                reader.Position = chunkEnd;
            }
        }

        void OnDeserializeAllSafely(NetworkBehaviour[] components, NetworkReader reader, bool initialState)
        {
            // read component dirty mask
            ulong dirtyComponentsMask = reader.ReadPackedUInt64();

            // loop through all components and deserialize the dirty ones
            for (int i = 0; i < components.Length; ++i)
            {
                // is the dirty bit at position 'i' set to 1?
                ulong dirtyBit = (ulong)(1L << i);
                if ((dirtyComponentsMask & dirtyBit) != 0L)
                {
                    OnDeserializeSafely(components[i], reader, initialState);
                }
            }
        }

        // happens on client
        internal void HandleClientAuthority(bool authority)
        {
            if (!localPlayerAuthority)
            {
                Debug.LogError("HandleClientAuthority " + gameObject + " does not have localPlayerAuthority");
                return;
            }

            ForceAuthority(authority);
        }

        // helper function to handle SyncEvent/Command/Rpc
        void HandleRemoteCall(int componentIndex, int functionHash, MirrorInvokeType invokeType, NetworkReader reader)
        {
            if (gameObject == null)
            {
                Debug.LogWarning(invokeType + " [" + functionHash + "] received for deleted object [netId=" + netId + "]");
                return;
            }

            // find the right component to invoke the function on
            if (0 <= componentIndex && componentIndex < networkBehavioursCache.Length)
            {
                NetworkBehaviour invokeComponent = networkBehavioursCache[componentIndex];
                if (!invokeComponent.InvokeHandlerDelegate(functionHash, invokeType, reader))
                {
                    Debug.LogError("Found no receiver for incoming " + invokeType + " [" + functionHash + "] on " + gameObject + ",  the server and client should have the same NetworkBehaviour instances [netId=" + netId + "].");
                }
            }
            else
            {
                Debug.LogWarning("Component [" + componentIndex + "] not found for [netId=" + netId + "]");
            }
        }

        // happens on client
        internal void HandleSyncEvent(int componentIndex, int eventHash, NetworkReader reader)
        {
            HandleRemoteCall(componentIndex, eventHash, MirrorInvokeType.SyncEvent, reader);
        }

        // happens on server
        internal void HandleCommand(int componentIndex, int cmdHash, NetworkReader reader)
        {
            HandleRemoteCall(componentIndex, cmdHash, MirrorInvokeType.Command, reader);
        }

        // happens on client
        internal void HandleRPC(int componentIndex, int rpcHash, NetworkReader reader)
        {
            HandleRemoteCall(componentIndex, rpcHash, MirrorInvokeType.ClientRpc, reader);
        }

        internal void OnUpdateVars(NetworkReader reader, bool initialState)
        {
            OnDeserializeAllSafely(NetworkBehaviours, reader, initialState);
        }

        internal void SetLocalPlayer()
        {
            isLocalPlayer = true;

            // there is an ordering issue here that originAuthority solves. OnStartAuthority should only be called if m_HasAuthority was false when this function began,
            // or it will be called twice for this object. But that state is lost by the time OnStartAuthority is called below, so the original value is cached
            // here to be checked below.
            bool originAuthority = hasAuthority;
            if (localPlayerAuthority)
            {
                hasAuthority = true;
            }

            foreach (NetworkBehaviour comp in networkBehavioursCache)
            {
                comp.OnStartLocalPlayer();

                if (localPlayerAuthority && !originAuthority)
                {
                    comp.OnStartAuthority();
                }
            }
        }

        internal void OnNetworkDestroy()
        {
            for (int i = 0; networkBehavioursCache != null && i < networkBehavioursCache.Length; i++)
            {
                NetworkBehaviour comp = networkBehavioursCache[i];
                comp.OnNetworkDestroy();
            }
            m_IsServer = false;
        }

        internal void ClearObservers()
        {
            if (observers != null)
            {
                foreach (NetworkConnection conn in observers.Values)
                {
                    conn.RemoveFromVisList(this, true);
                }
                observers.Clear();
            }
        }

        internal void AddObserver(NetworkConnection conn)
        {
            if (observers == null)
            {
                Debug.LogError("AddObserver for " + gameObject + " observer list is null");
                return;
            }

            if (observers.ContainsKey(conn.connectionId))
            {
                // if we try to add a connectionId that was already added, then
                // we may have generated one that was already in use.
                return;
            }

            if (LogFilter.Debug) Debug.Log("Added observer " + conn.address + " added for " + gameObject);

            observers[conn.connectionId] = conn;
            conn.AddToVisList(this);
        }

        // Only one object at a time calls RebuildObservers,  so 
        // we can recycle the temp observer list for all of them
        static readonly HashSet<NetworkConnection> newObservers = new HashSet<NetworkConnection>();
        static readonly HashSet<NetworkConnection> toRemove = new HashSet<NetworkConnection>();

        public void RebuildObservers(bool initialize)
        {
<<<<<<< HEAD
=======
            if (observers == null)
                return;

            bool changed = false;
>>>>>>> 954a3d59
            bool result = false;
            newObservers.Clear();
            
            // call OnRebuildObservers function in components
            foreach (NetworkBehaviour comp in NetworkBehaviours)
            {
                result |= comp.OnRebuildObservers(newObservers, initialize);
            }

            // if player connection: ensure player always see himself no matter what.
            // -> fixes https://github.com/vis2k/Mirror/issues/692 where a
            //    player might teleport out of the ProximityChecker's cast,
            //    losing the own connection as observer.
            if (connectionToClient != null && connectionToClient.isReady)
            {
                newObservers.Add(connectionToClient);
            }

            // if no component implemented OnRebuildObservers, then add all
            // connections that are ready
            if (!result)
            {
                foreach (NetworkConnection conn in NetworkServer.connections.Values)
                {
                    if (conn.isReady)
                        newObservers.Add(conn);
                }
            }

            // our list is fully built,  
            // spawn this object for every new observer
            foreach (NetworkConnection conn in newObservers)
            {
                if (conn != null && conn.isReady)
                {
                    if (initialize || !observers.ContainsKey(conn.connectionId))
                    {
                        AddObserver(conn);
                    }
                }
            }

            // find all the connections we need to remove
            toRemove.Clear();
            foreach (NetworkConnection conn in observers.Values)
            {
                if (!conn.isReady || !newObservers.Contains(conn))
                {
                    toRemove.Add(conn);
                }
            }
            // remove them
            foreach (NetworkConnection conn in toRemove)
            {
                conn.RemoveFromVisList(this, false);
                observers.Remove(conn.connectionId);
            }

            // special case for local client.
            if (initialize)
            {
                if (!newObservers.Contains(NetworkServer.localConnection))
                {
                    OnSetLocalVisibility(false);
                }
            }
        }

        public bool RemoveClientAuthority(NetworkConnection conn)
        {
            if (!isServer)
            {
                Debug.LogError("RemoveClientAuthority can only be call on the server for spawned objects.");
                return false;
            }

            if (connectionToClient != null)
            {
                Debug.LogError("RemoveClientAuthority cannot remove authority for a player object");
                return false;
            }

            if (clientAuthorityOwner == null)
            {
                Debug.LogError("RemoveClientAuthority for " + gameObject + " has no clientAuthority owner.");
                return false;
            }

            if (clientAuthorityOwner != conn)
            {
                Debug.LogError("RemoveClientAuthority for " + gameObject + " has different owner.");
                return false;
            }

            clientAuthorityOwner.RemoveOwnedObject(this);
            clientAuthorityOwner = null;

            // server now has authority (this is only called on server)
            ForceAuthority(true);

            // send msg to that client
            ClientAuthorityMessage msg = new ClientAuthorityMessage
            {
                netId = netId,
                authority = false
            };
            conn.Send(msg);

            clientAuthorityCallback?.Invoke(conn, this, false);
            return true;
        }

        public bool AssignClientAuthority(NetworkConnection conn)
        {
            if (!isServer)
            {
                Debug.LogError("AssignClientAuthority can only be called on the server for spawned objects.");
                return false;
            }
            if (!localPlayerAuthority)
            {
                Debug.LogError("AssignClientAuthority can only be used for NetworkIdentity components with LocalPlayerAuthority set.");
                return false;
            }

            if (clientAuthorityOwner != null && conn != clientAuthorityOwner)
            {
                Debug.LogError("AssignClientAuthority for " + gameObject + " already has an owner. Use RemoveClientAuthority() first.");
                return false;
            }

            if (conn == null)
            {
                Debug.LogError("AssignClientAuthority for " + gameObject + " owner cannot be null. Use RemoveClientAuthority() instead.");
                return false;
            }

            clientAuthorityOwner = conn;
            clientAuthorityOwner.AddOwnedObject(this);

            // server no longer has authority (this is called on server). Note that local client could re-acquire authority below
            ForceAuthority(false);

            // send msg to that client
            ClientAuthorityMessage msg = new ClientAuthorityMessage
            {
                netId = netId,
                authority = true
            };
            conn.Send(msg);

            clientAuthorityCallback?.Invoke(conn, this, true);
            return true;
        }

        // marks the identity for future reset, this is because we cant reset the identity during destroy
        // as people might want to be able to read the members inside OnDestroy(), and we have no way
        // of invoking reset after OnDestroy is called.
        internal void MarkForReset() => m_Reset = true;

        // if we have marked an identity for reset we do the actual reset.
        internal void Reset()
        {
            if (!m_Reset)
                return;

            m_Reset = false;
            m_IsServer = false;
            isClient = false;
            hasAuthority = false;

            netId = 0;
            isLocalPlayer = false;
            connectionToServer = null;
            connectionToClient = null;
            networkBehavioursCache = null;

            ClearObservers();
            clientAuthorityOwner = null;
        }

        // MirrorUpdate is a hot path. Caching the vars msg is really worth it to
        // avoid large amounts of allocations.
        static UpdateVarsMessage varsMessage = new UpdateVarsMessage();

        // invoked by NetworkServer during Update()
        internal void MirrorUpdate()
        {
            // SendToReady sends to all observers. no need to serialize if we
            // don't have any.
            if (observers == null || observers.Count == 0)
                return;

            // serialize all the dirty components and send (if any were dirty)
            byte[] payload = OnSerializeAllSafely(false);
            if (payload != null)
            {
                // populate cached UpdateVarsMessage and send
                varsMessage.netId = netId;
                varsMessage.payload = payload;
                NetworkServer.SendToReady(this, varsMessage);
            }
        }
    }
}<|MERGE_RESOLUTION|>--- conflicted
+++ resolved
@@ -818,13 +818,6 @@
 
         public void RebuildObservers(bool initialize)
         {
-<<<<<<< HEAD
-=======
-            if (observers == null)
-                return;
-
-            bool changed = false;
->>>>>>> 954a3d59
             bool result = false;
             newObservers.Clear();
             
