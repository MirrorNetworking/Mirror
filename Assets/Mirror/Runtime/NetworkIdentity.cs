--- conflicted
+++ resolved
@@ -141,7 +141,6 @@
         // get all NetworkBehaviour components
         public NetworkBehaviour[] NetworkBehaviours { get; private set; }
 
-<<<<<<< HEAD
         NetworkVisibility visibilityCache;
 
         public NetworkVisibility visibility
@@ -155,12 +154,6 @@
                 return visibilityCache;
             }
         }
-=======
-#pragma warning disable 618
-        [Obsolete(NetworkVisibilityObsoleteMessage.Message)]
-        public NetworkVisibility visibility { get; private set; }
-#pragma warning restore 618
->>>>>>> 3efc917b
 
         // current visibility
         //
