--- conflicted
+++ resolved
@@ -769,8 +769,6 @@
             OnStopClient.Invoke();
         }
 
-<<<<<<< HEAD
-        ////////////////////////////////////////////////////////////////////////////////////////////////////////////////
         // random number that is unlikely to appear in a regular data stream
         const byte Barrier = 171;
 
@@ -805,14 +803,6 @@
         /// </list>
         /// </remarks>
         void OnSerializeSafely(NetworkBehaviour comp, NetworkWriter writer, bool initialState)
-=======
-        // vis2k: readstring bug prevention: https://issuetracker.unity3d.com/issues/unet-networkwriter-dot-write-causing-readstring-slash-readbytes-out-of-range-errors-in-clients
-        // -> OnSerialize writes length,componentData,length,componentData,...
-        // -> OnDeserialize carefully extracts each data, then deserializes each component with separate readers
-        //    -> it will be impossible to read too many or too few bytes in OnDeserialize
-        //    -> we can properly track down errors
-        bool OnSerializeSafely(NetworkBehaviour comp, NetworkWriter writer, bool initialState)
->>>>>>> e730e4ba
         {
             comp.OnSerialize(writer, initialState);
             if (logger.LogEnabled()) logger.Log("OnSerializeSafely written for object=" + comp.name + " component=" + comp.GetType() + " sceneId=" + sceneId);
