--- conflicted
+++ resolved
@@ -807,13 +807,6 @@
 
         public void RebuildObservers(bool initialize)
         {
-<<<<<<< HEAD
-            if (observers == null)
-                return;
-
-=======
-            bool changed = false;
->>>>>>> e8d9d852
             bool result = false;
             newObservers.Clear();
             
@@ -880,17 +873,6 @@
                     OnSetLocalVisibility(false);
                 }
             }
-<<<<<<< HEAD
-=======
-
-            if (changed)
-            {
-                observers =
-                    newObservers.
-                    Where(conn => conn.isReady).
-                    ToDictionary(conn => conn.connectionId, conn => conn);
-            }
->>>>>>> e8d9d852
         }
 
         public bool RemoveClientAuthority(NetworkConnection conn)
