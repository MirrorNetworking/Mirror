using System;
using System.Collections.Generic;
using System.Linq;
using UnityEngine;
using UnityEngine.Rendering;
using UnityEngine.SceneManagement;
using UnityEngine.Serialization;

namespace Mirror
{
    public enum PlayerSpawnMethod
    {
        Random,
        RoundRobin
    }

    [AddComponentMenu("Network/NetworkManager")]
    [HelpURL("https://vis2k.github.io/Mirror/Components/NetworkManager")]
    public class NetworkManager : MonoBehaviour
    {

        // configuration
        [FormerlySerializedAs("m_DontDestroyOnLoad")] public bool dontDestroyOnLoad = true;
        [FormerlySerializedAs("m_RunInBackground")] public bool runInBackground = true;
        public bool startOnHeadless = true;
        [Tooltip("Server Update frequency, per second. Use around 60Hz for fast paced games like Counter-Strike to minimize latency. Use around 30Hz for games like WoW to minimize computations. Use around 1-10Hz for slow paced games like EVE.")]
        public int serverTickRate = 30;
        [FormerlySerializedAs("m_ShowDebugMessages")] public bool showDebugMessages;

        [Scene]
        [FormerlySerializedAs("m_OfflineScene")] public string offlineScene = "";

        [Scene]
        [FormerlySerializedAs("m_OnlineScene")] public string onlineScene = "";

        [Header("Network Info")]
        // transport layer
        [SerializeField] protected Transport transport;
        [FormerlySerializedAs("m_NetworkAddress")] public string networkAddress = "localhost";
        [FormerlySerializedAs("m_MaxConnections")] public int maxConnections = 4;

        [Header("Spawn Info")]
        [FormerlySerializedAs("m_PlayerPrefab")] public GameObject playerPrefab;
        [FormerlySerializedAs("m_AutoCreatePlayer")] public bool autoCreatePlayer = true;
        [FormerlySerializedAs("m_PlayerSpawnMethod")] public PlayerSpawnMethod playerSpawnMethod;

        [FormerlySerializedAs("m_SpawnPrefabs"),HideInInspector]
        public List<GameObject> spawnPrefabs = new List<GameObject>();

        public static List<Transform> startPositions = new List<Transform>();

        [NonSerialized]
        public bool clientLoadedScene;

        // only really valid on the server
        public int numPlayers => NetworkServer.connections.Count(kv => kv.Value.playerController != null);

        // runtime data
        // this is used to make sure that all scene changes are initialized by Mirror.
        // Loading a scene manually wont set networkSceneName, so Mirror would still load it again on start.
        public static string networkSceneName = "";
        [NonSerialized]
        public bool isNetworkActive;
        public NetworkClient client;
        static int s_StartPositionIndex;

        public static NetworkManager singleton;

        static AsyncOperation s_LoadingSceneAsync;
        static NetworkConnection s_ClientReadyConnection;

        // this is used to persist network address between scenes.
        static string s_Address;

        // virtual so that inheriting classes' Awake() can call base.Awake() too
        public virtual void Awake()
        {
            Debug.Log("Thank you for using Mirror! https://forum.unity.com/threads/mirror-networking-for-unity-aka-hlapi-community-edition.425437/");

            // Set the networkSceneName to prevent a scene reload
            // if client connection to server fails.
            networkSceneName = offlineScene;

            InitializeSingleton();

            // headless mode? then start the server
            if (IsHeadless() && startOnHeadless)
            {
                Application.targetFrameRate = 60;
                StartServer();
            }
        }

        // headless mode detection
        public static bool IsHeadless()
        {
            return SystemInfo.graphicsDeviceType == GraphicsDeviceType.Null;
        }

        void InitializeSingleton()
        {
            if (singleton != null && singleton == this)
            {
                return;
            }

            // do this early
            LogFilter.Debug = showDebugMessages;

            if (dontDestroyOnLoad)
            {
                if (singleton != null)
                {
                    Debug.LogWarning("Multiple NetworkManagers detected in the scene. Only one NetworkManager can exist at a time. The duplicate NetworkManager will be destroyed.");
                    Destroy(gameObject);
                    return;
                }
                if (LogFilter.Debug) { Debug.Log("NetworkManager created singleton (DontDestroyOnLoad)"); }
                singleton = this;
                if (Application.isPlaying) DontDestroyOnLoad(gameObject);
            }
            else
            {
                if (LogFilter.Debug) { Debug.Log("NetworkManager created singleton (ForScene)"); }
                singleton = this;
            }

            // set active transport AFTER setting singleton.
            // so only if we didn't destroy ourselves.
            Transport.activeTransport = transport;

            // persistent network address between scene changes
            if (networkAddress != "")
            {
                s_Address = networkAddress;
            }
            else if (s_Address != "")
            {
                networkAddress = s_Address;
            }
        }

        // NetworkIdentity.UNetStaticUpdate is called from UnityEngine while LLAPI network is active.
        // if we want TCP then we need to call it manually. probably best from NetworkManager, although this means
        // that we can't use NetworkServer/NetworkClient without a NetworkManager invoking Update anymore.
        //
        // virtual so that inheriting classes' LateUpdate() can call base.LateUpdate() too
        public virtual void LateUpdate()
        {
            // call it while the NetworkManager exists.
            // -> we don't only call while Client/Server.Connected, because then we would stop if disconnected and the
            //    NetworkClient wouldn't receive the last Disconnect event, result in all kinds of issues
            NetworkServer.Update();
            NetworkClient.UpdateClient();
            UpdateScene();
        }

        // When pressing Stop in the Editor, Unity keeps threads alive until we
        // press Start again (which might be a Unity bug).
        // Either way, we should disconnect client & server in OnApplicationQuit
        // so they don't keep running until we press Play again.
        // (this is not a problem in builds)
        //
        // virtual so that inheriting classes' OnApplicationQuit() can call base.OnApplicationQuit() too
        public virtual void OnApplicationQuit()
        {
            Transport.activeTransport.Shutdown();
        }

        // virtual so that inheriting classes' OnValidate() can call base.OnValidate() too
        public virtual void OnValidate()
        {
            // add transport if there is none yet. makes upgrading easier.
            if (transport == null)
            {
                // was a transport added yet? if not, add one
                transport = GetComponent<Transport>();
                if (transport == null)
                {
                    transport = gameObject.AddComponent<TelepathyTransport>();
                    Debug.Log("NetworkManager: added default Transport because there was none yet.");
                }
#if UNITY_EDITOR
                UnityEditor.EditorUtility.SetDirty(gameObject);
#endif
            }

            maxConnections = Mathf.Max(maxConnections, 0); // always >= 0

            if (playerPrefab != null && playerPrefab.GetComponent<NetworkIdentity>() == null)
            {
                Debug.LogError("NetworkManager - playerPrefab must have a NetworkIdentity.");
                playerPrefab = null;
            }
        }

        internal void RegisterServerMessages()
        {
            NetworkServer.RegisterHandler<ConnectMessage>(OnServerConnectInternal);
            NetworkServer.RegisterHandler<DisconnectMessage>(OnServerDisconnectInternal);
            NetworkServer.RegisterHandler<ReadyMessage>(OnServerReadyMessageInternal);
            NetworkServer.RegisterHandler<AddPlayerMessage>(OnServerAddPlayerMessageInternal);
            NetworkServer.RegisterHandler<RemovePlayerMessage>(OnServerRemovePlayerMessageInternal);
            NetworkServer.RegisterHandler<ErrorMessage>(OnServerErrorInternal);
        }

        public bool StartServer()
        {
            InitializeSingleton();

            if (runInBackground)
                Application.runInBackground = true;

            // set a fixed tick rate instead of updating as often as possible
            // * if not in Editor (it doesn't work in the Editor)
            // * if not in Host mode
#if !UNITY_EDITOR
            if (!NetworkClient.active)
            {
                Application.targetFrameRate = serverTickRate;
                Debug.Log("Server Tick Rate set to: " + Application.targetFrameRate + " Hz.");
            }
#endif

            if (!NetworkServer.Listen(maxConnections))
            {
                Debug.LogError("StartServer listen failed.");
                return false;
            }

            // call OnStartServer AFTER Listen, so that NetworkServer.active is
            // true and we can call NetworkServer.Spawn in OnStartServer
            // overrides.
            // (useful for loading & spawning stuff from database etc.)
            //
            // note: there is no risk of someone connecting after Listen() and
            //       before OnStartServer() because this all runs in one thread
            //       and we don't start processing connects until Update.
            OnStartServer();

            // this must be after Listen(), since that registers the default message handlers
            RegisterServerMessages();

            if (LogFilter.Debug) { Debug.Log("NetworkManager StartServer"); }
            isNetworkActive = true;

            // Only change scene if the requested online scene is not blank, and is not already loaded
            string loadedSceneName = SceneManager.GetSceneAt(0).name;
            if (!string.IsNullOrEmpty(onlineScene) && onlineScene != loadedSceneName && onlineScene != offlineScene)
            {
                ServerChangeScene(onlineScene);
            }
            else
            {
                NetworkServer.SpawnObjects();
            }
            return true;
        }

        internal void RegisterClientMessages(NetworkClient client)
        {
            client.RegisterHandler<ConnectMessage>(OnClientConnectInternal);
            client.RegisterHandler<DisconnectMessage>(OnClientDisconnectInternal);
            client.RegisterHandler<NotReadyMessage>(OnClientNotReadyMessageInternal);
            client.RegisterHandler<ErrorMessage>(OnClientErrorInternal);
            client.RegisterHandler<SceneMessage>(OnClientSceneInternal);

            if (playerPrefab != null)
            {
                ClientScene.RegisterPrefab(playerPrefab);
            }
            for (int i = 0; i < spawnPrefabs.Count; i++)
            {
                GameObject prefab = spawnPrefabs[i];
                if (prefab != null)
                {
                    ClientScene.RegisterPrefab(prefab);
                }
            }
        }

        public NetworkClient StartClient()
        {
            InitializeSingleton();

            if (runInBackground)
                Application.runInBackground = true;

            isNetworkActive = true;

            client = new NetworkClient();

            RegisterClientMessages(client);

            if (string.IsNullOrEmpty(networkAddress))
            {
                Debug.LogError("Must set the Network Address field in the manager");
                return null;
            }
            if (LogFilter.Debug) { Debug.Log("NetworkManager StartClient address:" + networkAddress); }

            client.Connect(networkAddress);

            OnStartClient(client);
            s_Address = networkAddress;
            return client;
        }

        public virtual NetworkClient StartHost()
        {
            OnStartHost();
            if (StartServer())
            {
                NetworkClient localClient = ConnectLocalClient();
                OnStartClient(localClient);
                return localClient;
            }
            return null;
        }

        NetworkClient ConnectLocalClient()
        {
            if (LogFilter.Debug) { Debug.Log("NetworkManager StartHost"); }
            networkAddress = "localhost";
            client = ClientScene.ConnectLocalServer();
            RegisterClientMessages(client);
            return client;
        }

        public void StopHost()
        {
            OnStopHost();

            StopServer();
            StopClient();
        }

        public void StopServer()
        {
            if (!NetworkServer.active)
                return;

            OnStopServer();

            if (LogFilter.Debug) { Debug.Log("NetworkManager StopServer"); }
            isNetworkActive = false;
            NetworkServer.Shutdown();
            if (!string.IsNullOrEmpty(offlineScene))
            {
                ServerChangeScene(offlineScene);
            }
            CleanupNetworkIdentities();
        }

        public void StopClient()
        {
            OnStopClient();

            if (LogFilter.Debug) { Debug.Log("NetworkManager StopClient"); }
            isNetworkActive = false;
            if (client != null)
            {
                // only shutdown this client, not ALL clients.
                client.Disconnect();
                client.Shutdown();
                client = null;
            }

            ClientScene.DestroyAllClientObjects();
            if (!string.IsNullOrEmpty(offlineScene))
            {
                ClientChangeScene(offlineScene, false);
            }
            CleanupNetworkIdentities();
        }

        public virtual void ServerChangeScene(string newSceneName)
        {
            if (string.IsNullOrEmpty(newSceneName))
            {
                Debug.LogError("ServerChangeScene empty scene name");
                return;
            }

            if (LogFilter.Debug) { Debug.Log("ServerChangeScene " + newSceneName); }
            NetworkServer.SetAllClientsNotReady();
            networkSceneName = newSceneName;

            s_LoadingSceneAsync = SceneManager.LoadSceneAsync(newSceneName);

            SceneMessage msg = new SceneMessage(networkSceneName);
            NetworkServer.SendToAll(msg);

            s_StartPositionIndex = 0;
            startPositions.Clear();
        }

        void CleanupNetworkIdentities()
        {
            foreach (NetworkIdentity identity in Resources.FindObjectsOfTypeAll<NetworkIdentity>())
            {
                identity.MarkForReset();
            }
        }

        internal void ClientChangeScene(string newSceneName, bool forceReload)
        {
            if (string.IsNullOrEmpty(newSceneName))
            {
                Debug.LogError("ClientChangeScene empty scene name");
                return;
            }

            if (LogFilter.Debug) { Debug.Log("ClientChangeScene newSceneName:" + newSceneName + " networkSceneName:" + networkSceneName); }

            if (newSceneName == networkSceneName)
            {
                if (!forceReload)
                {
                    FinishLoadScene();
                    return;
                }
            }

            // vis2k: pause message handling while loading scene. otherwise we will process messages and then lose all
            // the state as soon as the load is finishing, causing all kinds of bugs because of missing state.
            // (client may be null after StopClient etc.)
            if (client != null)
            {
                if (LogFilter.Debug) { Debug.Log("ClientChangeScene: pausing handlers while scene is loading to avoid data loss after scene was loaded."); }
                Transport.activeTransport.enabled = false;
            }

            // Let client prepare for scene change
            OnClientChangeScene(newSceneName);

            s_LoadingSceneAsync = SceneManager.LoadSceneAsync(newSceneName);
            networkSceneName = newSceneName;
        }

        void FinishLoadScene()
        {
            // NOTE: this cannot use NetworkClient.allClients[0] - that client may be for a completely different purpose.

            if (client != null)
            {
                // process queued messages that we received while loading the scene
                if (LogFilter.Debug) { Debug.Log("FinishLoadScene: resuming handlers after scene was loading."); }
                Transport.activeTransport.enabled = true;

                if (s_ClientReadyConnection != null)
                {
                    clientLoadedScene = true;
                    OnClientConnect(s_ClientReadyConnection);
                    s_ClientReadyConnection = null;
                }
            }
            else
            {
                if (LogFilter.Debug) { Debug.Log("FinishLoadScene client is null"); }
            }

            if (NetworkServer.active)
            {
                NetworkServer.SpawnObjects();
                OnServerSceneChanged(networkSceneName);
            }

            if (IsClientConnected() && client != null)
            {
                RegisterClientMessages(client);
                OnClientSceneChanged(client.connection);
            }
        }

        internal static void UpdateScene()
        {
            if (singleton != null && s_LoadingSceneAsync != null && s_LoadingSceneAsync.isDone)
            {
                if (LogFilter.Debug) { Debug.Log("ClientChangeScene done readyCon:" + s_ClientReadyConnection); }
                singleton.FinishLoadScene();
                s_LoadingSceneAsync.allowSceneActivation = true;
                s_LoadingSceneAsync = null;
            }
        }

        // virtual so that inheriting classes' OnDestroy() can call base.OnDestroy() too
        public virtual void OnDestroy()
        {
            if (LogFilter.Debug) { Debug.Log("NetworkManager destroyed"); }
        }

        public static void RegisterStartPosition(Transform start)
        {
            if (LogFilter.Debug) { Debug.Log("RegisterStartPosition: (" + start.gameObject.name + ") " + start.position); }
            startPositions.Add(start);
        }

        public static void UnRegisterStartPosition(Transform start)
        {
            if (LogFilter.Debug) { Debug.Log("UnRegisterStartPosition: (" + start.gameObject.name + ") " + start.position); }
            startPositions.Remove(start);
        }

        public bool IsClientConnected()
        {
            return client != null && client.isConnected;
        }

        // this is the only way to clear the singleton, so another instance can be created.
        public static void Shutdown()
        {
            if (singleton == null)
                return;

            startPositions.Clear();
            s_StartPositionIndex = 0;
            s_ClientReadyConnection = null;

            singleton.StopHost();
            singleton = null;
        }

        // ----------------------------- Server Internal Message Handlers  --------------------------------

        internal void OnServerConnectInternal(NetworkConnection conn, ConnectMessage connectMsg)
        {
            if (LogFilter.Debug) { Debug.Log("NetworkManager.OnServerConnectInternal"); }

            if (networkSceneName != "" && networkSceneName != offlineScene)
            {
                SceneMessage msg = new SceneMessage(networkSceneName);
                conn.Send(msg);
            }

            OnServerConnect(conn);
        }

        internal void OnServerDisconnectInternal(NetworkConnection conn, DisconnectMessage msg)
        {
            if (LogFilter.Debug) { Debug.Log("NetworkManager.OnServerDisconnectInternal"); }
            OnServerDisconnect(conn);
        }

        internal void OnServerReadyMessageInternal(NetworkConnection conn, ReadyMessage msg)
        {
            if (LogFilter.Debug) { Debug.Log("NetworkManager.OnServerReadyMessageInternal"); }
            OnServerReady(conn);
        }

        internal void OnServerAddPlayerMessageInternal(NetworkConnection conn, AddPlayerMessage msg)
        {
            if (LogFilter.Debug) { Debug.Log("NetworkManager.OnServerAddPlayerMessageInternal"); }

<<<<<<< HEAD
            if (msg.value != null && msg.value.Length > 0)
            {
                // convert payload to extra message and call OnServerAddPlayer
                // (usually for character selection information)
                NetworkReader data = new NetworkReader(msg.value);
                OnServerAddPlayer(conn, data);
            }
            else
            {
                OnServerAddPlayer(conn);
            }
=======
            OnServerAddPlayer(conn, msg);
>>>>>>> e4fbbedd
        }

        internal void OnServerRemovePlayerMessageInternal(NetworkConnection conn, RemovePlayerMessage msg)
        {
            if (LogFilter.Debug) { Debug.Log("NetworkManager.OnServerRemovePlayerMessageInternal"); }

            if (conn.playerController != null)
            {
                OnServerRemovePlayer(conn, conn.playerController);
                conn.RemovePlayerController();
            }
        }

        internal void OnServerErrorInternal(NetworkConnection conn, ErrorMessage msg)
        {
            if (LogFilter.Debug) { Debug.Log("NetworkManager.OnServerErrorInternal"); }
            OnServerError(conn, msg.value);
        }

        // ----------------------------- Client Internal Message Handlers  --------------------------------

        internal void OnClientConnectInternal(NetworkConnection conn, ConnectMessage message)
        {
            if (LogFilter.Debug) { Debug.Log("NetworkManager.OnClientConnectInternal"); }

            string loadedSceneName = SceneManager.GetActiveScene().name;
            if (string.IsNullOrEmpty(onlineScene) || onlineScene == offlineScene || loadedSceneName == onlineScene)
            {
                clientLoadedScene = false;
                OnClientConnect(conn);
            }
            else
            {
                // will wait for scene id to come from the server.
                s_ClientReadyConnection = conn;
            }
        }

        internal void OnClientDisconnectInternal(NetworkConnection conn, DisconnectMessage msg)
        {
            if (LogFilter.Debug) { Debug.Log("NetworkManager.OnClientDisconnectInternal"); }
            OnClientDisconnect(conn);
        }

        internal void OnClientNotReadyMessageInternal(NetworkConnection conn, NotReadyMessage msg)
        {
            if (LogFilter.Debug) { Debug.Log("NetworkManager.OnClientNotReadyMessageInternal"); }

            ClientScene.ready = false;
            OnClientNotReady(conn);

            // NOTE: s_ClientReadyConnection is not set here! don't want OnClientConnect to be invoked again after scene changes.
        }

        internal void OnClientErrorInternal(NetworkConnection conn, ErrorMessage msg)
        {
            if (LogFilter.Debug) { Debug.Log("NetworkManager:OnClientErrorInternal"); }
            OnClientError(conn, msg.value);
        }

        internal void OnClientSceneInternal(NetworkConnection conn, SceneMessage msg)
        {
            if (LogFilter.Debug) { Debug.Log("NetworkManager.OnClientSceneInternal"); }

            string newSceneName = msg.value;

            if (IsClientConnected() && !NetworkServer.active)
            {
                ClientChangeScene(newSceneName, true);
            }
        }

        // ----------------------------- Server System Callbacks --------------------------------

        public virtual void OnServerConnect(NetworkConnection conn)
        {
        }

        public virtual void OnServerDisconnect(NetworkConnection conn)
        {
            NetworkServer.DestroyPlayerForConnection(conn);
            if (LogFilter.Debug) { Debug.Log("OnServerDisconnect: Client disconnected."); }
        }

        public virtual void OnServerReady(NetworkConnection conn)
        {
            if (conn.playerController == null)
            {
                // this is now allowed (was not for a while)
                if (LogFilter.Debug) { Debug.Log("Ready with no player object"); }
            }
            NetworkServer.SetClientReady(conn);
        }

<<<<<<< HEAD
        public virtual void OnServerAddPlayer(NetworkConnection conn, NetworkReader data)
        {
            OnServerAddPlayerInternal(conn);
        }

        public virtual void OnServerAddPlayer(NetworkConnection conn)
=======
        public virtual void OnServerAddPlayer(NetworkConnection conn, AddPlayerMessage extraMessage)
>>>>>>> e4fbbedd
        {
            OnServerAddPlayerInternal(conn);
        }

        void OnServerAddPlayerInternal(NetworkConnection conn)
        {
            if (playerPrefab == null)
            {
                Debug.LogError("The PlayerPrefab is empty on the NetworkManager. Please setup a PlayerPrefab object.");
                return;
            }

            if (playerPrefab.GetComponent<NetworkIdentity>() == null)
            {
                Debug.LogError("The PlayerPrefab does not have a NetworkIdentity. Please add a NetworkIdentity to the player prefab.");
                return;
            }

            if (conn.playerController != null)
            {
                Debug.LogError("There is already a player for this connections.");
                return;
            }

            Transform startPos = GetStartPosition();
            GameObject player = startPos != null
                ? Instantiate(playerPrefab, startPos.position, startPos.rotation)
                : Instantiate(playerPrefab, Vector3.zero, Quaternion.identity);

            NetworkServer.AddPlayerForConnection(conn, player);
        }

        public Transform GetStartPosition()
        {
            // first remove any dead transforms
            startPositions.RemoveAll(t => t == null);

            if (playerSpawnMethod == PlayerSpawnMethod.Random && startPositions.Count > 0)
            {
                // try to spawn at a random start location
                int index = UnityEngine.Random.Range(0, startPositions.Count);
                return startPositions[index];
            }
            if (playerSpawnMethod == PlayerSpawnMethod.RoundRobin && startPositions.Count > 0)
            {
                if (s_StartPositionIndex >= startPositions.Count)
                {
                    s_StartPositionIndex = 0;
                }

                Transform startPos = startPositions[s_StartPositionIndex];
                s_StartPositionIndex += 1;
                return startPos;
            }
            return null;
        }

        public virtual void OnServerRemovePlayer(NetworkConnection conn, NetworkIdentity player)
        {
            if (player.gameObject != null)
            {
                NetworkServer.Destroy(player.gameObject);
            }
        }

        public virtual void OnServerError(NetworkConnection conn, int errorCode)
        {
        }

        public virtual void OnServerSceneChanged(string sceneName)
        {
        }

        // ----------------------------- Client System Callbacks --------------------------------

        public virtual void OnClientConnect(NetworkConnection conn)
        {
            if (!clientLoadedScene)
            {
                // Ready/AddPlayer is usually triggered by a scene load completing. if no scene was loaded, then Ready/AddPlayer it here instead.
                ClientScene.Ready(conn);
                if (autoCreatePlayer)
                {
                    ClientScene.AddPlayer();
                }
            }
        }

        public virtual void OnClientDisconnect(NetworkConnection conn)
        {
            StopClient();
        }

        public virtual void OnClientError(NetworkConnection conn, int errorCode)
        {
        }

        public virtual void OnClientNotReady(NetworkConnection conn)
        {
        }

        // Called from ClientChangeScene immediately before SceneManager.LoadSceneAsync is executed
        // This allows client to do work / cleanup / prep before the scene changes.
        public virtual void OnClientChangeScene(string newSceneName) { }

        public virtual void OnClientSceneChanged(NetworkConnection conn)
        {
            // always become ready.
            ClientScene.Ready(conn);

            // vis2k: replaced all this weird code with something more simple
            if (autoCreatePlayer)
            {
                // add player if existing one is null
                if (ClientScene.localPlayer == null)
                {
                    ClientScene.AddPlayer();
                }
            }
        }

        //------------------------------ Start & Stop callbacks -----------------------------------

        // Since there are multiple versions of StartServer, StartClient and StartHost, to reliably customize
        // their functionality, users would need override all the versions. Instead these callbacks are invoked
        // from all versions, so users only need to implement this one case.

        public virtual void OnStartHost() {}
        public virtual void OnStartServer() {}
        public virtual void OnStartClient(NetworkClient client) {}
        public virtual void OnStopServer() {}
        public virtual void OnStopClient() {}
        public virtual void OnStopHost() {}
    }
}<|MERGE_RESOLUTION|>--- conflicted
+++ resolved
@@ -552,21 +552,7 @@
         {
             if (LogFilter.Debug) { Debug.Log("NetworkManager.OnServerAddPlayerMessageInternal"); }
 
-<<<<<<< HEAD
-            if (msg.value != null && msg.value.Length > 0)
-            {
-                // convert payload to extra message and call OnServerAddPlayer
-                // (usually for character selection information)
-                NetworkReader data = new NetworkReader(msg.value);
-                OnServerAddPlayer(conn, data);
-            }
-            else
-            {
-                OnServerAddPlayer(conn);
-            }
-=======
             OnServerAddPlayer(conn, msg);
->>>>>>> e4fbbedd
         }
 
         internal void OnServerRemovePlayerMessageInternal(NetworkConnection conn, RemovePlayerMessage msg)
@@ -661,16 +647,7 @@
             NetworkServer.SetClientReady(conn);
         }
 
-<<<<<<< HEAD
-        public virtual void OnServerAddPlayer(NetworkConnection conn, NetworkReader data)
-        {
-            OnServerAddPlayerInternal(conn);
-        }
-
-        public virtual void OnServerAddPlayer(NetworkConnection conn)
-=======
         public virtual void OnServerAddPlayer(NetworkConnection conn, AddPlayerMessage extraMessage)
->>>>>>> e4fbbedd
         {
             OnServerAddPlayerInternal(conn);
         }
