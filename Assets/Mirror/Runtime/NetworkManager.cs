--- conflicted
+++ resolved
@@ -345,11 +345,7 @@
                     Debug.Log("NetworkManager: added missing NetworkAuthenticator.");
                 }
 #if UNITY_EDITOR
-<<<<<<< HEAD
-                UnityEditor.Undo.RecordObject(this, "Added Authenticator");
-=======
-                Undo.RecordObject(this, "Added Authenticator");
->>>>>>> 02622b70
+                UnityEditor.EditorUtility.SetDirty(gameObject);
 #endif
             }
 
