using System;
using System.Threading.Tasks;
using Mirror.AsyncTcp;
using UnityEngine;
using UnityEngine.Events;
using UnityEngine.Rendering;
using UnityEngine.SceneManagement;
using UnityEngine.Serialization;

namespace Mirror
{

    /// <summary>
    /// Enumeration of methods of current Network Manager state at runtime.
    /// </summary>
    public enum NetworkManagerMode { Offline, ServerOnly, ClientOnly, Host }

    [AddComponentMenu("Network/NetworkManager")]
    [HelpURL("https://mirror-networking.com/docs/Components/NetworkManager.html")]
    [RequireComponent(typeof(NetworkServer))]
    [RequireComponent(typeof(NetworkClient))]
    [DisallowMultipleComponent]
    public class NetworkManager : MonoBehaviour
    {
        /// <summary>
        /// A flag to control whether the NetworkManager object is destroyed when the scene changes.
        /// <para>This should be set if your game has a single NetworkManager that exists for the lifetime of the process. If there is a NetworkManager in each scene, then this should not be set.</para>
        /// </summary>
        [Header("Configuration")]
        [FormerlySerializedAs("m_DontDestroyOnLoad")]
        [Tooltip("Should the Network Manager object be persisted through scene changes?")]
        public bool dontDestroyOnLoad = true;

        /// <summary>
        /// Automatically invoke StartServer()
        /// <para>If the application is a Server Build or run with the -batchMode command line arguement, StartServer is automatically invoked.</para>
        /// </summary>
        [Tooltip("Should the server auto-start when the game is started in a headless build?")]
        public bool startOnHeadless = true;

        /// <summary>
        /// Enables verbose debug messages in the console
        /// </summary>
        [FormerlySerializedAs("m_ShowDebugMessages")]
        [Tooltip("This will enable verbose debug messages in the Unity Editor console")]
        public bool showDebugMessages;

        /// <summary>
        /// Server Update frequency, per second. Use around 60Hz for fast paced games like Counter-Strike to minimize latency. Use around 30Hz for games like WoW to minimize computations. Use around 1-10Hz for slow paced games like EVE.
        /// </summary>
        [Tooltip("Server Update frequency, per second. Use around 60Hz for fast paced games like Counter-Strike to minimize latency. Use around 30Hz for games like WoW to minimize computations. Use around 1-10Hz for slow paced games like EVE.")]
        public int serverTickRate = 30;

        public NetworkServer server;
        public NetworkClient client;

        // transport layer
        [Header("Network Info")]
        [Tooltip("Transport component attached to this object that server and client will use to connect")]
        [SerializeField]
<<<<<<< HEAD
        protected AsyncTransport transport;
=======
        protected Transport transport;

        /// <summary>
        /// The network address currently in use.
        /// <para>For clients, this is the address of the server that is connected to. For servers, this is the local address.</para>
        /// </summary>
        [FormerlySerializedAs("m_NetworkAddress")]
        [Tooltip("Network Address where the client should connect to the server. Server does not use this for anything.")]
        public string networkAddress = "localhost";

        /// <summary>
        /// The maximum number of concurrent network connections to support.
        /// <para>This effects the memory usage of the network layer.</para>
        /// </summary>
        [FormerlySerializedAs("m_MaxConnections")]
        [Tooltip("Maximum number of concurrent connections.")]
        public int maxConnections = 4;

        [Header("Authentication")]
        [Tooltip("Authentication component attached to this object")]
        public NetworkAuthenticator authenticator;

        /// <summary>
        /// The default prefab to be used to create player objects on the server.
        /// <para>Player objects are created in the default handler for AddPlayer() on the server. Implementing OnServerAddPlayer overrides this behaviour.</para>
        /// </summary>
        [Header("Player Object")]
        [FormerlySerializedAs("m_PlayerPrefab")]
        [Tooltip("Prefab of the player object. Prefab must have a Network Identity component. May be an empty game object or a full avatar.")]
        public GameObject playerPrefab;

        /// <summary>
        /// A flag to control whether or not player objects are automatically created on connect, and on scene change.
        /// </summary>
        [FormerlySerializedAs("m_AutoCreatePlayer")]
        [Tooltip("Should Mirror automatically spawn the player after scene change?")]
        public bool autoCreatePlayer = true;

        /// <summary>
        /// The current method of spawning players used by the NetworkManager.
        /// </summary>
        [FormerlySerializedAs("m_PlayerSpawnMethod")]
        [Tooltip("Round Robin or Random order of Start Position selection")]
        public PlayerSpawnMethod playerSpawnMethod;

        /// <summary>
        /// List of prefabs that will be registered with the spawning system.
        /// <para>For each of these prefabs, ClientManager.RegisterPrefab() will be automatically invoke.</para>
        /// </summary>
        [FormerlySerializedAs("m_SpawnPrefabs"), HideInInspector]
        public List<GameObject> spawnPrefabs = new List<GameObject>();

        /// <summary>
        /// NetworkManager singleton
        /// </summary>
        public static NetworkManager singleton { get; private set; }

        /// <summary>
        /// Number of active player objects across all connections on the server.
        /// <para>This is only valid on the host / server.</para>
        /// </summary>
        public int numPlayers => NetworkServer.connections.Count(kv => kv.Value.identity != null);
>>>>>>> 6591539c

        /// <summary>
        /// True if the server or client is started and running
        /// <para>This is set True in StartServer / StartClient, and set False in StopServer / StopClient</para>
        /// </summary>
        public bool IsNetworkActive => server.active || client.Active;

        /// <summary>
        /// This is true if the client loaded a new scene when connecting to the server.
        /// <para>This is set before OnClientConnect is called, so it can be checked there to perform different logic if a scene load occurred.</para>
        /// </summary>
        [NonSerialized]
        public bool clientLoadedScene;

        /// <summary>
        /// headless mode detection
        /// </summary>
        public static bool IsHeadless => SystemInfo.graphicsDeviceType == GraphicsDeviceType.Null;

        /// <summary>
        /// This is invoked when a host is started.
        /// <para>StartHost has multiple signatures, but they all cause this hook to be called.</para>
        /// </summary>
        public UnityEvent OnStartHost = new UnityEvent();

        /// <summary>
        /// This is called when a host is stopped.
        /// </summary>
        public UnityEvent OnStopHost = new UnityEvent();

        #region Unity Callbacks

        /// <summary>
        /// virtual so that inheriting classes' OnValidate() can call base.OnValidate() too
        /// </summary>
        public virtual void OnValidate()
        {
            // add transport if there is none yet. makes upgrading easier.
            if (transport == null)
            {
                // was a transport added yet? if not, add one
                transport = GetComponent<AsyncTransport>();
                if (transport == null)
                {
                    transport = gameObject.AddComponent<AsyncTcpTransport>();
                    Debug.Log("NetworkManager: added default Transport because there was none yet.");
                }
#if UNITY_EDITOR
                UnityEditor.Undo.RecordObject(gameObject, "Added default Transport");
#endif
            }

            // add NetworkServer if there is none yet. makes upgrading easier.
            if (GetComponent<NetworkServer>() == null)
            {
                server = gameObject.AddComponent<NetworkServer>();
                Debug.Log("NetworkManager: added NetworkServer because there was none yet.");
#if UNITY_EDITOR
                UnityEditor.Undo.RecordObject(gameObject, "Added NetworkServer");
#endif
            }

            // add NetworkClient if there is none yet. makes upgrading easier.
            if (GetComponent<NetworkClient>() == null)
            {
                client = gameObject.AddComponent<NetworkClient>();
                Debug.Log("NetworkManager: added NetworkClient because there was none yet.");
#if UNITY_EDITOR
                UnityEditor.Undo.RecordObject(gameObject, "Added NetworkClient");
#endif
            }
        }

        /// <summary>
        /// virtual so that inheriting classes' Start() can call base.Start() too
        /// </summary>
        public virtual void Start()
        {
            // Don't allow collision-destroyed second instance to continue.
            if (!InitializeSingleton()) return;

            Debug.Log("Thank you for using Mirror! https://mirror-networking.com");

            // Set the networkSceneName to prevent a scene reload
            // if client connection to server fails.
            networkSceneName = null;

<<<<<<< HEAD
            Initialize();

=======
>>>>>>> 6591539c
            // setup OnSceneLoaded callback
            SceneManager.sceneLoaded += OnSceneLoaded;

            // headless mode? then start the server
            // can't do this in Awake because Awake is for initialization.
            // some transports might not be ready until Start.
            //
            // (tick rate is applied in StartServer!)
            if (IsHeadless && startOnHeadless)
            {
                _ = StartServer();
            }
        }

        // NetworkIdentity.UNetStaticUpdate is called from UnityEngine while LLAPI network is active.
        // If we want TCP then we need to call it manually. Probably best from NetworkManager, although this means that we can't use NetworkServer/NetworkClient without a NetworkManager invoking Update anymore.
        /// <summary>
        /// virtual so that inheriting classes' LateUpdate() can call base.LateUpdate() too
        /// </summary>
        public virtual void LateUpdate()
        {
            UpdateScene();
        }

        #endregion

        #region Start & Stop

        // full server setup code, without spawning objects yet
        async Task SetupServer()
        {
            if (LogFilter.Debug) Debug.Log("NetworkManager SetupServer");

            ConfigureServerFrameRate();

            // start listening to network connections
            await server.ListenAsync();
        }

        /// <summary>
        /// This starts a new server.
        /// <para>This uses the networkPort property as the listen port.</para>
        /// </summary>
        /// <returns></returns>
        public async Task StartServer()
        {
            // StartServer is inherently ASYNCHRONOUS (=doesn't finish immediately)
            //
            // Here is what it does:
            //   Listen
            //   if onlineScene:
            //       LoadSceneAsync
            //       ...
            //       FinishLoadSceneServerOnly
            //           SpawnObjects
            //   else:
            //       SpawnObjects
            //
            // there is NO WAY to make it synchronous because both LoadSceneAsync
            // and LoadScene do not finish loading immediately. as long as we
            // have the onlineScene feature, it will be asynchronous!

            await SetupServer();

            server.SpawnObjects();
        }

        /// <summary>
        /// This starts a network client. It uses the networkAddress and networkPort properties as the address to connect to.
        /// <para>This makes the newly created client connect to the server immediately.</para>
        /// </summary>
        public Task StartClient(string serverIp)
        {
            if (LogFilter.Debug) Debug.Log("NetworkManager StartClient address:" + serverIp);

            UriBuilder builder = new UriBuilder
            {
                Host = serverIp,
                Scheme = "tcp4",
            };

            return client.ConnectAsync(builder.Uri);
        }

        /// <summary>
        /// This starts a network client. It uses the networkAddress and networkPort properties as the address to connect to.
        /// <para>This makes the newly created client connect to the server immediately.</para>
        /// </summary>
        /// <param name="uri">location of the server to connect to</param>
        public void StartClient(Uri uri)
        {
            if (LogFilter.Debug) Debug.Log("NetworkManager StartClient address:" + uri);
<<<<<<< HEAD
=======
            networkAddress = uri.Host;
>>>>>>> 6591539c

            _ = client.ConnectAsync(uri);
        }

        /// <summary>
        /// This starts a network "host" - a server and client in the same application.
        /// <para>The client returned from StartHost() is a special "local" client that communicates to the in-process server using a message queue instead of the real network. But in almost all other cases, it can be treated as a normal client.</para>
        /// </summary>
        public async Task StartHost()
        {
            // StartHost is inherently ASYNCHRONOUS (=doesn't finish immediately)
            //
            // Here is what it does:
            //   Listen
            //   ConnectHost
            //   if onlineScene:
            //       LoadSceneAsync
            //       ...
            //       FinishLoadSceneHost
            //           FinishStartHost
            //               SpawnObjects
            //               StartHostClient      <= not guaranteed to happen after SpawnObjects if onlineScene is set!
            //                   ClientAuth
            //                       success: server sends changescene msg to client
            //   else:
            //       FinishStartHost
            //
            // there is NO WAY to make it synchronous because both LoadSceneAsync
            // and LoadScene do not finish loading immediately. as long as we
            // have the onlineScene feature, it will be asynchronous!

            // setup server first
            await SetupServer();

            client.ConnectHost(server);

            // call OnStartHost AFTER SetupServer. this way we can use
            // NetworkServer.Spawn etc. in there too. just like OnStartServer
            // is called after the server is actually properly started.
            OnStartHost.Invoke();

            FinishStartHost();
        }

        // FinishStartHost is guaranteed to be called after the host server was
        // fully started and all the asynchronous StartHost magic is finished
        // (= scene loading), or immediately if there was no asynchronous magic.
        //
        // note: we don't really need FinishStartClient/FinishStartServer. the
        //       host version is enough.
        void FinishStartHost()
        {
            // ConnectHost needs to be called BEFORE SpawnObjects:
            // https://github.com/vis2k/Mirror/pull/1249/
            // -> this sets NetworkServer.localConnection.
            // -> localConnection needs to be set before SpawnObjects because:
            //    -> SpawnObjects calls OnStartServer in all NetworkBehaviours
            //       -> OnStartServer might spawn an object and set [SyncVar(hook="OnColorChanged")] object.color = green;
            //          -> this calls SyncVar.set (generated by Weaver), which has
            //             a custom case for host mode (because host mode doesn't
            //             get OnDeserialize calls, where SyncVar hooks are usually
            //             called):
            //
            //               if (!SyncVarEqual(value, ref color))
            //               {
            //                   if (NetworkServer.localClientActive && !getSyncVarHookGuard(1uL))
            //                   {
            //                       setSyncVarHookGuard(1uL, value: true);
            //                       OnColorChangedHook(value);
            //                       setSyncVarHookGuard(1uL, value: false);
            //                   }
            //                   SetSyncVar(value, ref color, 1uL);
            //               }
            //
            //          -> localClientActive needs to be true, otherwise the hook
            //             isn't called in host mode!
            //


            // server scene was loaded. now spawn all the objects
            server.SpawnObjects();

            // connect client and call OnStartClient AFTER server scene was
            // loaded and all objects were spawned.
            // DO NOT do this earlier. it would cause race conditions where a
            // client will do things before the server is even fully started.
            if (LogFilter.Debug) Debug.Log("StartHostClient called");
            StartHostClient();
        }

        void StartHostClient()
        {
            if (LogFilter.Debug) Debug.Log("NetworkManager ConnectLocalClient");

            server.ActivateHostScene();

            RegisterClientMessages(client.Connection);
        }

        /// <summary>
        /// This stops both the client and the server that the manager is using.
        /// </summary>
        public void StopHost()
        {
            OnStopHost.Invoke();
            StopClient();
            StopServer();
        }

        /// <summary>
        /// Stops the server that the manager is using.
        /// </summary>
        public void StopServer()
        {
            server.Disconnect();
        }

        /// <summary>
        /// Stops the client that the manager is using.
        /// </summary>
        public void StopClient()
        {
            client.Disconnect();
        }

        /// <summary>
        /// Set the frame rate for a headless server.
        /// <para>Override if you wish to disable the behavior or set your own tick rate.</para>
        /// </summary>
        public virtual void ConfigureServerFrameRate()
        {
            // set a fixed tick rate instead of updating as often as possible
            // * if not in Editor (it doesn't work in the Editor)
            // * if not in Host mode
#if !UNITY_EDITOR
            if (!client.Active && IsHeadless)
            {
                Application.targetFrameRate = serverTickRate;
                Debug.Log("Server Tick Rate set to: " + Application.targetFrameRate + " Hz.");
            }
#endif
        }

<<<<<<< HEAD
        void Initialize()
        {
=======
        bool InitializeSingleton()
        {
            if (singleton != null && singleton == this) return true;

            // do this early
>>>>>>> 6591539c
            LogFilter.Debug = showDebugMessages;

            if (dontDestroyOnLoad)
            {
<<<<<<< HEAD
                DontDestroyOnLoad(gameObject);
            }
=======
                if (singleton != null)
                {
                    Debug.LogWarning("Multiple NetworkManagers detected in the scene. Only one NetworkManager can exist at a time. The duplicate NetworkManager will be destroyed.");
                    Destroy(gameObject);

                    // Return false to not allow collision-destroyed second instance to continue.
                    return false;
                }
                if (LogFilter.Debug) Debug.Log("NetworkManager created singleton (DontDestroyOnLoad)");
                singleton = this;
                if (Application.isPlaying) DontDestroyOnLoad(gameObject);
            }
            else
            {
                if (LogFilter.Debug) Debug.Log("NetworkManager created singleton (ForScene)");
                singleton = this;
            }

            // set active transport AFTER setting singleton.
            // so only if we didn't destroy ourselves.
            Transport.activeTransport = transport;

            return true;
        }

        void RegisterServerMessages()
        {
            NetworkServer.RegisterHandler<ConnectMessage>(OnServerConnectInternal, false);
            NetworkServer.RegisterHandler<DisconnectMessage>(OnServerDisconnectInternal, false);
            NetworkServer.RegisterHandler<ReadyMessage>(OnServerReadyMessageInternal);
            NetworkServer.RegisterHandler<AddPlayerMessage>(OnServerAddPlayerInternal);
            NetworkServer.RegisterHandler<RemovePlayerMessage>(OnServerRemovePlayerMessageInternal);
            NetworkServer.RegisterHandler<ErrorMessage>(OnServerErrorInternal, false);
        }
>>>>>>> 6591539c

            // subscribe to the server
            if (server != null)
                server.Authenticated.AddListener(OnServerAuthenticated);

            // subscribe to the client
            if (client != null)
                client.Authenticated.AddListener(OnClientAuthenticated);
        }

        /// <summary>
        /// virtual so that inheriting classes' OnDestroy() can call base.OnDestroy() too
        /// </summary>
        public virtual void OnDestroy()
        {
            if (LogFilter.Debug) Debug.Log("NetworkManager destroyed");
        }

        #endregion

        #region Scene Management

        /// <summary>
        /// The name of the current network scene.
        /// </summary>
        /// <remarks>
        /// <para>This is populated if the NetworkManager is doing scene management. This should not be changed directly. Calls to ServerChangeScene() cause this to change. New clients that connect to a server will automatically load this scene.</para>
        /// <para>This is used to make sure that all scene changes are initialized by Mirror.</para>
        /// <para>Loading a scene manually wont set networkSceneName, so Mirror would still load it again on start.</para>
        /// </remarks>
        public string networkSceneName = "";

        public AsyncOperation loadingSceneAsync;

        /// <summary>
        /// This causes the server to switch scenes and sets the networkSceneName.
        /// <para>Clients that connect to this server will automatically switch to this scene. This is called autmatically if onlineScene or offlineScene are set, but it can be called from user code to switch scenes again while the game is in progress. This automatically sets clients to be not-ready. The clients must call NetworkClient.Ready() again to participate in the new scene.</para>
        /// </summary>
        /// <param name="newSceneName"></param>
        public virtual void ServerChangeScene(string newSceneName)
        {
            if (string.IsNullOrEmpty(newSceneName))
            {
                Debug.LogError("ServerChangeScene empty scene name");
                return;
            }

            if (LogFilter.Debug) Debug.Log("ServerChangeScene " + newSceneName);
            server.SetAllClientsNotReady();
            networkSceneName = newSceneName;

            // Let server prepare for scene change
            OnServerChangeScene(newSceneName);

            loadingSceneAsync = SceneManager.LoadSceneAsync(newSceneName);

            // notify all clients about the new scene
            server.SendToAll(new SceneMessage { sceneName = newSceneName });
        }

        internal void ClientChangeScene(string newSceneName, SceneOperation sceneOperation = SceneOperation.Normal, bool customHandling = false)
        {
            if (string.IsNullOrEmpty(newSceneName))
            {
                Debug.LogError("ClientChangeScene empty scene name");
                return;
            }

            if (LogFilter.Debug) Debug.Log("ClientChangeScene newSceneName:" + newSceneName + " networkSceneName:" + networkSceneName);

            // vis2k: pause message handling while loading scene. otherwise we will process messages and then lose all
            // the state as soon as the load is finishing, causing all kinds of bugs because of missing state.
            // (client may be null after StopClient etc.)
            if (LogFilter.Debug) Debug.Log("ClientChangeScene: pausing handlers while scene is loading to avoid data loss after scene was loaded.");
            // Let client prepare for scene change
            OnClientChangeScene(newSceneName, sceneOperation, customHandling);

            // scene handling will happen in overrides of OnClientChangeScene and/or OnClientSceneChanged
            if (customHandling)
            {
                FinishLoadScene();
                return;
            }

            switch (sceneOperation)
            {
                case SceneOperation.Normal:
                    loadingSceneAsync = SceneManager.LoadSceneAsync(newSceneName);
                    break;
                case SceneOperation.LoadAdditive:
                    if (!SceneManager.GetSceneByName(newSceneName).IsValid())
                        loadingSceneAsync = SceneManager.LoadSceneAsync(newSceneName, LoadSceneMode.Additive);
                    else
                        Debug.LogWarningFormat("Scene {0} is already loaded", newSceneName);
                    break;
                case SceneOperation.UnloadAdditive:
                    if (SceneManager.GetSceneByName(newSceneName).IsValid())
                    {
                        if (SceneManager.GetSceneByName(newSceneName) != null)
                            loadingSceneAsync = SceneManager.UnloadSceneAsync(newSceneName, UnloadSceneOptions.UnloadAllEmbeddedSceneObjects);
                    }
                    else
                        Debug.LogWarning("Cannot unload the active scene with UnloadAdditive operation");
                    break;
            }

            // don't change the client's current networkSceneName when loading additive scene content
            if (sceneOperation == SceneOperation.Normal)
                networkSceneName = newSceneName;
        }

        // support additive scene loads:
        //   NetworkScenePostProcess disables all scene objects on load, and
        //   * NetworkServer.SpawnObjects enables them again on the server when
        //     calling OnStartServer
        //   * ClientScene.PrepareToSpawnSceneObjects enables them again on the
        //     client after the server sends ObjectSpawnStartedMessage to client
        //     in SpawnObserversForConnection. this is only called when the
        //     client joins, so we need to rebuild scene objects manually again
        // TODO merge this with FinishLoadScene()?
        void OnSceneLoaded(Scene scene, LoadSceneMode mode)
        {
            if (mode == LoadSceneMode.Additive)
            {
                if (server.active)
                {
                    // TODO only respawn the server objects from that scene later!
                    server.SpawnObjects();
                    if (LogFilter.Debug) Debug.Log("Respawned Server objects after additive scene load: " + scene.name);
                }
                if (client.Active)
                {
                    client.PrepareToSpawnSceneObjects();
                    if (LogFilter.Debug) Debug.Log("Rebuild Client spawnableObjects after additive scene load: " + scene.name);
                }
            }
        }

        void UpdateScene()
        {
            if (loadingSceneAsync != null && loadingSceneAsync.isDone)
            {
                if (LogFilter.Debug) Debug.Log("ClientChangeScene done readyCon:" + client.Connection);
                FinishLoadScene();
                loadingSceneAsync.allowSceneActivation = true;
                loadingSceneAsync = null;
            }
        }

        void FinishLoadScene()
        {
            // NOTE: this cannot use NetworkClient.allClients[0] - that client may be for a completely different purpose.

            // process queued messages that we received while loading the scene
            if (LogFilter.Debug) Debug.Log("FinishLoadScene: resuming handlers after scene was loading.");
            // host mode?
            if (client.IsLocalClient)
            {
                FinishLoadSceneHost();
            }
            // server-only mode?
            else if (server.active)
            {
                FinishLoadSceneServerOnly();
            }
            // client-only mode?
            else if (client.Active)
            {
                FinishLoadSceneClientOnly();
            }
        }

        // finish load scene part for host mode. makes code easier and is
        // necessary for FinishStartHost later.
        // (the 3 things have to happen in that exact order)
        void FinishLoadSceneHost()
        {
            // debug message is very important. if we ever break anything then
            // it's very obvious to notice.
            if (LogFilter.Debug) Debug.Log("Finished loading scene in host mode.");

            if (client.Connection != null)
            {
                client.OnAuthenticated(client.Connection);
                clientLoadedScene = true;
                client.Connection = null;
            }

            FinishStartHost();

            // call OnServerSceneChanged
            OnServerSceneChanged(networkSceneName);

            if (client.IsConnected)
            {
                // let client know that we changed scene
                OnClientSceneChanged(client.Connection);
            }
        }

        // finish load scene part for client-only. makes code easier and is
        // necessary for FinishStartClient later.
        void FinishLoadSceneClientOnly()
        {
            // debug message is very important. if we ever break anything then
            // it's very obvious to notice.
            if (LogFilter.Debug) Debug.Log("Finished loading scene in client-only mode.");

            if (client.Connection != null)
            {
                client.OnAuthenticated(client.Connection);
                clientLoadedScene = true;
                client.Connection = null;
            }

            if (client.IsConnected)
            {
                OnClientSceneChanged(client.Connection);
            }
        }

        // finish load scene part for server-only. . makes code easier and is
        // necessary for FinishStartServer later.
        void FinishLoadSceneServerOnly()
        {
            // debug message is very important. if we ever break anything then
            // it's very obvious to notice.
            if (LogFilter.Debug) Debug.Log("Finished loading scene in server-only mode.");

            server.SpawnObjects();
            OnServerSceneChanged(networkSceneName);
        }

        #endregion

        #region Server Internal Message Handlers

        void RegisterServerMessages(NetworkConnection connection)
        {
            connection.RegisterHandler<NetworkConnectionToClient, ReadyMessage>(OnServerReadyMessageInternal);
            connection.RegisterHandler<NetworkConnectionToClient, RemovePlayerMessage>(OnServerRemovePlayerMessageInternal);
        }

        // called after successful authentication
        void OnServerAuthenticated(NetworkConnectionToClient conn)
        {
            // a connection has been established,  register for our messages
            RegisterServerMessages(conn);

            if (LogFilter.Debug) Debug.Log("NetworkManager.OnServerAuthenticated");

            // proceed with the login handshake by calling OnServerConnect
            if (!string.IsNullOrEmpty(networkSceneName))
            {
                var msg = new SceneMessage { sceneName = networkSceneName };
                conn.Send(msg);
            }

            OnServerConnect(conn);
        }

        void OnServerReadyMessageInternal(NetworkConnection conn, ReadyMessage msg)
        {
            if (LogFilter.Debug) Debug.Log("NetworkManager.OnServerReadyMessageInternal");
            OnServerReady(conn);
        }

        void OnServerRemovePlayerMessageInternal(NetworkConnection conn, RemovePlayerMessage msg)
        {
            if (LogFilter.Debug) Debug.Log("NetworkManager.OnServerRemovePlayerMessageInternal");

            if (conn.Identity != null)
            {
                OnServerRemovePlayer(conn, conn.Identity);
                conn.Identity = null;
            }
        }

        #endregion

        #region Client Internal Message Handlers

        void RegisterClientMessages(NetworkConnection connection)
        {
            connection.RegisterHandler<NetworkConnectionToServer, NotReadyMessage>(OnClientNotReadyMessageInternal);
            connection.RegisterHandler<NetworkConnectionToServer, SceneMessage>(OnClientSceneInternal, false);
        }

        // called after successful authentication
        void OnClientAuthenticated(NetworkConnectionToServer conn)
        {
            RegisterClientMessages(conn);

            if (LogFilter.Debug) Debug.Log("NetworkManager.OnClientAuthenticated");

            // will wait for scene id to come from the server.
            clientLoadedScene = true;
            client.Connection = conn;
        }

        void OnClientNotReadyMessageInternal(NetworkConnection conn, NotReadyMessage msg)
        {
            if (LogFilter.Debug) Debug.Log("NetworkManager.OnClientNotReadyMessageInternal");

            client.ready = false;
            OnClientNotReady(conn);

            // NOTE: clientReadyConnection is not set here! don't want OnClientConnect to be invoked again after scene changes.
        }

        void OnClientSceneInternal(NetworkConnection conn, SceneMessage msg)
        {
            if (LogFilter.Debug) Debug.Log("NetworkManager.OnClientSceneInternal");

            if (client.IsConnected && !server.active)
            {
                ClientChangeScene(msg.sceneName, msg.sceneOperation, msg.customHandling);
            }
        }

        #endregion

        #region Server System Callbacks

        /// <summary>
        /// Called on the server when a new client connects.
        /// <para>Unity calls this on the Server when a Client connects to the Server. Use an override to tell the NetworkManager what to do when a client connects to the server.</para>
        /// </summary>
        /// <param name="conn">Connection from client.</param>
        public virtual void OnServerConnect(NetworkConnection conn) { }


        /// <summary>
        /// Called on the server when a client is ready.
        /// <para>The default implementation of this function calls NetworkServer.SetClientReady() to continue the network setup process.</para>
        /// </summary>
        /// <param name="conn">Connection from client.</param>
        public virtual void OnServerReady(NetworkConnection conn)
        {
            if (conn.Identity == null)
            {
                // this is now allowed (was not for a while)
                if (LogFilter.Debug) Debug.Log("Ready with no player object");
            }
            server.SetClientReady(conn);
        }


        /// <summary>
        /// Called on the server when a client removes a player.
        /// <para>The default implementation of this function destroys the corresponding player object.</para>
        /// </summary>
        /// <param name="conn">The connection to remove the player from.</param>
        /// <param name="player">The player identity to remove.</param>
        public virtual void OnServerRemovePlayer(NetworkConnection conn, NetworkIdentity player)
        {
            if (player.gameObject != null)
            {
                server.Destroy(player.gameObject);
            }
        }

        /// <summary>
        /// Called from ServerChangeScene immediately before SceneManager.LoadSceneAsync is executed
        /// <para>This allows server to do work / cleanup / prep before the scene changes.</para>
        /// </summary>
        /// <param name="newSceneName">Name of the scene that's about to be loaded</param>
        public virtual void OnServerChangeScene(string newSceneName) { }

        /// <summary>
        /// Called on the server when a scene is completed loaded, when the scene load was initiated by the server with ServerChangeScene().
        /// </summary>
        /// <param name="sceneName">The name of the new scene.</param>
        public virtual void OnServerSceneChanged(string sceneName) { }

        #endregion

        #region Client System Callbacks

        /// <summary>
        /// Called on clients when a servers tells the client it is no longer ready.
        /// <para>This is commonly used when switching scenes.</para>
        /// </summary>
        /// <param name="conn">Connection to the server.</param>
        public virtual void OnClientNotReady(NetworkConnection conn) { }

        /// <summary>
        /// Called from ClientChangeScene immediately before SceneManager.LoadSceneAsync is executed
        /// <para>This allows client to do work / cleanup / prep before the scene changes.</para>
        /// </summary>
        /// <param name="newSceneName">Name of the scene that's about to be loaded</param>
        /// <param name="sceneOperation">Scene operation that's about to happen</param>
        /// <param name="customHandling">true to indicate that scene loading will be handled through overrides</param>
        public virtual void OnClientChangeScene(string newSceneName, SceneOperation sceneOperation, bool customHandling) { }

        /// <summary>
        /// Called on clients when a scene has completed loaded, when the scene load was initiated by the server.
        /// <para>Scene changes can cause player objects to be destroyed. The default implementation of OnClientSceneChanged in the NetworkManager is to add a player object for the connection if no player object exists.</para>
        /// </summary>
        /// <param name="conn">The network connection that the scene change message arrived on.</param>
        public virtual void OnClientSceneChanged(NetworkConnectionToServer conn)
        {
            // always become ready.
            if (!client.ready)
                client.Ready(conn);
        }

        #endregion

    }
}<|MERGE_RESOLUTION|>--- conflicted
+++ resolved
@@ -58,72 +58,7 @@
         [Header("Network Info")]
         [Tooltip("Transport component attached to this object that server and client will use to connect")]
         [SerializeField]
-<<<<<<< HEAD
         protected AsyncTransport transport;
-=======
-        protected Transport transport;
-
-        /// <summary>
-        /// The network address currently in use.
-        /// <para>For clients, this is the address of the server that is connected to. For servers, this is the local address.</para>
-        /// </summary>
-        [FormerlySerializedAs("m_NetworkAddress")]
-        [Tooltip("Network Address where the client should connect to the server. Server does not use this for anything.")]
-        public string networkAddress = "localhost";
-
-        /// <summary>
-        /// The maximum number of concurrent network connections to support.
-        /// <para>This effects the memory usage of the network layer.</para>
-        /// </summary>
-        [FormerlySerializedAs("m_MaxConnections")]
-        [Tooltip("Maximum number of concurrent connections.")]
-        public int maxConnections = 4;
-
-        [Header("Authentication")]
-        [Tooltip("Authentication component attached to this object")]
-        public NetworkAuthenticator authenticator;
-
-        /// <summary>
-        /// The default prefab to be used to create player objects on the server.
-        /// <para>Player objects are created in the default handler for AddPlayer() on the server. Implementing OnServerAddPlayer overrides this behaviour.</para>
-        /// </summary>
-        [Header("Player Object")]
-        [FormerlySerializedAs("m_PlayerPrefab")]
-        [Tooltip("Prefab of the player object. Prefab must have a Network Identity component. May be an empty game object or a full avatar.")]
-        public GameObject playerPrefab;
-
-        /// <summary>
-        /// A flag to control whether or not player objects are automatically created on connect, and on scene change.
-        /// </summary>
-        [FormerlySerializedAs("m_AutoCreatePlayer")]
-        [Tooltip("Should Mirror automatically spawn the player after scene change?")]
-        public bool autoCreatePlayer = true;
-
-        /// <summary>
-        /// The current method of spawning players used by the NetworkManager.
-        /// </summary>
-        [FormerlySerializedAs("m_PlayerSpawnMethod")]
-        [Tooltip("Round Robin or Random order of Start Position selection")]
-        public PlayerSpawnMethod playerSpawnMethod;
-
-        /// <summary>
-        /// List of prefabs that will be registered with the spawning system.
-        /// <para>For each of these prefabs, ClientManager.RegisterPrefab() will be automatically invoke.</para>
-        /// </summary>
-        [FormerlySerializedAs("m_SpawnPrefabs"), HideInInspector]
-        public List<GameObject> spawnPrefabs = new List<GameObject>();
-
-        /// <summary>
-        /// NetworkManager singleton
-        /// </summary>
-        public static NetworkManager singleton { get; private set; }
-
-        /// <summary>
-        /// Number of active player objects across all connections on the server.
-        /// <para>This is only valid on the host / server.</para>
-        /// </summary>
-        public int numPlayers => NetworkServer.connections.Count(kv => kv.Value.identity != null);
->>>>>>> 6591539c
 
         /// <summary>
         /// True if the server or client is started and running
@@ -202,8 +137,6 @@
         /// </summary>
         public virtual void Start()
         {
-            // Don't allow collision-destroyed second instance to continue.
-            if (!InitializeSingleton()) return;
 
             Debug.Log("Thank you for using Mirror! https://mirror-networking.com");
 
@@ -211,11 +144,8 @@
             // if client connection to server fails.
             networkSceneName = null;
 
-<<<<<<< HEAD
             Initialize();
 
-=======
->>>>>>> 6591539c
             // setup OnSceneLoaded callback
             SceneManager.sceneLoaded += OnSceneLoaded;
 
@@ -291,7 +221,7 @@
         {
             if (LogFilter.Debug) Debug.Log("NetworkManager StartClient address:" + serverIp);
 
-            UriBuilder builder = new UriBuilder
+            var builder = new UriBuilder
             {
                 Host = serverIp,
                 Scheme = "tcp4",
@@ -308,10 +238,6 @@
         public void StartClient(Uri uri)
         {
             if (LogFilter.Debug) Debug.Log("NetworkManager StartClient address:" + uri);
-<<<<<<< HEAD
-=======
-            networkAddress = uri.Host;
->>>>>>> 6591539c
 
             _ = client.ConnectAsync(uri);
         }
@@ -455,59 +381,14 @@
 #endif
         }
 
-<<<<<<< HEAD
         void Initialize()
         {
-=======
-        bool InitializeSingleton()
-        {
-            if (singleton != null && singleton == this) return true;
-
-            // do this early
->>>>>>> 6591539c
             LogFilter.Debug = showDebugMessages;
 
             if (dontDestroyOnLoad)
             {
-<<<<<<< HEAD
                 DontDestroyOnLoad(gameObject);
             }
-=======
-                if (singleton != null)
-                {
-                    Debug.LogWarning("Multiple NetworkManagers detected in the scene. Only one NetworkManager can exist at a time. The duplicate NetworkManager will be destroyed.");
-                    Destroy(gameObject);
-
-                    // Return false to not allow collision-destroyed second instance to continue.
-                    return false;
-                }
-                if (LogFilter.Debug) Debug.Log("NetworkManager created singleton (DontDestroyOnLoad)");
-                singleton = this;
-                if (Application.isPlaying) DontDestroyOnLoad(gameObject);
-            }
-            else
-            {
-                if (LogFilter.Debug) Debug.Log("NetworkManager created singleton (ForScene)");
-                singleton = this;
-            }
-
-            // set active transport AFTER setting singleton.
-            // so only if we didn't destroy ourselves.
-            Transport.activeTransport = transport;
-
-            return true;
-        }
-
-        void RegisterServerMessages()
-        {
-            NetworkServer.RegisterHandler<ConnectMessage>(OnServerConnectInternal, false);
-            NetworkServer.RegisterHandler<DisconnectMessage>(OnServerDisconnectInternal, false);
-            NetworkServer.RegisterHandler<ReadyMessage>(OnServerReadyMessageInternal);
-            NetworkServer.RegisterHandler<AddPlayerMessage>(OnServerAddPlayerInternal);
-            NetworkServer.RegisterHandler<RemovePlayerMessage>(OnServerRemovePlayerMessageInternal);
-            NetworkServer.RegisterHandler<ErrorMessage>(OnServerErrorInternal, false);
-        }
->>>>>>> 6591539c
 
             // subscribe to the server
             if (server != null)
