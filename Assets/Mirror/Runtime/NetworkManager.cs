--- conflicted
+++ resolved
@@ -406,23 +406,6 @@
             {
                 NetworkClient.Connect(networkAddress);
             }
-<<<<<<< HEAD
-=======
-
-            if (runInBackground)
-            {
-                Application.runInBackground = true;
-            }
-
-            isNetworkActive = true;
-
-            RegisterClientMessages();
-
-            if (LogFilter.Debug) Debug.Log("NetworkManager StartClient address:" + uri);
-            this.networkAddress = uri.Host;
-
-            NetworkClient.Connect(uri);
->>>>>>> b33515ba
 
             OnStartClient();
         }
