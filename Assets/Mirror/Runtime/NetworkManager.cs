using System;
using System.Collections.Generic;
using System.Linq;
using UnityEngine;
using UnityEngine.Rendering;
using UnityEngine.SceneManagement;
using UnityEngine.Serialization;

namespace Mirror
{
    public enum PlayerSpawnMethod
    {
        Random,
        RoundRobin
    }

    [AddComponentMenu("Network/NetworkManager")]
    [HelpURL("https://vis2k.github.io/Mirror/Components/NetworkManager")]
    public partial class NetworkManager : MonoBehaviour
    {

        // configuration
        [FormerlySerializedAs("m_DontDestroyOnLoad")] public bool dontDestroyOnLoad = true;
        [FormerlySerializedAs("m_RunInBackground")] public bool runInBackground = true;
        public bool startOnHeadless = true;
        [Tooltip("Server Update frequency, per second. Use around 60Hz for fast paced games like Counter-Strike to minimize latency. Use around 30Hz for games like WoW to minimize computations. Use around 1-10Hz for slow paced games like EVE.")]
        public int serverTickRate = 30;
        [FormerlySerializedAs("m_ShowDebugMessages")] public bool showDebugMessages;

        [Scene]
        [FormerlySerializedAs("m_OfflineScene")] public string offlineScene = "";

        [Scene]
        [FormerlySerializedAs("m_OnlineScene")] public string onlineScene = "";

        [Header("Network Info")]
        // transport layer
        [SerializeField] protected Transport transport;
        [FormerlySerializedAs("m_NetworkAddress")] public string networkAddress = "localhost";
        [FormerlySerializedAs("m_MaxConnections")] public int maxConnections = 4;

        [Header("Spawn Info")]
        [FormerlySerializedAs("m_PlayerPrefab")] public GameObject playerPrefab;
        [FormerlySerializedAs("m_AutoCreatePlayer")] public bool autoCreatePlayer = true;
        [FormerlySerializedAs("m_PlayerSpawnMethod")] public PlayerSpawnMethod playerSpawnMethod;

        [FormerlySerializedAs("m_SpawnPrefabs"),HideInInspector]
        public List<GameObject> spawnPrefabs = new List<GameObject>();

        public static List<Transform> startPositions = new List<Transform>();

        [NonSerialized]
        public bool clientLoadedScene;

        // only really valid on the server
        public int numPlayers => NetworkServer.connections.Count(kv => kv.Value.playerController != null);

        // runtime data
        // this is used to make sure that all scene changes are initialized by Mirror.
        // Loading a scene manually wont set networkSceneName, so Mirror would still load it again on start.
        public static string networkSceneName = "";
        [NonSerialized]
        public bool isNetworkActive;
        static int s_StartPositionIndex;

        public static NetworkManager singleton;

        static AsyncOperation s_LoadingSceneAsync;
        static NetworkConnection s_ClientReadyConnection;

        // this is used to persist network address between scenes.
        static string s_Address;

        // virtual so that inheriting classes' Awake() can call base.Awake() too
        public virtual void Awake()
        {
            Debug.Log("Thank you for using Mirror! https://mirror-networking.com");

            // Set the networkSceneName to prevent a scene reload
            // if client connection to server fails.
            networkSceneName = offlineScene;

            InitializeSingleton();

            // setup OnSceneLoaded callback
            SceneManager.sceneLoaded += OnSceneLoaded;
        }

        // headless mode detection
        public static bool IsHeadless()
        {
            return SystemInfo.graphicsDeviceType == GraphicsDeviceType.Null;
        }

        void InitializeSingleton()
        {
            if (singleton != null && singleton == this)
            {
                return;
            }

            // do this early
            LogFilter.Debug = showDebugMessages;

            if (dontDestroyOnLoad)
            {
                if (singleton != null)
                {
                    Debug.LogWarning("Multiple NetworkManagers detected in the scene. Only one NetworkManager can exist at a time. The duplicate NetworkManager will be destroyed.");
                    Destroy(gameObject);
                    return;
                }
                if (LogFilter.Debug) Debug.Log("NetworkManager created singleton (DontDestroyOnLoad)");
                singleton = this;
                if (Application.isPlaying) DontDestroyOnLoad(gameObject);
            }
            else
            {
                if (LogFilter.Debug) Debug.Log("NetworkManager created singleton (ForScene)");
                singleton = this;
            }

            // set active transport AFTER setting singleton.
            // so only if we didn't destroy ourselves.
            Transport.activeTransport = transport;

            // persistent network address between scene changes
            if (networkAddress != "")
            {
                s_Address = networkAddress;
            }
            else if (s_Address != "")
            {
                networkAddress = s_Address;
            }
        }

        public virtual void Start()
        {
            // headless mode? then start the server
            // can't do this in Awake because Awake is for initialization.
            // some transports might not be ready until Start.
            //
            // (tick rate is applied in StartServer!)
            if (IsHeadless() && startOnHeadless)
            {
                StartServer();
            }
        }

        // support additive scene loads:
        //   NetworkScenePostProcess disables all scene objects on load, and
        //   * NetworkServer.SpawnObjects enables them again on the server when
        //     calling OnStartServer
        //   * ClientScene.PrepareToSpawnSceneObjects enables them again on the
        //     client after the server sends ObjectSpawnStartedMessage to client
        //     in SpawnObserversForConnection. this is only called when the
        //     client joins, so we need to rebuild scene objects manually again
        // TODO merge this with FinishLoadScene()?
        void OnSceneLoaded(Scene scene, LoadSceneMode mode)
        {
            if (mode == LoadSceneMode.Additive)
            {
                if (NetworkServer.active)
                {
                    // TODO only respawn the server objects from that scene later!
                    NetworkServer.SpawnObjects();
                    Debug.Log("Respawned Server objects after additive scene load: " + scene.name);
                }
                if (NetworkClient.active)
                {
                    ClientScene.PrepareToSpawnSceneObjects();
                    Debug.Log("Rebuild Client spawnableObjects after additive scene load: " + scene.name);
                }
            }
        }

        // NetworkIdentity.UNetStaticUpdate is called from UnityEngine while LLAPI network is active.
        // if we want TCP then we need to call it manually. probably best from NetworkManager, although this means
        // that we can't use NetworkServer/NetworkClient without a NetworkManager invoking Update anymore.
        //
        // virtual so that inheriting classes' LateUpdate() can call base.LateUpdate() too
        public virtual void LateUpdate()
        {
            // call it while the NetworkManager exists.
            // -> we don't only call while Client/Server.Connected, because then we would stop if disconnected and the
            //    NetworkClient wouldn't receive the last Disconnect event, result in all kinds of issues
            NetworkServer.Update();
            NetworkClient.Update();
            UpdateScene();
        }

        // When pressing Stop in the Editor, Unity keeps threads alive until we
        // press Start again (which might be a Unity bug).
        // Either way, we should disconnect client & server in OnApplicationQuit
        // so they don't keep running until we press Play again.
        // (this is not a problem in builds)
        //
        // virtual so that inheriting classes' OnApplicationQuit() can call base.OnApplicationQuit() too
        public virtual void OnApplicationQuit()
        {
            Transport.activeTransport.Shutdown();
        }

        // virtual so that inheriting classes' OnValidate() can call base.OnValidate() too
        public virtual void OnValidate()
        {
            // add transport if there is none yet. makes upgrading easier.
            if (transport == null)
            {
                // was a transport added yet? if not, add one
                transport = GetComponent<Transport>();
                if (transport == null)
                {
                    transport = gameObject.AddComponent<TelepathyTransport>();
                    Debug.Log("NetworkManager: added default Transport because there was none yet.");
                }
#if UNITY_EDITOR
                UnityEditor.EditorUtility.SetDirty(gameObject);
#endif
            }

            maxConnections = Mathf.Max(maxConnections, 0); // always >= 0

            if (playerPrefab != null && playerPrefab.GetComponent<NetworkIdentity>() == null)
            {
                Debug.LogError("NetworkManager - playerPrefab must have a NetworkIdentity.");
                playerPrefab = null;
            }
        }

        internal void RegisterServerMessages()
        {
            NetworkServer.RegisterHandler<ConnectMessage>(OnServerConnectInternal);
            NetworkServer.RegisterHandler<DisconnectMessage>(OnServerDisconnectInternal);
            NetworkServer.RegisterHandler<ReadyMessage>(OnServerReadyMessageInternal);
            NetworkServer.RegisterHandler<AddPlayerMessage>(OnServerAddPlayer);
            NetworkServer.RegisterHandler<RemovePlayerMessage>(OnServerRemovePlayerMessageInternal);
            NetworkServer.RegisterHandler<ErrorMessage>(OnServerErrorInternal);
        }

        public virtual void ConfigureServerFrameRate()
        {
            // set a fixed tick rate instead of updating as often as possible
            // * if not in Editor (it doesn't work in the Editor)
            // * if not in Host mode
#if !UNITY_EDITOR
            if (!NetworkClient.active)
            {
                Application.targetFrameRate = serverTickRate;
                Debug.Log("Server Tick Rate set to: " + Application.targetFrameRate + " Hz.");
            }
#endif
        }

        public bool StartServer()
        {
            InitializeSingleton();

            if (runInBackground)
                Application.runInBackground = true;

            ConfigureServerFrameRate();

            if (!NetworkServer.Listen(maxConnections))
            {
                Debug.LogError("StartServer listen failed.");
                return false;
            }

            // call OnStartServer AFTER Listen, so that NetworkServer.active is
            // true and we can call NetworkServer.Spawn in OnStartServer
            // overrides.
            // (useful for loading & spawning stuff from database etc.)
            //
            // note: there is no risk of someone connecting after Listen() and
            //       before OnStartServer() because this all runs in one thread
            //       and we don't start processing connects until Update.
            OnStartServer();

            // this must be after Listen(), since that registers the default message handlers
            RegisterServerMessages();

            if (LogFilter.Debug) Debug.Log("NetworkManager StartServer");
            isNetworkActive = true;

            // Only change scene if the requested online scene is not blank, and is not already loaded
            string loadedSceneName = SceneManager.GetActiveScene().name;
            if (!string.IsNullOrEmpty(onlineScene) && onlineScene != loadedSceneName && onlineScene != offlineScene)
            {
                ServerChangeScene(onlineScene);
            }
            else
            {
                NetworkServer.SpawnObjects();
            }
            return true;
        }

        internal void RegisterClientMessages()
        {
            NetworkClient.RegisterHandler<ConnectMessage>(OnClientConnectInternal);
            NetworkClient.RegisterHandler<DisconnectMessage>(OnClientDisconnectInternal);
            NetworkClient.RegisterHandler<NotReadyMessage>(OnClientNotReadyMessageInternal);
            NetworkClient.RegisterHandler<ErrorMessage>(OnClientErrorInternal);
            NetworkClient.RegisterHandler<SceneMessage>(OnClientSceneInternal);

            if (playerPrefab != null)
            {
                ClientScene.RegisterPrefab(playerPrefab);
            }
            for (int i = 0; i < spawnPrefabs.Count; i++)
            {
                GameObject prefab = spawnPrefabs[i];
                if (prefab != null)
                {
                    ClientScene.RegisterPrefab(prefab);
                }
            }
        }

        public void StartClient()
        {
            InitializeSingleton();

            if (runInBackground)
                Application.runInBackground = true;

            isNetworkActive = true;

            RegisterClientMessages();

            if (string.IsNullOrEmpty(networkAddress))
            {
                Debug.LogError("Must set the Network Address field in the manager");
                return;
            }
            if (LogFilter.Debug) Debug.Log("NetworkManager StartClient address:" + networkAddress);

            NetworkClient.Connect(networkAddress);

            OnStartClient();
            s_Address = networkAddress;
        }

        public virtual void StartHost()
        {
            OnStartHost();
            if (StartServer())
            {
                ConnectLocalClient();
                OnStartClient();
            }
        }

        void ConnectLocalClient()
        {
            if (LogFilter.Debug) Debug.Log("NetworkManager StartHost");
            networkAddress = "localhost";
            NetworkServer.ActivateLocalClientScene();
            NetworkClient.ConnectLocalServer();
            RegisterClientMessages();
        }

        public void StopHost()
        {
            OnStopHost();

            StopServer();
            StopClient();
        }

        public void StopServer()
        {
            if (!NetworkServer.active)
                return;

            OnStopServer();

            if (LogFilter.Debug) Debug.Log("NetworkManager StopServer");
            isNetworkActive = false;
            NetworkServer.Shutdown();
            if (!string.IsNullOrEmpty(offlineScene))
            {
                ServerChangeScene(offlineScene);
            }
            CleanupNetworkIdentities();
        }

        public void StopClient()
        {
            OnStopClient();

            if (LogFilter.Debug) Debug.Log("NetworkManager StopClient");
            isNetworkActive = false;

            // shutdown client
            NetworkClient.Disconnect();
            NetworkClient.Shutdown();

            ClientScene.DestroyAllClientObjects();
            if (!string.IsNullOrEmpty(offlineScene))
            {
                // Must pass true or offlineScene will not be loaded
                ClientChangeScene(offlineScene, true);
            }
            CleanupNetworkIdentities();
        }

        public virtual void ServerChangeScene(string newSceneName)
        {
            if (string.IsNullOrEmpty(newSceneName))
            {
                Debug.LogError("ServerChangeScene empty scene name");
                return;
            }

            if (LogFilter.Debug) Debug.Log("ServerChangeScene " + newSceneName);
            NetworkServer.SetAllClientsNotReady();
            networkSceneName = newSceneName;

            s_LoadingSceneAsync = SceneManager.LoadSceneAsync(newSceneName);

            SceneMessage msg = new SceneMessage(networkSceneName);
            NetworkServer.SendToAll(msg);

            s_StartPositionIndex = 0;
            startPositions.Clear();
        }

        void CleanupNetworkIdentities()
        {
            foreach (NetworkIdentity identity in Resources.FindObjectsOfTypeAll<NetworkIdentity>())
            {
                identity.MarkForReset();
            }
        }

        internal void ClientChangeScene(string newSceneName, bool forceReload)
        {
            if (string.IsNullOrEmpty(newSceneName))
            {
                Debug.LogError("ClientChangeScene empty scene name");
                return;
            }

            if (LogFilter.Debug) Debug.Log("ClientChangeScene newSceneName:" + newSceneName + " networkSceneName:" + networkSceneName);

            if (newSceneName == networkSceneName)
            {
                if (!forceReload)
                {
                    FinishLoadScene();
                    return;
                }
            }

            // vis2k: pause message handling while loading scene. otherwise we will process messages and then lose all
            // the state as soon as the load is finishing, causing all kinds of bugs because of missing state.
            // (client may be null after StopClient etc.)
            if (LogFilter.Debug) Debug.Log("ClientChangeScene: pausing handlers while scene is loading to avoid data loss after scene was loaded.");
            Transport.activeTransport.enabled = false;

            // Let client prepare for scene change
            OnClientChangeScene(newSceneName);

            s_LoadingSceneAsync = SceneManager.LoadSceneAsync(newSceneName);
            networkSceneName = newSceneName;
        }

        void FinishLoadScene()
        {
            // NOTE: this cannot use NetworkClient.allClients[0] - that client may be for a completely different purpose.

            // process queued messages that we received while loading the scene
            if (LogFilter.Debug) Debug.Log("FinishLoadScene: resuming handlers after scene was loading.");
            Transport.activeTransport.enabled = true;

            if (s_ClientReadyConnection != null)
            {
                clientLoadedScene = true;
                OnClientConnect(s_ClientReadyConnection);
                s_ClientReadyConnection = null;
            }

            if (NetworkServer.active)
            {
                NetworkServer.SpawnObjects();
                OnServerSceneChanged(networkSceneName);
            }

            if (NetworkClient.isConnected)
            {
                RegisterClientMessages();
                OnClientSceneChanged(NetworkClient.connection);
            }
        }

        internal static void UpdateScene()
        {
            if (singleton != null && s_LoadingSceneAsync != null && s_LoadingSceneAsync.isDone)
            {
                if (LogFilter.Debug) Debug.Log("ClientChangeScene done readyCon:" + s_ClientReadyConnection);
                singleton.FinishLoadScene();
                s_LoadingSceneAsync.allowSceneActivation = true;
                s_LoadingSceneAsync = null;
            }
        }

        // virtual so that inheriting classes' OnDestroy() can call base.OnDestroy() too
        public virtual void OnDestroy()
        {
            if (LogFilter.Debug) Debug.Log("NetworkManager destroyed");
        }

        public static void RegisterStartPosition(Transform start)
        {
            if (LogFilter.Debug) Debug.Log("RegisterStartPosition: (" + start.gameObject.name + ") " + start.position);
            startPositions.Add(start);
        }

        public static void UnRegisterStartPosition(Transform start)
        {
            if (LogFilter.Debug) Debug.Log("UnRegisterStartPosition: (" + start.gameObject.name + ") " + start.position);
            startPositions.Remove(start);
        }

        // this is the only way to clear the singleton, so another instance can be created.
        public static void Shutdown()
        {
            if (singleton == null)
                return;

            startPositions.Clear();
            s_StartPositionIndex = 0;
            s_ClientReadyConnection = null;

            singleton.StopHost();
            singleton = null;
        }

        #region Server Internal Message Handlers
        internal void OnServerConnectInternal(NetworkConnection conn, ConnectMessage connectMsg)
        {
            if (LogFilter.Debug) Debug.Log("NetworkManager.OnServerConnectInternal");

            if (networkSceneName != "" && networkSceneName != offlineScene)
            {
                SceneMessage msg = new SceneMessage(networkSceneName);
                conn.Send(msg);
            }

            OnServerConnect(conn);
        }

        internal void OnServerDisconnectInternal(NetworkConnection conn, DisconnectMessage msg)
        {
            if (LogFilter.Debug) Debug.Log("NetworkManager.OnServerDisconnectInternal");
            OnServerDisconnect(conn);
        }

        internal void OnServerReadyMessageInternal(NetworkConnection conn, ReadyMessage msg)
        {
            if (LogFilter.Debug) Debug.Log("NetworkManager.OnServerReadyMessageInternal");
            OnServerReady(conn);
        }

        internal void OnServerRemovePlayerMessageInternal(NetworkConnection conn, RemovePlayerMessage msg)
        {
            if (LogFilter.Debug) Debug.Log("NetworkManager.OnServerRemovePlayerMessageInternal");

            if (conn.playerController != null)
            {
                OnServerRemovePlayer(conn, conn.playerController);
                conn.playerController = null;
            }
        }

        internal void OnServerErrorInternal(NetworkConnection conn, ErrorMessage msg)
        {
            if (LogFilter.Debug) Debug.Log("NetworkManager.OnServerErrorInternal");
            OnServerError(conn, msg.value);
        }
        #endregion

        #region Client Internal Message Handlers
        internal void OnClientConnectInternal(NetworkConnection conn, ConnectMessage message)
        {
            if (LogFilter.Debug) Debug.Log("NetworkManager.OnClientConnectInternal");

            string loadedSceneName = SceneManager.GetActiveScene().name;
            if (string.IsNullOrEmpty(onlineScene) || onlineScene == offlineScene || loadedSceneName == onlineScene)
            {
                clientLoadedScene = false;
                OnClientConnect(conn);
            }
            else
            {
                // will wait for scene id to come from the server.
                s_ClientReadyConnection = conn;
            }
        }

        internal void OnClientDisconnectInternal(NetworkConnection conn, DisconnectMessage msg)
        {
            if (LogFilter.Debug) Debug.Log("NetworkManager.OnClientDisconnectInternal");
            OnClientDisconnect(conn);
        }

        internal void OnClientNotReadyMessageInternal(NetworkConnection conn, NotReadyMessage msg)
        {
            if (LogFilter.Debug) Debug.Log("NetworkManager.OnClientNotReadyMessageInternal");

            ClientScene.ready = false;
            OnClientNotReady(conn);

            // NOTE: s_ClientReadyConnection is not set here! don't want OnClientConnect to be invoked again after scene changes.
        }

        internal void OnClientErrorInternal(NetworkConnection conn, ErrorMessage msg)
        {
            if (LogFilter.Debug) Debug.Log("NetworkManager:OnClientErrorInternal");
            OnClientError(conn, msg.value);
        }

        internal void OnClientSceneInternal(NetworkConnection conn, SceneMessage msg)
        {
            if (LogFilter.Debug) Debug.Log("NetworkManager.OnClientSceneInternal");

            string newSceneName = msg.value;

            if (NetworkClient.isConnected && !NetworkServer.active)
            {
                ClientChangeScene(newSceneName, true);
            }
        }
        #endregion

        #region Server System Callbacks
        public virtual void OnServerConnect(NetworkConnection conn) {}

        public virtual void OnServerDisconnect(NetworkConnection conn)
        {
            NetworkServer.DestroyPlayerForConnection(conn);
            if (LogFilter.Debug) Debug.Log("OnServerDisconnect: Client disconnected.");
        }

        public virtual void OnServerReady(NetworkConnection conn)
        {
            if (conn.playerController == null)
            {
                // this is now allowed (was not for a while)
                if (LogFilter.Debug) Debug.Log("Ready with no player object");
            }
            NetworkServer.SetClientReady(conn);
        }

        public virtual void OnServerAddPlayer(NetworkConnection conn, AddPlayerMessage extraMessage)
        {
            if (LogFilter.Debug) Debug.Log("NetworkManager.OnServerAddPlayer");

            if (playerPrefab == null)
            {
                Debug.LogError("The PlayerPrefab is empty on the NetworkManager. Please setup a PlayerPrefab object.");
                return;
            }

            if (playerPrefab.GetComponent<NetworkIdentity>() == null)
            {
                Debug.LogError("The PlayerPrefab does not have a NetworkIdentity. Please add a NetworkIdentity to the player prefab.");
                return;
            }

            if (conn.playerController != null)
            {
                Debug.LogError("There is already a player for this connections.");
                return;
            }

            Transform startPos = GetStartPosition();
            GameObject player = startPos != null
                ? Instantiate(playerPrefab, startPos.position, startPos.rotation)
                : Instantiate(playerPrefab, Vector3.zero, Quaternion.identity);

            NetworkServer.AddPlayerForConnection(conn, player);
        }

        public Transform GetStartPosition()
        {
            // first remove any dead transforms
            startPositions.RemoveAll(t => t == null);

            if (playerSpawnMethod == PlayerSpawnMethod.Random && startPositions.Count > 0)
            {
                // try to spawn at a random start location
                int index = UnityEngine.Random.Range(0, startPositions.Count);
                return startPositions[index];
            }
            if (playerSpawnMethod == PlayerSpawnMethod.RoundRobin && startPositions.Count > 0)
            {
                if (s_StartPositionIndex >= startPositions.Count)
                {
                    s_StartPositionIndex = 0;
                }

                Transform startPos = startPositions[s_StartPositionIndex];
                s_StartPositionIndex += 1;
                return startPos;
            }
            return null;
        }

        public virtual void OnServerRemovePlayer(NetworkConnection conn, NetworkIdentity player)
        {
            if (player.gameObject != null)
            {
                NetworkServer.Destroy(player.gameObject);
            }
        }

        public virtual void OnServerError(NetworkConnection conn, int errorCode) {}

        public virtual void OnServerSceneChanged(string sceneName) {}
        #endregion

        #region Client System Callbacks
        public virtual void OnClientConnect(NetworkConnection conn)
        {
            if (!clientLoadedScene)
            {
                // Ready/AddPlayer is usually triggered by a scene load completing. if no scene was loaded, then Ready/AddPlayer it here instead.
                ClientScene.Ready(conn);
                if (autoCreatePlayer)
                {
                    ClientScene.AddPlayer();
                }
            }
        }

        public virtual void OnClientDisconnect(NetworkConnection conn)
        {
            StopClient();
        }

        public virtual void OnClientError(NetworkConnection conn, int errorCode) {}

        public virtual void OnClientNotReady(NetworkConnection conn) {}

        // Called from ClientChangeScene immediately before SceneManager.LoadSceneAsync is executed
        // This allows client to do work / cleanup / prep before the scene changes.
        public virtual void OnClientChangeScene(string newSceneName) {}

        public virtual void OnClientSceneChanged(NetworkConnection conn)
        {
            // always become ready.
            ClientScene.Ready(conn);

            // vis2k: replaced all this weird code with something more simple
            if (autoCreatePlayer)
            {
                // add player if existing one is null
                if (ClientScene.localPlayer == null)
                {
                    ClientScene.AddPlayer();
                }
            }
        }
        #endregion

        #region Start & Stop callbacks
        // Since there are multiple versions of StartServer, StartClient and StartHost, to reliably customize
        // their functionality, users would need override all the versions. Instead these callbacks are invoked
        // from all versions, so users only need to implement this one case.

        public virtual void OnStartHost() {}
        public virtual void OnStartServer() {}
<<<<<<< HEAD
=======
        [Obsolete("Use OnStartClient() instead of OnStartClient(NetworkClient client). All NetworkClient functions are static now, so you can use NetworkClient.Send(message) instead of client.Send(message) directly now.")]
        public virtual void OnStartClient(NetworkClient client) {}
>>>>>>> 8dea50ed
        public virtual void OnStartClient()
        {
#pragma warning disable CS0618 // Type or member is obsolete
            OnStartClient(NetworkClient.singleton);
#pragma warning restore CS0618 // Type or member is obsolete
        }
<<<<<<< HEAD
        
=======

>>>>>>> 8dea50ed
        public virtual void OnStopServer() {}
        public virtual void OnStopClient() {}
        public virtual void OnStopHost() {}
        #endregion
    }
}<|MERGE_RESOLUTION|>--- conflicted
+++ resolved
@@ -774,22 +774,14 @@
 
         public virtual void OnStartHost() {}
         public virtual void OnStartServer() {}
-<<<<<<< HEAD
-=======
-        [Obsolete("Use OnStartClient() instead of OnStartClient(NetworkClient client). All NetworkClient functions are static now, so you can use NetworkClient.Send(message) instead of client.Send(message) directly now.")]
-        public virtual void OnStartClient(NetworkClient client) {}
->>>>>>> 8dea50ed
+
         public virtual void OnStartClient()
         {
 #pragma warning disable CS0618 // Type or member is obsolete
             OnStartClient(NetworkClient.singleton);
 #pragma warning restore CS0618 // Type or member is obsolete
         }
-<<<<<<< HEAD
-        
-=======
-
->>>>>>> 8dea50ed
+
         public virtual void OnStopServer() {}
         public virtual void OnStopClient() {}
         public virtual void OnStopHost() {}
