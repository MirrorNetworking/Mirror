--- conflicted
+++ resolved
@@ -1291,17 +1291,10 @@
             StopClient();
         }
 
-<<<<<<< HEAD
         // Deprecated 2021-07-08
         [Obsolete("Remove the NetworkConnection parameter in your override and use NetworkClient.connection instead.")]
         public virtual void OnClientDisconnect(NetworkConnection conn) => OnClientDisconnect();
 
-        // Deprecated 2021-02-13
-        [Obsolete("OnClientError was removed because it hasn't been used in a long time.")]
-        public virtual void OnClientError(NetworkConnection conn, int errorCode) {}
-
-=======
->>>>>>> fe021f8f
         /// <summary>Called on client when transport raises an exception.</summary>
         public virtual void OnClientError(Exception exception) {}
 
