using System;
using System.Collections.Generic;
using System.Linq;
using kcp2k;
using UnityEngine;
using UnityEngine.SceneManagement;
using UnityEngine.Serialization;

namespace Mirror
{
    public enum PlayerSpawnMethod { Random, RoundRobin }
    public enum NetworkManagerMode { Offline, ServerOnly, ClientOnly, Host }

    [DisallowMultipleComponent]
    [AddComponentMenu("Network/NetworkManager")]
    [HelpURL("https://mirror-networking.gitbook.io/docs/components/network-manager")]
    public class NetworkManager : MonoBehaviour
    {
        /// <summary>Enable to keep NetworkManager alive when changing scenes.</summary>
        // This should be set if your game has a single NetworkManager that exists for the lifetime of the process. If there is a NetworkManager in each scene, then this should not be set.</para>
        [Header("Configuration")]
        [FormerlySerializedAs("m_DontDestroyOnLoad")]
        [Tooltip("Should the Network Manager object be persisted through scene changes?")]
        public bool dontDestroyOnLoad = true;

        // Deprecated 2021-03-10
        // Temporary bool to allow Network Manager to persist to offline scene
        // Based on Discord convo, BigBox is invoking StopHost in startup sequence, bouncing the server and clients back to offline scene, which resets Network Manager.
        // Request is for a checkbox to persist Network Manager to offline scene, despite the collision and warning.
        [Obsolete("This was added temporarily and will be removed in a future release.")]
        [Tooltip("Should the Network Manager object be persisted through scene change to the offline scene?")]
        public bool PersistNetworkManagerToOfflineScene;

        /// <summary>Multiplayer games should always run in the background so the network doesn't time out.</summary>
        [FormerlySerializedAs("m_RunInBackground")]
        [Tooltip("Multiplayer games should always run in the background so the network doesn't time out.")]
        public bool runInBackground = true;

        /// <summary>Should the server auto-start when 'Server Build' is checked in build settings</summary>
        [Tooltip("Should the server auto-start when 'Server Build' is checked in build settings")]
        [FormerlySerializedAs("startOnHeadless")]
        public bool autoStartServerBuild = true;

        /// <summary>Server Update frequency, per second. Use around 60Hz for fast paced games like Counter-Strike to minimize latency. Use around 30Hz for games like WoW to minimize computations. Use around 1-10Hz for slow paced games like EVE.</summary>
        [Tooltip("Server Update frequency, per second. Use around 60Hz for fast paced games like Counter-Strike to minimize latency. Use around 30Hz for games like WoW to minimize computations. Use around 1-10Hz for slow paced games like EVE.")]
        public int serverTickRate = 30;

        /// <summary>Automatically switch to this scene upon going offline (on start / on disconnect / on shutdown).</summary>
        [Header("Scene Management")]
        [Scene]
        [FormerlySerializedAs("m_OfflineScene")]
        [Tooltip("Scene that Mirror will switch to when the client or server is stopped")]
        public string offlineScene = "";

        /// <summary>Automatically switch to this scene upon going online (after connect/startserver).</summary>
        [Scene]
        [FormerlySerializedAs("m_OnlineScene")]
        [Tooltip("Scene that Mirror will switch to when the server is started. Clients will recieve a Scene Message to load the server's current scene when they connect.")]
        public string onlineScene = "";

        // transport layer
        [Header("Network Info")]
        [Tooltip("Transport component attached to this object that server and client will use to connect")]
        [SerializeField]
        protected Transport transport;

        /// <summary>Server's address for clients to connect to.</summary>
        [FormerlySerializedAs("m_NetworkAddress")]
        [Tooltip("Network Address where the client should connect to the server. Server does not use this for anything.")]
        public string networkAddress = "localhost";

        /// <summary>The maximum number of concurrent network connections to support.</summary>
        [FormerlySerializedAs("m_MaxConnections")]
        [Tooltip("Maximum number of concurrent connections.")]
        public int maxConnections = 100;

        // Deprecated 2021-05-10
        [Obsolete("Transport is responsible for timeouts.")]
        public bool disconnectInactiveConnections;

        // Deprecated 2021-05-10
        [Obsolete("Transport is responsible for timeouts. Configure the Transport's timeout setting instead.")]
        public float disconnectInactiveTimeout = 60f;

        [Header("Authentication")]
        [Tooltip("Authentication component attached to this object")]
        public NetworkAuthenticator authenticator;

        /// <summary>The default prefab to be used to create player objects on the server.</summary>
        // Player objects are created in the default handler for AddPlayer() on
        // the server. Implementing OnServerAddPlayer overrides this behaviour.
        [Header("Player Object")]
        [FormerlySerializedAs("m_PlayerPrefab")]
        [Tooltip("Prefab of the player object. Prefab must have a Network Identity component. May be an empty game object or a full avatar.")]
        public GameObject playerPrefab;

        /// <summary>Enable to automatically create player objects on connect and on scene change.</summary>
        [FormerlySerializedAs("m_AutoCreatePlayer")]
        [Tooltip("Should Mirror automatically spawn the player after scene change?")]
        public bool autoCreatePlayer = true;

        /// <summary>Where to spawn players.</summary>
        [FormerlySerializedAs("m_PlayerSpawnMethod")]
        [Tooltip("Round Robin or Random order of Start Position selection")]
        public PlayerSpawnMethod playerSpawnMethod;

        /// <summary>Prefabs that can be spawned over the network need to be registered here.</summary>
        [FormerlySerializedAs("m_SpawnPrefabs"), HideInInspector]
        public List<GameObject> spawnPrefabs = new List<GameObject>();

        /// <summary>List of transforms populated by NetworkStartPositions</summary>
        public static List<Transform> startPositions = new List<Transform>();
        public static int startPositionIndex;

        /// <summary>The one and only NetworkManager</summary>
        public static NetworkManager singleton { get; private set; }

        /// <summary>Number of active player objects across all connections on the server.</summary>
        public int numPlayers => NetworkServer.connections.Count(kv => kv.Value.identity != null);

        // Deprecated 2021-07-18
        /// <summary>Deprecated: Use NetworkServer.active and/or NetworkClient.active instead.</summary>
        [Obsolete("Use NetworkServer.active and/or NetworkClient.active instead")]
        [NonSerialized]
        public bool isNetworkActive;

        // TODO remove this
        static NetworkConnection clientReadyConnection;

        /// <summary>True if the client loaded a new scene when connecting to the server.</summary>
        // This is set before OnClientConnect is called, so it can be checked
        // there to perform different logic if a scene load occurred.
        [NonSerialized]
        public bool clientLoadedScene;

        // helper enum to know if we started the networkmanager as server/client/host.
        // -> this is necessary because when StartHost changes server scene to
        //    online scene, FinishLoadScene is called and the host client isn't
        //    connected yet (no need to connect it before server was fully set up).
        //    in other words, we need this to know which mode we are running in
        //    during FinishLoadScene.
        public NetworkManagerMode mode { get; private set; }

        // virtual so that inheriting classes' OnValidate() can call base.OnValidate() too
        public virtual void OnValidate()
        {
            // add transport if there is none yet. makes upgrading easier.
            if (transport == null)
            {
                // was a transport added yet? if not, add one
                transport = GetComponent<Transport>();
                if (transport == null)
                {
                    transport = gameObject.AddComponent<KcpTransport>();
                    Debug.Log("NetworkManager: added default Transport because there was none yet.");
                }
#if UNITY_EDITOR
                // For some insane reason, this line fails when building unless wrapped in this define. Stupid but true.
                // error CS0234: The type or namespace name 'Undo' does not exist in the namespace 'UnityEditor' (are you missing an assembly reference?)
                UnityEditor.Undo.RecordObject(gameObject, "Added default Transport");
#endif
            }

            // always >= 0
            maxConnections = Mathf.Max(maxConnections, 0);

            if (playerPrefab != null && playerPrefab.GetComponent<NetworkIdentity>() == null)
            {
                Debug.LogError("NetworkManager - Player Prefab must have a NetworkIdentity.");
                playerPrefab = null;
            }

            // This avoids the mysterious "Replacing existing prefab with assetId ... Old prefab 'Player', New prefab 'Player'" warning.
            if (playerPrefab != null && spawnPrefabs.Contains(playerPrefab))
            {
                Debug.LogWarning("NetworkManager - Player Prefab should not be added to Registered Spawnable Prefabs list...removed it.");
                spawnPrefabs.Remove(playerPrefab);
            }
        }

        // virtual so that inheriting classes' Awake() can call base.Awake() too
        public virtual void Awake()
        {
            // Don't allow collision-destroyed second instance to continue.
            if (!InitializeSingleton()) return;

            Debug.Log("Mirror | mirror-networking.com | discord.gg/N9QVxbM");

            // Set the networkSceneName to prevent a scene reload
            // if client connection to server fails.
            networkSceneName = offlineScene;

            // setup OnSceneLoaded callback
            SceneManager.sceneLoaded += OnSceneLoaded;
        }

        // virtual so that inheriting classes' Start() can call base.Start() too
        public virtual void Start()
        {
            // headless mode? then start the server
            // can't do this in Awake because Awake is for initialization.
            // some transports might not be ready until Start.
            //
            // (tick rate is applied in StartServer!)
#if UNITY_SERVER
            if (autoStartServerBuild)
            {
                StartServer();
            }
#endif
        }

        // virtual so that inheriting classes' LateUpdate() can call base.LateUpdate() too
        public virtual void LateUpdate()
        {
            UpdateScene();
        }

        // keep the online scene change check in a separate function
        bool IsServerOnlineSceneChangeNeeded()
        {
            // Only change scene if the requested online scene is not blank, and is not already loaded
            return !string.IsNullOrEmpty(onlineScene) && !IsSceneActive(onlineScene) && onlineScene != offlineScene;
        }

        public static bool IsSceneActive(string scene)
        {
            Scene activeScene = SceneManager.GetActiveScene();
            return activeScene.path == scene || activeScene.name == scene;
        }

        // full server setup code, without spawning objects yet
        void SetupServer()
        {
            // Debug.Log("NetworkManager SetupServer");
            InitializeSingleton();

            if (runInBackground)
                Application.runInBackground = true;

            if (authenticator != null)
            {
                authenticator.OnStartServer();
                authenticator.OnServerAuthenticated.AddListener(OnServerAuthenticated);
            }

            ConfigureHeadlessFrameRate();

            // Copy auto-disconnect settings to NetworkServer
#pragma warning disable 618
            NetworkServer.disconnectInactiveTimeout = disconnectInactiveTimeout;
            NetworkServer.disconnectInactiveConnections = disconnectInactiveConnections;
#pragma warning restore 618

            // start listening to network connections
            NetworkServer.Listen(maxConnections);

            // call OnStartServer AFTER Listen, so that NetworkServer.active is
            // true and we can call NetworkServer.Spawn in OnStartServer
            // overrides.
            // (useful for loading & spawning stuff from database etc.)
            //
            // note: there is no risk of someone connecting after Listen() and
            //       before OnStartServer() because this all runs in one thread
            //       and we don't start processing connects until Update.
            OnStartServer();

            // this must be after Listen(), since that registers the default message handlers
            RegisterServerMessages();
        }

        /// <summary>Starts the server, listening for incoming connections.</summary>
        public void StartServer()
        {
            if (NetworkServer.active)
            {
                Debug.LogWarning("Server already started.");
                return;
            }

            mode = NetworkManagerMode.ServerOnly;

            // StartServer is inherently ASYNCHRONOUS (=doesn't finish immediately)
            //
            // Here is what it does:
            //   Listen
            //   if onlineScene:
            //       LoadSceneAsync
            //       ...
            //       FinishLoadSceneServerOnly
            //           SpawnObjects
            //   else:
            //       SpawnObjects
            //
            // there is NO WAY to make it synchronous because both LoadSceneAsync
            // and LoadScene do not finish loading immediately. as long as we
            // have the onlineScene feature, it will be asynchronous!

            SetupServer();

            // scene change needed? then change scene and spawn afterwards.
            if (IsServerOnlineSceneChangeNeeded())
            {
                ServerChangeScene(onlineScene);
            }
            // otherwise spawn directly
            else
            {
                NetworkServer.SpawnObjects();
            }
        }

        /// <summary>Starts the client, connects it to the server with networkAddress.</summary>
        public void StartClient()
        {
            if (NetworkClient.active)
            {
                Debug.LogWarning("Client already started.");
                return;
            }

            mode = NetworkManagerMode.ClientOnly;

            InitializeSingleton();

            if (runInBackground)
                Application.runInBackground = true;

            if (authenticator != null)
            {
                authenticator.OnStartClient();
                authenticator.OnClientAuthenticated.AddListener(OnClientAuthenticated);
            }

            // In case this is a headless client...
            ConfigureHeadlessFrameRate();

            RegisterClientMessages();

            if (string.IsNullOrEmpty(networkAddress))
            {
                Debug.LogError("Must set the Network Address field in the manager");
                return;
            }
            // Debug.Log("NetworkManager StartClient address:" + networkAddress);

            NetworkClient.Connect(networkAddress);

            OnStartClient();
        }

        /// <summary>Starts the client, connects it to the server via Uri</summary>
        public void StartClient(Uri uri)
        {
            if (NetworkClient.active)
            {
                Debug.LogWarning("Client already started.");
                return;
            }

            mode = NetworkManagerMode.ClientOnly;

            InitializeSingleton();

            if (runInBackground)
                Application.runInBackground = true;

            if (authenticator != null)
            {
                authenticator.OnStartClient();
                authenticator.OnClientAuthenticated.AddListener(OnClientAuthenticated);
            }

            RegisterClientMessages();

            // Debug.Log("NetworkManager StartClient address:" + uri);
            networkAddress = uri.Host;

            NetworkClient.Connect(uri);

            OnStartClient();
        }

        /// <summary>Starts a network "host" - a server and client in the same application.</summary>
        public void StartHost()
        {
            if (NetworkServer.active || NetworkClient.active)
            {
                Debug.LogWarning("Server or Client already started.");
                return;
            }

            mode = NetworkManagerMode.Host;

            // StartHost is inherently ASYNCHRONOUS (=doesn't finish immediately)
            //
            // Here is what it does:
            //   Listen
            //   ConnectHost
            //   if onlineScene:
            //       LoadSceneAsync
            //       ...
            //       FinishLoadSceneHost
            //           FinishStartHost
            //               SpawnObjects
            //               StartHostClient      <= not guaranteed to happen after SpawnObjects if onlineScene is set!
            //                   ClientAuth
            //                       success: server sends changescene msg to client
            //   else:
            //       FinishStartHost
            //
            // there is NO WAY to make it synchronous because both LoadSceneAsync
            // and LoadScene do not finish loading immediately. as long as we
            // have the onlineScene feature, it will be asynchronous!

            // setup server first
            SetupServer();

            // call OnStartHost AFTER SetupServer. this way we can use
            // NetworkServer.Spawn etc. in there too. just like OnStartServer
            // is called after the server is actually properly started.
            OnStartHost();

            // scene change needed? then change scene and spawn afterwards.
            // => BEFORE host client connects. if client auth succeeds then the
            //    server tells it to load 'onlineScene'. we can't do that if
            //    server is still in 'offlineScene'. so load on server first.
            if (IsServerOnlineSceneChangeNeeded())
            {
                // call FinishStartHost after changing scene.
                finishStartHostPending = true;
                ServerChangeScene(onlineScene);
            }
            // otherwise call FinishStartHost directly
            else
            {
                FinishStartHost();
            }
        }

        // This may be set true in StartHost and is evaluated in FinishStartHost
        bool finishStartHostPending;

        // FinishStartHost is guaranteed to be called after the host server was
        // fully started and all the asynchronous StartHost magic is finished
        // (= scene loading), or immediately if there was no asynchronous magic.
        //
        // note: we don't really need FinishStartClient/FinishStartServer. the
        //       host version is enough.
        void FinishStartHost()
        {
            // ConnectHost needs to be called BEFORE SpawnObjects:
            // https://github.com/vis2k/Mirror/pull/1249/
            // -> this sets NetworkServer.localConnection.
            // -> localConnection needs to be set before SpawnObjects because:
            //    -> SpawnObjects calls OnStartServer in all NetworkBehaviours
            //       -> OnStartServer might spawn an object and set [SyncVar(hook="OnColorChanged")] object.color = green;
            //          -> this calls SyncVar.set (generated by Weaver), which has
            //             a custom case for host mode (because host mode doesn't
            //             get OnDeserialize calls, where SyncVar hooks are usually
            //             called):
            //
            //               if (!SyncVarEqual(value, ref color))
            //               {
            //                   if (NetworkServer.localClientActive && !getSyncVarHookGuard(1uL))
            //                   {
            //                       setSyncVarHookGuard(1uL, value: true);
            //                       OnColorChangedHook(value);
            //                       setSyncVarHookGuard(1uL, value: false);
            //                   }
            //                   SetSyncVar(value, ref color, 1uL);
            //               }
            //
            //          -> localClientActive needs to be true, otherwise the hook
            //             isn't called in host mode!
            //
            // TODO call this after spawnobjects and worry about the syncvar hook fix later?
            NetworkClient.ConnectHost();

            // server scene was loaded. now spawn all the objects
            NetworkServer.SpawnObjects();

            // connect client and call OnStartClient AFTER server scene was
            // loaded and all objects were spawned.
            // DO NOT do this earlier. it would cause race conditions where a
            // client will do things before the server is even fully started.
            //Debug.Log("StartHostClient called");
            StartHostClient();
        }

        void StartHostClient()
        {
            //Debug.Log("NetworkManager ConnectLocalClient");

            if (authenticator != null)
            {
                authenticator.OnStartClient();
                authenticator.OnClientAuthenticated.AddListener(OnClientAuthenticated);
            }

            networkAddress = "localhost";
            NetworkServer.ActivateHostScene();
            RegisterClientMessages();

            // ConnectLocalServer needs to be called AFTER RegisterClientMessages
            // (https://github.com/vis2k/Mirror/pull/1249/)
            NetworkClient.ConnectLocalServer();

            OnStartClient();
        }

        /// <summary>This stops both the client and the server that the manager is using.</summary>
        public void StopHost()
        {
            OnStopHost();

            // calling OnTransportDisconnected was needed to fix
            // https://github.com/vis2k/Mirror/issues/1515
            // so that the host client receives a DisconnectMessage
            // TODO reevaluate if this is still needed after all the disconnect
            //      fixes, and try to put this into LocalConnection.Disconnect!
            NetworkServer.OnTransportDisconnected(NetworkConnection.LocalConnectionId);

            StopClient();
            StopServer();
        }

        /// <summary>Stops the server from listening and simulating the game.</summary>
        public void StopServer()
        {
<<<<<<< HEAD
            // return if already stopped to avoid recursion deadlock
=======
>>>>>>> 06a77308
            if (!NetworkServer.active)
                return;

            if (authenticator != null)
            {
                authenticator.OnServerAuthenticated.RemoveListener(OnServerAuthenticated);
                authenticator.OnStopServer();
            }

            // Get Network Manager out of DDOL before going to offline scene
            // to avoid collision and let a fresh Network Manager be created.
            // IMPORTANT: .gameObject can be null if StopClient is called from
            //            OnApplicationQuit or from tests!
#pragma warning disable 618
            if (gameObject != null && !PersistNetworkManagerToOfflineScene &&
                gameObject.scene.name == "DontDestroyOnLoad"
                && !string.IsNullOrEmpty(offlineScene)
                && SceneManager.GetActiveScene().path != offlineScene)
                SceneManager.MoveGameObjectToScene(gameObject, SceneManager.GetActiveScene());
#pragma warning restore 618

            OnStopServer();

            //Debug.Log("NetworkManager StopServer");
            isNetworkActive = false;
            NetworkServer.Shutdown();

            // set offline mode BEFORE changing scene so that FinishStartScene
            // doesn't think we need initialize anything.
            mode = NetworkManagerMode.Offline;

            if (!string.IsNullOrEmpty(offlineScene))
            {
                ServerChangeScene(offlineScene);
            }

            startPositionIndex = 0;

            networkSceneName = "";
        }

        /// <summary>Stops and disconnects the client.</summary>
        public void StopClient()
        {
<<<<<<< HEAD
            // return if already stopped to avoid recursion deadlock
            if (!NetworkClient.active)
                return;

            //Debug.Log("NetworkManager StopClient");

=======
>>>>>>> 06a77308
            if (authenticator != null)
            {
                authenticator.OnClientAuthenticated.RemoveListener(OnClientAuthenticated);
                authenticator.OnStopClient();
            }

            // Get Network Manager out of DDOL before going to offline scene
            // to avoid collision and let a fresh Network Manager be created.
            // IMPORTANT: .gameObject can be null if StopClient is called from
            //            OnApplicationQuit or from tests!
#pragma warning disable 618
            if (gameObject != null && !PersistNetworkManagerToOfflineScene &&
                gameObject.scene.name == "DontDestroyOnLoad"
                && !string.IsNullOrEmpty(offlineScene)
                && SceneManager.GetActiveScene().path != offlineScene)
                SceneManager.MoveGameObjectToScene(gameObject, SceneManager.GetActiveScene());
#pragma warning restore 618

            OnStopClient();

            //Debug.Log("NetworkManager StopClient");
            isNetworkActive = false;

            // shutdown client
            NetworkClient.Disconnect();
            NetworkClient.Shutdown();

            // set offline mode BEFORE changing scene so that FinishStartScene
            // doesn't think we need initialize anything.
            mode = NetworkManagerMode.Offline;

            // If this is the host player, StopServer will already be changing scenes.
            // Check loadingSceneAsync to ensure we don't double-invoke the scene change.
            // Check if NetworkServer.active because we can get here via Disconnect before server has started to change scenes.
            if (!string.IsNullOrEmpty(offlineScene) && !IsSceneActive(offlineScene) && loadingSceneAsync == null && !NetworkServer.active)
            {
                ClientChangeScene(offlineScene, SceneOperation.Normal);
            }

            networkSceneName = "";
        }

        // called when quitting the application by closing the window / pressing
        // stop in the editor. virtual so that inheriting classes'
        // OnApplicationQuit() can call base.OnApplicationQuit() too
        public virtual void OnApplicationQuit()
        {
            // stop client first
            // (we want to send the quit packet to the server instead of waiting
            //  for a timeout)
            if (NetworkClient.isConnected)
            {
                StopClient();
                //Debug.Log("OnApplicationQuit: stopped client");
            }

            // stop server after stopping client (for proper host mode stopping)
            if (NetworkServer.active)
            {
                StopServer();
                //Debug.Log("OnApplicationQuit: stopped server");
            }
        }

        // DEPRECATED 2021-07-21
        [Obsolete("Renamed to ConfigureHeadlessFrameRate()")]
        public virtual void ConfigureServerFrameRate() {}

        /// <summary>Set the frame rate for a headless builds. Override to disable or modify.</summary>
        // useful for dedicated servers.
        // useful for headless benchmark clients.
        public virtual void ConfigureHeadlessFrameRate()
        {
#if UNITY_SERVER
            Application.targetFrameRate = serverTickRate;
            // Debug.Log("Server Tick Rate set to: " + Application.targetFrameRate + " Hz.");
#endif

            // call the obsolete function in case someone did anything important
#pragma warning disable 618
            ConfigureServerFrameRate();
#pragma warning restore 618
        }

        bool InitializeSingleton()
        {
            if (singleton != null && singleton == this)
                return true;

            if (dontDestroyOnLoad)
            {
                if (singleton != null)
                {
                    Debug.LogWarning("Multiple NetworkManagers detected in the scene. Only one NetworkManager can exist at a time. The duplicate NetworkManager will be destroyed.");
                    Destroy(gameObject);

                    // Return false to not allow collision-destroyed second instance to continue.
                    return false;
                }
                Debug.Log("NetworkManager created singleton (DontDestroyOnLoad)");
                singleton = this;
                if (Application.isPlaying) DontDestroyOnLoad(gameObject);
            }
            else
            {
                //Debug.Log("NetworkManager created singleton (ForScene)");
                singleton = this;
            }

            // set active transport AFTER setting singleton.
            // so only if we didn't destroy ourselves.
            Transport.activeTransport = transport;
            return true;
        }

        void RegisterServerMessages()
        {
            NetworkServer.OnConnectedEvent = OnServerConnectInternal;
            NetworkServer.OnDisconnectedEvent = OnServerDisconnect;
            NetworkServer.OnErrorEvent = OnServerError;
            NetworkServer.RegisterHandler<AddPlayerMessage>(OnServerAddPlayerInternal);

            // Network Server initially registers its own handler for this, so we replace it here.
            NetworkServer.ReplaceHandler<ReadyMessage>(OnServerReadyMessageInternal);
        }

        void RegisterClientMessages()
        {
            NetworkClient.OnConnectedEvent = OnClientConnectInternal;
            NetworkClient.OnDisconnectedEvent = OnClientDisconnectInternal;
            NetworkClient.OnErrorEvent = OnClientError;
            NetworkClient.RegisterHandler<NotReadyMessage>(OnClientNotReadyMessageInternal);
            NetworkClient.RegisterHandler<SceneMessage>(OnClientSceneInternal, false);

            if (playerPrefab != null)
                NetworkClient.RegisterPrefab(playerPrefab);

            foreach (GameObject prefab in spawnPrefabs.Where(t => t != null))
                NetworkClient.RegisterPrefab(prefab);
        }

        // This is the only way to clear the singleton, so another instance can be created.
        public static void Shutdown()
        {
            if (singleton == null)
                return;

            startPositions.Clear();
            startPositionIndex = 0;
            clientReadyConnection = null;

            singleton.StopHost();
            singleton = null;
        }

        // virtual so that inheriting classes' OnDestroy() can call base.OnDestroy() too
        public virtual void OnDestroy()
        {
            //Debug.Log("NetworkManager destroyed");
        }

        /// <summary>The name of the current network scene.</summary>
        // set by NetworkManager when changing the scene.
        // new clients will automatically load this scene.
        // Loading a scene manually won't set it.
        public static string networkSceneName { get; protected set; } = "";

        public static AsyncOperation loadingSceneAsync;

        /// <summary>Change the server scene and all client's scenes across the network.</summary>
        // Called automatically if onlineScene or offlineScene are set, but it
        // can be called from user code to switch scenes again while the game is
        // in progress. This automatically sets clients to be not-ready during
        // the change and ready again to participate in the new scene.
        public virtual void ServerChangeScene(string newSceneName)
        {
            if (string.IsNullOrEmpty(newSceneName))
            {
                Debug.LogError("ServerChangeScene empty scene name");
                return;
            }

            // Debug.Log("ServerChangeScene " + newSceneName);
            NetworkServer.SetAllClientsNotReady();
            networkSceneName = newSceneName;

            // Let server prepare for scene change
            OnServerChangeScene(newSceneName);

            // set server flag to stop processing messages while changing scenes
            // it will be re-enabled in FinishLoadScene.
            NetworkServer.isLoadingScene = true;

            loadingSceneAsync = SceneManager.LoadSceneAsync(newSceneName);

            // ServerChangeScene can be called when stopping the server
            // when this happens the server is not active so does not need to tell clients about the change
            if (NetworkServer.active)
            {
                // notify all clients about the new scene
                NetworkServer.SendToAll(new SceneMessage { sceneName = newSceneName });
            }

            startPositionIndex = 0;
            startPositions.Clear();
        }

        // This is only set in ClientChangeScene below...never on server.
        // We need to check this in OnClientSceneChanged called from FinishLoadSceneClientOnly
        // to prevent AddPlayer message after loading/unloading additive scenes
        SceneOperation clientSceneOperation = SceneOperation.Normal;

        internal void ClientChangeScene(string newSceneName, SceneOperation sceneOperation = SceneOperation.Normal, bool customHandling = false)
        {
            if (string.IsNullOrEmpty(newSceneName))
            {
                Debug.LogError("ClientChangeScene empty scene name");
                return;
            }

            // Debug.Log("ClientChangeScene newSceneName:" + newSceneName + " networkSceneName:" + networkSceneName);

            // Let client prepare for scene change
            OnClientChangeScene(newSceneName, sceneOperation, customHandling);

            // After calling OnClientChangeScene, exit if server since server is already doing
            // the actual scene change, and we don't need to do it for the host client
            if (NetworkServer.active)
                return;

            // set client flag to stop processing messages while loading scenes.
            // otherwise we would process messages and then lose all the state
            // as soon as the load is finishing, causing all kinds of bugs
            // because of missing state.
            // (client may be null after StopClient etc.)
            // Debug.Log("ClientChangeScene: pausing handlers while scene is loading to avoid data loss after scene was loaded.");
            NetworkClient.isLoadingScene = true;

            // Cache sceneOperation so we know what was requested by the
            // Scene message in OnClientChangeScene and OnClientSceneChanged
            clientSceneOperation = sceneOperation;

            // scene handling will happen in overrides of OnClientChangeScene and/or OnClientSceneChanged
            // Do not call FinishLoadScene here. Custom handler will assign loadingSceneAsync and we need
            // to wait for that to finish. UpdateScene already checks for that to be not null and isDone.
            if (customHandling)
                return;

            switch (sceneOperation)
            {
                case SceneOperation.Normal:
                    loadingSceneAsync = SceneManager.LoadSceneAsync(newSceneName);
                    break;
                case SceneOperation.LoadAdditive:
                    // Ensure additive scene is not already loaded on client by name or path
                    // since we don't know which was passed in the Scene message
                    if (!SceneManager.GetSceneByName(newSceneName).IsValid() && !SceneManager.GetSceneByPath(newSceneName).IsValid())
                        loadingSceneAsync = SceneManager.LoadSceneAsync(newSceneName, LoadSceneMode.Additive);
                    else
                    {
                        Debug.LogWarning($"Scene {newSceneName} is already loaded");

                        // Reset the flag that we disabled before entering this switch
                        NetworkClient.isLoadingScene = false;
                    }
                    break;
                case SceneOperation.UnloadAdditive:
                    // Ensure additive scene is actually loaded on client by name or path
                    // since we don't know which was passed in the Scene message
                    if (SceneManager.GetSceneByName(newSceneName).IsValid() || SceneManager.GetSceneByPath(newSceneName).IsValid())
                        loadingSceneAsync = SceneManager.UnloadSceneAsync(newSceneName, UnloadSceneOptions.UnloadAllEmbeddedSceneObjects);
                    else
                    {
                        Debug.LogWarning($"Cannot unload {newSceneName} with UnloadAdditive operation");

                        // Reset the flag that we disabled before entering this switch
                        NetworkClient.isLoadingScene = false;
                    }
                    break;
            }

            // don't change the client's current networkSceneName when loading additive scene content
            if (sceneOperation == SceneOperation.Normal)
                networkSceneName = newSceneName;
        }

        // support additive scene loads:
        //   NetworkScenePostProcess disables all scene objects on load, and
        //   * NetworkServer.SpawnObjects enables them again on the server when
        //     calling OnStartServer
        //   * NetworkClient.PrepareToSpawnSceneObjects enables them again on the
        //     client after the server sends ObjectSpawnStartedMessage to client
        //     in SpawnObserversForConnection. this is only called when the
        //     client joins, so we need to rebuild scene objects manually again
        // TODO merge this with FinishLoadScene()?
        void OnSceneLoaded(Scene scene, LoadSceneMode mode)
        {
            if (mode == LoadSceneMode.Additive)
            {
                if (NetworkServer.active)
                {
                    // TODO only respawn the server objects from that scene later!
                    NetworkServer.SpawnObjects();
                    // Debug.Log("Respawned Server objects after additive scene load: " + scene.name);
                }
                if (NetworkClient.active)
                {
                    NetworkClient.PrepareToSpawnSceneObjects();
                    // Debug.Log("Rebuild Client spawnableObjects after additive scene load: " + scene.name);
                }
            }
        }

        void UpdateScene()
        {
            if (loadingSceneAsync != null && loadingSceneAsync.isDone)
            {
                // Debug.Log("ClientChangeScene done readyCon:" + clientReadyConnection);

                // try-finally to guarantee loadingSceneAsync being cleared.
                // fixes https://github.com/vis2k/Mirror/issues/2517 where if
                // FinishLoadScene throws an exception, loadingSceneAsync would
                // never be cleared and this code would run every Update.
                try
                {
                    FinishLoadScene();
                }
                finally
                {
                    loadingSceneAsync.allowSceneActivation = true;
                    loadingSceneAsync = null;
                }
            }
        }

        protected void FinishLoadScene()
        {
            // NOTE: this cannot use NetworkClient.allClients[0] - that client may be for a completely different purpose.

            // process queued messages that we received while loading the scene
            Debug.Log("FinishLoadScene: resuming handlers after scene was loading.");
            NetworkServer.isLoadingScene = false;
            NetworkClient.isLoadingScene = false;

            // host mode?
            if (mode == NetworkManagerMode.Host)
            {
                FinishLoadSceneHost();
            }
            // server-only mode?
            else if (mode == NetworkManagerMode.ServerOnly)
            {
                FinishLoadSceneServerOnly();
            }
            // client-only mode?
            else if (mode == NetworkManagerMode.ClientOnly)
            {
                FinishLoadSceneClientOnly();
            }
            // otherwise we called it after stopping when loading offline scene.
            // do nothing then.
        }

        // finish load scene part for host mode. makes code easier and is
        // necessary for FinishStartHost later.
        // (the 3 things have to happen in that exact order)
        void FinishLoadSceneHost()
        {
            // debug message is very important. if we ever break anything then
            // it's very obvious to notice.
            Debug.Log("Finished loading scene in host mode.");

            if (clientReadyConnection != null)
            {
                OnClientConnect(clientReadyConnection);
                clientLoadedScene = true;
                clientReadyConnection = null;
            }

            // do we need to finish a StartHost() call?
            // then call FinishStartHost and let it take care of spawning etc.
            if (finishStartHostPending)
            {
                finishStartHostPending = false;
                FinishStartHost();

                // call OnServerSceneChanged
                OnServerSceneChanged(networkSceneName);

                // DO NOT call OnClientSceneChanged here.
                // the scene change happened because StartHost loaded the
                // server's online scene. it has nothing to do with the client.
                // this was not meant as a client scene load, so don't call it.
                //
                // otherwise AddPlayer would be called twice:
                // -> once for client OnConnected
                // -> once in OnClientSceneChanged
            }
            // otherwise we just changed a scene in host mode
            else
            {
                // spawn server objects
                NetworkServer.SpawnObjects();

                // call OnServerSceneChanged
                OnServerSceneChanged(networkSceneName);

                if (NetworkClient.isConnected)
                {
                    // let client know that we changed scene
                    OnClientSceneChanged(NetworkClient.connection);
                }
            }
        }

        // finish load scene part for server-only. . makes code easier and is
        // necessary for FinishStartServer later.
        void FinishLoadSceneServerOnly()
        {
            // debug message is very important. if we ever break anything then
            // it's very obvious to notice.
            Debug.Log("Finished loading scene in server-only mode.");

            NetworkServer.SpawnObjects();
            OnServerSceneChanged(networkSceneName);
        }

        // finish load scene part for client-only. makes code easier and is
        // necessary for FinishStartClient later.
        void FinishLoadSceneClientOnly()
        {
            // debug message is very important. if we ever break anything then
            // it's very obvious to notice.
            Debug.Log("Finished loading scene in client-only mode.");

            if (clientReadyConnection != null)
            {
                OnClientConnect(clientReadyConnection);
                clientLoadedScene = true;
                clientReadyConnection = null;
            }

            if (NetworkClient.isConnected)
            {
                OnClientSceneChanged(NetworkClient.connection);
            }
        }

        /// <summary>
        /// Registers the transform of a game object as a player spawn location.
        /// <para>This is done automatically by NetworkStartPosition components, but can be done manually from user script code.</para>
        /// </summary>
        /// <param name="start">Transform to register.</param>
        public static void RegisterStartPosition(Transform start)
        {
            // Debug.Log("RegisterStartPosition: (" + start.gameObject.name + ") " + start.position);
            startPositions.Add(start);

            // reorder the list so that round-robin spawning uses the start positions
            // in hierarchy order.  This assumes all objects with NetworkStartPosition
            // component are siblings, either in the scene root or together as children
            // under a single parent in the scene.
            startPositions = startPositions.OrderBy(transform => transform.GetSiblingIndex()).ToList();
        }

        /// <summary>Unregister a Transform from start positions.</summary>
        // TODO why is this static?
        public static void UnRegisterStartPosition(Transform start)
        {
            // Debug.Log("UnRegisterStartPosition: (" + start.gameObject.name + ") " + start.position);
            startPositions.Remove(start);
        }

        /// <summary>Get the next NetworkStartPosition based on the selected PlayerSpawnMethod.</summary>
        public Transform GetStartPosition()
        {
            // first remove any dead transforms
            startPositions.RemoveAll(t => t == null);

            if (startPositions.Count == 0)
                return null;

            if (playerSpawnMethod == PlayerSpawnMethod.Random)
            {
                return startPositions[UnityEngine.Random.Range(0, startPositions.Count)];
            }
            else
            {
                Transform startPosition = startPositions[startPositionIndex];
                startPositionIndex = (startPositionIndex + 1) % startPositions.Count;
                return startPosition;
            }
        }

        void OnServerConnectInternal(NetworkConnection conn)
        {
            //Debug.Log("NetworkManager.OnServerConnectInternal");

            if (authenticator != null)
            {
                // we have an authenticator - let it handle authentication
                authenticator.OnServerAuthenticate(conn);
            }
            else
            {
                // authenticate immediately
                OnServerAuthenticated(conn);
            }
        }

        // called after successful authentication
        // TODO do the NetworkServer.OnAuthenticated thing from x branch
        void OnServerAuthenticated(NetworkConnection conn)
        {
            //Debug.Log("NetworkManager.OnServerAuthenticated");

            // set connection to authenticated
            conn.isAuthenticated = true;

            // proceed with the login handshake by calling OnServerConnect
            if (networkSceneName != "" && networkSceneName != offlineScene)
            {
                SceneMessage msg = new SceneMessage() { sceneName = networkSceneName };
                conn.Send(msg);
            }

            OnServerConnect(conn);
        }

        void OnServerReadyMessageInternal(NetworkConnection conn, ReadyMessage msg)
        {
            //Debug.Log("NetworkManager.OnServerReadyMessageInternal");
            OnServerReady(conn);
        }

        void OnServerAddPlayerInternal(NetworkConnection conn, AddPlayerMessage msg)
        {
            //Debug.Log("NetworkManager.OnServerAddPlayer");

            if (autoCreatePlayer && playerPrefab == null)
            {
                Debug.LogError("The PlayerPrefab is empty on the NetworkManager. Please setup a PlayerPrefab object.");
                return;
            }

            if (autoCreatePlayer && playerPrefab.GetComponent<NetworkIdentity>() == null)
            {
                Debug.LogError("The PlayerPrefab does not have a NetworkIdentity. Please add a NetworkIdentity to the player prefab.");
                return;
            }

            if (conn.identity != null)
            {
                Debug.LogError("There is already a player for this connection.");
                return;
            }

            OnServerAddPlayer(conn);
        }

        void OnClientConnectInternal()
        {
            //Debug.Log("NetworkManager.OnClientConnectInternal");

            if (authenticator != null)
            {
                // we have an authenticator - let it handle authentication
                authenticator.OnClientAuthenticate();
            }
            else
            {
                // authenticate immediately
                OnClientAuthenticated(NetworkClient.connection);
            }
        }

        // called after successful authentication
        void OnClientAuthenticated(NetworkConnection conn)
        {
            //Debug.Log("NetworkManager.OnClientAuthenticated");

            // set connection to authenticated
            conn.isAuthenticated = true;

            // proceed with the login handshake by calling OnClientConnect
            if (string.IsNullOrEmpty(onlineScene) || onlineScene == offlineScene || IsSceneActive(onlineScene))
            {
                clientLoadedScene = false;
                OnClientConnect(conn);
            }
            else
            {
                // will wait for scene id to come from the server.
                clientLoadedScene = true;
                clientReadyConnection = conn;
            }
        }

        // TODO call OnClientDisconnect directly, don't pass the connection
        void OnClientDisconnectInternal()
        {
            //Debug.Log("NetworkManager.OnClientDisconnectInternal");
            OnClientDisconnect(NetworkClient.connection);
        }

        void OnClientNotReadyMessageInternal(NotReadyMessage msg)
        {
            //Debug.Log("NetworkManager.OnClientNotReadyMessageInternal");
            NetworkClient.ready = false;
            OnClientNotReady(NetworkClient.connection);
            // NOTE: clientReadyConnection is not set here! don't want OnClientConnect to be invoked again after scene changes.
        }

        void OnClientSceneInternal(SceneMessage msg)
        {
            //Debug.Log("NetworkManager.OnClientSceneInternal");

            // This needs to run for host client too. NetworkServer.active is checked there
            if (NetworkClient.isConnected)
            {
                ClientChangeScene(msg.sceneName, msg.sceneOperation, msg.customHandling);
            }
        }

        /// <summary>Called on the server when a new client connects.</summary>
        public virtual void OnServerConnect(NetworkConnection conn) {}

        /// <summary>Called on the server when a client disconnects.</summary>
        // Called by NetworkServer.OnTransportDisconnect!
        public virtual void OnServerDisconnect(NetworkConnection conn)
        {
            // by default, this function destroys the connection's player.
            // can be overwritten for cases like delayed logouts in MMOs to
            // avoid players escaping from PvP situations by logging out.
            NetworkServer.DestroyPlayerForConnection(conn);
            //Debug.Log("OnServerDisconnect: Server disconnected.");
        }

        /// <summary>Called on the server when a client is ready (= loaded the scene)</summary>
        public virtual void OnServerReady(NetworkConnection conn)
        {
            if (conn.identity == null)
            {
                // this is now allowed (was not for a while)
                //Debug.Log("Ready with no player object");
            }
            NetworkServer.SetClientReady(conn);
        }

        /// <summary>Called on server when a client requests to add the player. Adds playerPrefab by default. Can be overwritten.</summary>
        // The default implementation for this function creates a new player object from the playerPrefab.
        public virtual void OnServerAddPlayer(NetworkConnection conn)
        {
            Transform startPos = GetStartPosition();
            GameObject player = startPos != null
                ? Instantiate(playerPrefab, startPos.position, startPos.rotation)
                : Instantiate(playerPrefab);

            // instantiating a "Player" prefab gives it the name "Player(clone)"
            // => appending the connectionId is WAY more useful for debugging!
            player.name = $"{playerPrefab.name} [connId={conn.connectionId}]";
            NetworkServer.AddPlayerForConnection(conn, player);
        }

        // Deprecated 2021-02-13
        [Obsolete("OnServerError was removed because it hasn't been used in a long time.")]
        public virtual void OnServerError(NetworkConnection conn, int errorCode) {}

        /// <summary>Called on server when transport raises an exception. NetworkConnection may be null.</summary>
        public virtual void OnServerError(NetworkConnection conn, Exception exception) {}

        /// <summary>Called from ServerChangeScene immediately before SceneManager.LoadSceneAsync is executed</summary>
        public virtual void OnServerChangeScene(string newSceneName) {}

        /// <summary>Called on server after a scene load with ServerChangeScene() is completed.</summary>
        public virtual void OnServerSceneChanged(string sceneName) {}

        /// <summary>Called on the client when connected to a server. By default it sets client as ready and adds a player.</summary>
        // TODO client only ever uses NetworkClient.connection. this parameter is redundant.
        public virtual void OnClientConnect(NetworkConnection conn)
        {
            // OnClientConnect by default calls AddPlayer but it should not do
            // that when we have online/offline scenes. so we need the
            // clientLoadedScene flag to prevent it.
            if (!clientLoadedScene)
            {
                // Ready/AddPlayer is usually triggered by a scene load
                // completing. if no scene was loaded, then Ready/AddPlayer it
                // here instead.
                if (!NetworkClient.ready) NetworkClient.Ready();
                if (autoCreatePlayer)
                {
                    NetworkClient.AddPlayer();
                }
            }
        }

        /// <summary>Called on clients when disconnected from a server.</summary>
        // TODO client only ever uses NetworkClient.connection. this parameter is redundant.
        public virtual void OnClientDisconnect(NetworkConnection conn)
        {
            StopClient();
            //Debug.Log("OnClientDisconnect: Client disconnected.");
        }

        // Deprecated 2021-02-13
        [Obsolete("OnClientError was removed because it hasn't been used in a long time.")]
        public virtual void OnClientError(NetworkConnection conn, int errorCode) {}

        /// <summary>Called on client when transport raises an exception.</summary>
        public virtual void OnClientError(Exception exception) {}

        /// <summary>Called on clients when a servers tells the client it is no longer ready, e.g. when switching scenes.</summary>
        // TODO client only ever uses NetworkClient.connection. this parameter is redundant.
        public virtual void OnClientNotReady(NetworkConnection conn) {}

        /// <summary>Called from ClientChangeScene immediately before SceneManager.LoadSceneAsync is executed</summary>
        // customHandling: indicates if scene loading will be handled through overrides
        public virtual void OnClientChangeScene(string newSceneName, SceneOperation sceneOperation, bool customHandling) {}

        /// <summary>Called on clients when a scene has completed loaded, when the scene load was initiated by the server.</summary>
        // Scene changes can cause player objects to be destroyed. The default
        // implementation of OnClientSceneChanged in the NetworkManager is to
        // add a player object for the connection if no player object exists.
        // TODO client only ever uses NetworkClient.connection. this parameter is redundant.
        public virtual void OnClientSceneChanged(NetworkConnection conn)
        {
            // always become ready.
            if (!NetworkClient.ready) NetworkClient.Ready();

            // Only call AddPlayer for normal scene changes, not additive load/unload
            if (clientSceneOperation == SceneOperation.Normal && autoCreatePlayer && NetworkClient.localPlayer == null)
            {
                // add player if existing one is null
                NetworkClient.AddPlayer();
            }
        }

        // Since there are multiple versions of StartServer, StartClient and
        // StartHost, to reliably customize their functionality, users would
        // need override all the versions. Instead these callbacks are invoked
        // from all versions, so users only need to implement this one case.

        /// <summary>This is invoked when a host is started.</summary>
        public virtual void OnStartHost() {}

        /// <summary>This is invoked when a server is started - including when a host is started.</summary>
        public virtual void OnStartServer() {}

        /// <summary>This is invoked when the client is started.</summary>
        public virtual void OnStartClient() {}

        /// <summary>This is called when a server is stopped - including when a host is stopped.</summary>
        public virtual void OnStopServer() {}

        /// <summary>This is called when a client is stopped.</summary>
        public virtual void OnStopClient() {}

        /// <summary>This is called when a host is stopped.</summary>
        public virtual void OnStopHost() {}
    }
}<|MERGE_RESOLUTION|>--- conflicted
+++ resolved
@@ -528,10 +528,7 @@
         /// <summary>Stops the server from listening and simulating the game.</summary>
         public void StopServer()
         {
-<<<<<<< HEAD
             // return if already stopped to avoid recursion deadlock
-=======
->>>>>>> 06a77308
             if (!NetworkServer.active)
                 return;
 
@@ -576,15 +573,12 @@
         /// <summary>Stops and disconnects the client.</summary>
         public void StopClient()
         {
-<<<<<<< HEAD
             // return if already stopped to avoid recursion deadlock
             if (!NetworkClient.active)
                 return;
 
             //Debug.Log("NetworkManager StopClient");
 
-=======
->>>>>>> 06a77308
             if (authenticator != null)
             {
                 authenticator.OnClientAuthenticated.RemoveListener(OnClientAuthenticated);
