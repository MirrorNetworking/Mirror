<<<<<<< HEAD
=======
// Quaternion compression from DOTSNET
>>>>>>> 93b262dc
using System;
using UnityEngine;

namespace Mirror
{
    enum ComponentType : uint
    {
        X = 0,
        Y = 1,
        Z = 2,
        W = 3
    }

    /// <summary>Functions to Compress Quaternions and Floats</summary>
    /// <remarks>
    ///     Credit to this man for converting gaffer games c code to c#
    ///     https://gist.github.com/fversnel/0497ad7ab3b81e0dc1dd
    /// </remarks>
    public static class Compression
    {
        // note: 1.0f / sqrt(2)
        private const float Maximum = +1.0f / 1.414214f;

        private const int BitsPerAxis = 10;
        private const int LargestComponentShift = BitsPerAxis * 3;
        private const int AShift = BitsPerAxis * 2;
        private const int BShift = BitsPerAxis * 1;
        private const int IntScale = (1 << (BitsPerAxis - 1)) - 1;
        private const int IntMask = (1 << BitsPerAxis) - 1;

        public static uint CompressQuaternion(Quaternion quaternion)
        {
            float absX = Mathf.Abs(quaternion.x);
            float absY = Mathf.Abs(quaternion.y);
            float absZ = Mathf.Abs(quaternion.z);
            float absW = Mathf.Abs(quaternion.w);

            ComponentType largestComponent = ComponentType.X;
            float largestAbs = absX;
            float largest = quaternion.x;

            if (absY > largestAbs)
            {
                largestAbs = absY;
                largestComponent = ComponentType.Y;
                largest = quaternion.y;
            }
            if (absZ > largestAbs)
            {
                largestAbs = absZ;
                largestComponent = ComponentType.Z;
                largest = quaternion.z;
            }
            if (absW > largestAbs)
            {
                largestComponent = ComponentType.W;
                largest = quaternion.w;
            }

            float a = 0;
            float b = 0;
            float c = 0;
            switch (largestComponent)
            {
                case ComponentType.X:
                    a = quaternion.y;
                    b = quaternion.z;
                    c = quaternion.w;
                    break;
                case ComponentType.Y:
                    a = quaternion.x;
                    b = quaternion.z;
                    c = quaternion.w;
                    break;
                case ComponentType.Z:
                    a = quaternion.x;
                    b = quaternion.y;
                    c = quaternion.w;
                    break;
                case ComponentType.W:
                    a = quaternion.x;
                    b = quaternion.y;
                    c = quaternion.z;
                    break;
            }

            if (largest < 0)
            {
                a = -a;
                b = -b;
                c = -c;
            }

            uint integerA = ScaleToUint(a);
            uint integerB = ScaleToUint(b);
            uint integerC = ScaleToUint(c);

            return (((uint)largestComponent) << LargestComponentShift) | (integerA << AShift) | (integerB << BShift) | integerC;
        }

        internal static uint ScaleToUint(float v)
        {
            float normalized = v / Maximum;
            return (uint)Mathf.RoundToInt(normalized * IntScale) & IntMask;
        }

        internal static float ScaleToFloat(uint v)
        {
            float unscaled = v * Maximum / IntScale;

            if (unscaled > Maximum)
                unscaled -= Maximum * 2;
            return unscaled;
        }

        public static Quaternion DecompressQuaternion(uint compressed)
        {
            var largestComponentType = (ComponentType)(compressed >> LargestComponentShift);
            uint integerA = (compressed >> AShift) & IntMask;
            uint integerB = (compressed >> BShift) & IntMask;
            uint integerC = compressed & IntMask;

            float a = ScaleToFloat(integerA);
            float b = ScaleToFloat(integerB);
            float c = ScaleToFloat(integerC);

            Quaternion rotation;
            switch (largestComponentType)
            {
                case ComponentType.X:
                    // (?) y z w
                    rotation.y = a;
                    rotation.z = b;
                    rotation.w = c;
                    rotation.x = Mathf.Sqrt(1 - rotation.y * rotation.y
                                              - rotation.z * rotation.z
                                              - rotation.w * rotation.w);
                    break;
                case ComponentType.Y:
                    // x (?) z w
                    rotation.x = a;
                    rotation.z = b;
                    rotation.w = c;
                    rotation.y = Mathf.Sqrt(1 - rotation.x * rotation.x
                                              - rotation.z * rotation.z
                                              - rotation.w * rotation.w);
                    break;
                case ComponentType.Z:
                    // x y (?) w
                    rotation.x = a;
                    rotation.y = b;
                    rotation.w = c;
                    rotation.z = Mathf.Sqrt(1 - rotation.x * rotation.x
                                              - rotation.y * rotation.y
                                              - rotation.w * rotation.w);
                    break;
                case ComponentType.W:
                    // x y z (?)
                    rotation.x = a;
                    rotation.y = b;
                    rotation.z = c;
                    rotation.w = Mathf.Sqrt(1 - rotation.x * rotation.x
                                              - rotation.y * rotation.y
                                              - rotation.z * rotation.z);
                    break;
                default:
                    // Should never happen!
                    throw new ArgumentOutOfRangeException("Unknown rotation component type: " + largestComponentType);
            }

            return rotation;
        }

        // varint compression //////////////////////////////////////////////////
        // compress ulong varint.
        // same result for int, short and byte. only need one function.
        // NOT an extension. otherwise weaver might accidentally use it.
        public static void CompressVarUInt(NetworkWriter writer, ulong value)
        {
            if (value <= 240)
            {
                writer.Write((byte)value);
                return;
            }
            if (value <= 2287)
            {
                writer.Write((byte)(((value - 240) >> 8) + 241));
                writer.Write((byte)((value - 240) & 0xFF));
                return;
            }
            if (value <= 67823)
            {
                writer.Write((byte)249);
                writer.Write((byte)((value - 2288) >> 8));
                writer.Write((byte)((value - 2288) & 0xFF));
                return;
            }
            if (value <= 16777215)
            {
                writer.Write((byte)250);
                writer.Write((byte)(value & 0xFF));
                writer.Write((byte)((value >> 8) & 0xFF));
                writer.Write((byte)((value >> 16) & 0xFF));
                return;
            }
            if (value <= 4294967295)
            {
                writer.Write((byte)251);
                writer.Write((byte)(value & 0xFF));
                writer.Write((byte)((value >> 8) & 0xFF));
                writer.Write((byte)((value >> 16) & 0xFF));
                writer.Write((byte)((value >> 24) & 0xFF));
                return;
            }
            if (value <= 1099511627775)
            {
                writer.Write((byte)252);
                writer.Write((byte)(value & 0xFF));
                writer.Write((byte)((value >> 8) & 0xFF));
                writer.Write((byte)((value >> 16) & 0xFF));
                writer.Write((byte)((value >> 24) & 0xFF));
                writer.Write((byte)((value >> 32) & 0xFF));
                return;
            }
            if (value <= 281474976710655)
            {
                writer.Write((byte)253);
                writer.Write((byte)(value & 0xFF));
                writer.Write((byte)((value >> 8) & 0xFF));
                writer.Write((byte)((value >> 16) & 0xFF));
                writer.Write((byte)((value >> 24) & 0xFF));
                writer.Write((byte)((value >> 32) & 0xFF));
                writer.Write((byte)((value >> 40) & 0xFF));
                return;
            }
            if (value <= 72057594037927935)
            {
                writer.Write((byte)254);
                writer.Write((byte)(value & 0xFF));
                writer.Write((byte)((value >> 8) & 0xFF));
                writer.Write((byte)((value >> 16) & 0xFF));
                writer.Write((byte)((value >> 24) & 0xFF));
                writer.Write((byte)((value >> 32) & 0xFF));
                writer.Write((byte)((value >> 40) & 0xFF));
                writer.Write((byte)((value >> 48) & 0xFF));
                return;
            }

            // all others
            {
                writer.Write((byte)255);
                writer.Write((byte)(value & 0xFF));
                writer.Write((byte)((value >> 8) & 0xFF));
                writer.Write((byte)((value >> 16) & 0xFF));
                writer.Write((byte)((value >> 24) & 0xFF));
                writer.Write((byte)((value >> 32) & 0xFF));
                writer.Write((byte)((value >> 40) & 0xFF));
                writer.Write((byte)((value >> 48) & 0xFF));
                writer.Write((byte)((value >> 56) & 0xFF));
            }
        }


        // zigzag encoding https://gist.github.com/mfuerstenau/ba870a29e16536fdbaba
        public static void CompressVarInt(NetworkWriter writer, long i)
        {
            ulong zigzagged = (ulong)((i >> 63) ^ (i << 1));
            CompressVarUInt(writer, zigzagged);
        }

        // NOT an extension. otherwise weaver might accidentally use it.
        public static ulong DecompressVarUInt(NetworkReader reader)
        {
            byte a0 = reader.ReadByte();
            if (a0 < 241)
            {
                return a0;
            }

            byte a1 = reader.ReadByte();
            if (a0 >= 241 && a0 <= 248)
            {
                return 240 + ((a0 - (ulong)241) << 8) + a1;
            }

            byte a2 = reader.ReadByte();
            if (a0 == 249)
            {
                return 2288 + ((ulong)a1 << 8) + a2;
            }

            byte a3 = reader.ReadByte();
            if (a0 == 250)
            {
                return a1 + (((ulong)a2) << 8) + (((ulong)a3) << 16);
            }

            byte a4 = reader.ReadByte();
            if (a0 == 251)
            {
                return a1 + (((ulong)a2) << 8) + (((ulong)a3) << 16) + (((ulong)a4) << 24);
            }

            byte a5 = reader.ReadByte();
            if (a0 == 252)
            {
                return a1 + (((ulong)a2) << 8) + (((ulong)a3) << 16) + (((ulong)a4) << 24) + (((ulong)a5) << 32);
            }

            byte a6 = reader.ReadByte();
            if (a0 == 253)
            {
                return a1 + (((ulong)a2) << 8) + (((ulong)a3) << 16) + (((ulong)a4) << 24) + (((ulong)a5) << 32) + (((ulong)a6) << 40);
            }

            byte a7 = reader.ReadByte();
            if (a0 == 254)
            {
                return a1 + (((ulong)a2) << 8) + (((ulong)a3) << 16) + (((ulong)a4) << 24) + (((ulong)a5) << 32) + (((ulong)a6) << 40) + (((ulong)a7) << 48);
            }

            byte a8 = reader.ReadByte();
            if (a0 == 255)
            {
                return a1 + (((ulong)a2) << 8) + (((ulong)a3) << 16) + (((ulong)a4) << 24) + (((ulong)a5) << 32) + (((ulong)a6) << 40) + (((ulong)a7) << 48)  + (((ulong)a8) << 56);
            }

            throw new IndexOutOfRangeException("DecompressVarInt failure: " + a0);
        }

        // zigzag decoding https://gist.github.com/mfuerstenau/ba870a29e16536fdbaba
        public static long DecompressVarInt(NetworkReader reader)
        {
            ulong data = DecompressVarUInt(reader);
            return ((long)(data >> 1)) ^ -((long)data & 1);
        }
    }
}<|MERGE_RESOLUTION|>--- conflicted
+++ resolved
@@ -1,7 +1,3 @@
-<<<<<<< HEAD
-=======
-// Quaternion compression from DOTSNET
->>>>>>> 93b262dc
 using System;
 using UnityEngine;
 
