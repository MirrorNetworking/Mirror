--- conflicted
+++ resolved
@@ -438,19 +438,14 @@
             return null;
         }
 
-<<<<<<< HEAD
-        static void ApplySpawnPayload(NetworkIdentity identity, bool isLocalPlayer, bool hasAuthority, Vector3 position, Quaternion rotation, Vector3 scale, ArraySegment<byte> payload, uint netId)
-        {
-
-            if (isLocalPlayer)
-                OnSpawnMessageForLocalPlayer(identity);
-=======
         static void ApplySpawnPayload(NetworkIdentity identity, SpawnMessage msg)
         {
             identity.Reset();
             identity.pendingLocalPlayer = msg.isLocalPlayer;
             identity.assetId = msg.assetId;
->>>>>>> f70a2ac7
+
+            if (msg.isLocalPlayer)
+                OnSpawnMessageForLocalPlayer(identity);
 
             if (!identity.gameObject.activeSelf)
             {
@@ -458,16 +453,10 @@
             }
 
             // apply local values for VR support
-<<<<<<< HEAD
-            identity.transform.localPosition = position;
-            identity.transform.localRotation = rotation;
-            identity.transform.localScale = scale;
-            identity.hasAuthority = hasAuthority;
-=======
             identity.transform.localPosition = msg.position;
             identity.transform.localRotation = msg.rotation;
             identity.transform.localScale = msg.scale;
->>>>>>> f70a2ac7
+            identity.hasAuthority = msg.hasAuthority;
 
             // deserialize components if any payload
             // (Count is 0 if there were no components)
@@ -504,18 +493,12 @@
 
             if (identity == null)
             {
-<<<<<<< HEAD
-                // this object already exists (was in the scene), just apply the update to existing object
-                localObject.Reset();
-                ApplySpawnPayload(localObject, msg.isLocalPlayer, msg.hasAuthority, msg.position, msg.rotation, msg.scale, msg.payload, msg.netId);
-=======
                 identity = msg.sceneId == 0 ? SpawnPrefab(msg) : SpawnSceneObject(msg);
             }
 
             if (identity == null)
             {
                 Debug.LogError($"Could not spawn assetId={msg.assetId} scene={msg.sceneId} netId={msg.netId}");
->>>>>>> f70a2ac7
                 return;
             }
 
@@ -538,18 +521,7 @@
                     Debug.Log("Client spawn handler instantiating [netId:" + msg.netId + " asset ID:" + msg.assetId + " pos:" + msg.position + " rotation: " + msg.rotation + "]");
                 }
 
-<<<<<<< HEAD
-                localObject = obj.GetComponent<NetworkIdentity>();
-                if (localObject == null)
-                {
-                    Debug.LogError("Client object spawned for " + msg.assetId + " does not have a NetworkIdentity");
-                    return;
-                }
-                localObject.Reset();
-                ApplySpawnPayload(localObject, msg.isLocalPlayer, msg.hasAuthority, msg.position, msg.rotation, msg.scale, msg.payload, msg.netId);
-=======
                 return obj.GetComponent<NetworkIdentity>();
->>>>>>> f70a2ac7
             }
             if (spawnHandlers.TryGetValue(msg.assetId, out SpawnDelegate handler))
             {
@@ -559,23 +531,7 @@
                     Debug.LogWarning("Client spawn handler for " + msg.assetId + " returned null");
                     return null;
                 }
-<<<<<<< HEAD
-                localObject = obj.GetComponent<NetworkIdentity>();
-                if (localObject == null)
-                {
-                    Debug.LogError("Client object spawned for " + msg.assetId + " does not have a network identity");
-                    return;
-                }
-                localObject.Reset();
-                localObject.assetId = msg.assetId;
-                ApplySpawnPayload(localObject, msg.isLocalPlayer, msg.hasAuthority, msg.position, msg.rotation, msg.scale, msg.payload, msg.netId);
-            }
-            else
-            {
-                Debug.LogError("Failed to spawn server object, did you forget to add it to the NetworkManager? assetId=" + msg.assetId + " netId=" + msg.netId);
-=======
                 return obj.GetComponent<NetworkIdentity>();
->>>>>>> f70a2ac7
             }
             Debug.LogError("Failed to spawn server object, did you forget to add it to the NetworkManager? assetId=" + msg.assetId + " netId=" + msg.netId);
             return null;
@@ -583,20 +539,6 @@
 
         static NetworkIdentity SpawnSceneObject(SpawnMessage msg)
         {
-<<<<<<< HEAD
-            if (LogFilter.Debug) Debug.Log("Client spawn scene handler instantiating [netId:" + msg.netId + " sceneId:" + msg.sceneId + " pos:" + msg.position);
-
-            // is this supposed to be the local player?
-            if (NetworkIdentity.spawned.TryGetValue(msg.netId, out NetworkIdentity localObject) && localObject != null)
-            {
-                // this object already exists (was in the scene)
-                localObject.Reset();
-                ApplySpawnPayload(localObject, msg.isLocalPlayer, msg.hasAuthority, msg.position, msg.rotation, msg.scale, msg.payload, msg.netId);
-                return;
-            }
-
-=======
->>>>>>> f70a2ac7
             NetworkIdentity spawnedId = SpawnSceneObject(msg.sceneId);
             if (spawnedId == null)
             {
@@ -611,12 +553,7 @@
             }
 
             if (LogFilter.Debug) Debug.Log("Client spawn for [netId:" + msg.netId + "] [sceneId:" + msg.sceneId + "] obj:" + spawnedId.gameObject.name);
-<<<<<<< HEAD
-            spawnedId.Reset();
-            ApplySpawnPayload(spawnedId, msg.isLocalPlayer, msg.hasAuthority, msg.position, msg.rotation, msg.scale, msg.payload, msg.netId);
-=======
             return spawnedId;
->>>>>>> f70a2ac7
         }
 
         internal static void OnObjectSpawnStarted(NetworkConnection _, ObjectSpawnStartedMessage msg)
