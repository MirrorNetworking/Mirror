--- conflicted
+++ resolved
@@ -671,11 +671,8 @@
                 localObject.OnStartClient();
                 localObject.hasAuthority = msg.isOwner;
                 localObject.OnSetHostVisibility(true);
-<<<<<<< HEAD
+                localObject.NotifyAuthority();
                 CheckForLocalPlayer(localObject);
-=======
-                localObject.NotifyAuthority();
->>>>>>> 2f19c7ca
             }
         }
 
