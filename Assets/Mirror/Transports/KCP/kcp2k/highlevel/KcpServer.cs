// kcp server logic abstracted into a class.
// for use in Mirror, DOTSNET, testing, etc.
using System;
using System.Collections.Generic;
using System.Net;
using System.Net.Sockets;
using UnityEngine;

namespace kcp2k
{
    public class KcpServer
    {
        // events
        public Action<int> OnConnected;
        public Action<int, ArraySegment<byte>, KcpChannel> OnData;
        public Action<int> OnDisconnected;
        // error callback instead of logging.
        // allows libraries to show popups etc.
        // (string instead of Exception for ease of use and to avoid user panic)
        public Action<int, ErrorCode, string> OnError;

        // socket configuration
        // DualMode uses both IPv6 and IPv4. not all platforms support it.
        // (Nintendo Switch, etc.)
        public bool DualMode;
        // too small send/receive buffers might cause connection drops under
        // heavy load. using the OS max size can make a difference already.
        public bool MaximizeSendReceiveBuffersToOSLimit;

        // kcp configuration
        // NoDelay is recommended to reduce latency. This also scales better
        // without buffers getting full.
        public bool NoDelay;
        // KCP internal update interval. 100ms is KCP default, but a lower
        // interval is recommended to minimize latency and to scale to more
        // networked entities.
        public uint Interval;
        // KCP fastresend parameter. Faster resend for the cost of higher
        // bandwidth.
        public int FastResend;
        // KCP 'NoCongestionWindow' is false by default. here we negate it for
        // ease of use. This can be disabled for high scale games if connections
        // choke regularly.
        public bool CongestionWindow;
        // KCP window size can be modified to support higher loads.
        // for example, Mirror Benchmark requires:
        //   128, 128 for 4k monsters
        //   512, 512 for 10k monsters
        //  8192, 8192 for 20k monsters
        public uint SendWindowSize;
        public uint ReceiveWindowSize;
        // timeout in milliseconds
        public int Timeout;
        // maximum retransmission attempts until dead_link
        public uint MaxRetransmits;

        // state
        protected Socket socket;
        EndPoint newClientEP;

        // IMPORTANT: raw receive buffer always needs to be of 'MTU' size, even
        //            if MaxMessageSize is larger. kcp always sends in MTU
        //            segments and having a buffer smaller than MTU would
        //            silently drop excess data.
        //            => we need the mtu to fit channel + message!
        readonly byte[] rawReceiveBuffer = new byte[Kcp.MTU_DEF];

        // connections <connectionId, connection> where connectionId is EndPoint.GetHashCode
        public Dictionary<int, KcpServerConnection> connections = new Dictionary<int, KcpServerConnection>();

        public KcpServer(Action<int> OnConnected,
                         Action<int, ArraySegment<byte>, KcpChannel> OnData,
                         Action<int> OnDisconnected,
                         Action<int, ErrorCode, string> OnError,
                         bool DualMode,
                         bool NoDelay,
                         uint Interval,
                         int FastResend = 0,
                         bool CongestionWindow = true,
                         uint SendWindowSize = Kcp.WND_SND,
                         uint ReceiveWindowSize = Kcp.WND_RCV,
                         int Timeout = KcpConnection.DEFAULT_TIMEOUT,
                         uint MaxRetransmits = Kcp.DEADLINK,
                         bool MaximizeSendReceiveBuffersToOSLimit = false)
        {
            this.OnConnected = OnConnected;
            this.OnData = OnData;
            this.OnDisconnected = OnDisconnected;
            this.OnError = OnError;
            this.DualMode = DualMode;
            this.NoDelay = NoDelay;
            this.Interval = Interval;
            this.FastResend = FastResend;
            this.CongestionWindow = CongestionWindow;
            this.SendWindowSize = SendWindowSize;
            this.ReceiveWindowSize = ReceiveWindowSize;
            this.Timeout = Timeout;
            this.MaxRetransmits = MaxRetransmits;
            this.MaximizeSendReceiveBuffersToOSLimit = MaximizeSendReceiveBuffersToOSLimit;

            // create newClientEP either IPv4 or IPv6
            newClientEP = DualMode
                          ? new IPEndPoint(IPAddress.IPv6Any, 0)
                          : new IPEndPoint(IPAddress.Any, 0);
        }

        public bool IsActive() => socket != null;

        // if connections drop under heavy load, increase to OS limit.
        // if still not enough, increase the OS limit.
        void ConfigureSocketBufferSizes()
        {
            if (MaximizeSendReceiveBuffersToOSLimit)
            {
                // log initial size for comparison.
                // remember initial size for log comparison
                int initialReceive = socket.ReceiveBufferSize;
                int initialSend = socket.SendBufferSize;

                socket.SetReceiveBufferToOSLimit();
                socket.SetSendBufferToOSLimit();
                Log.Info($"KcpServer: RecvBuf = {initialReceive}=>{socket.ReceiveBufferSize} ({socket.ReceiveBufferSize/initialReceive}x) SendBuf = {initialSend}=>{socket.SendBufferSize} ({socket.SendBufferSize/initialSend}x) increased to OS limits!");
            }
            // otherwise still log the defaults for info.
            else Log.Info($"KcpServer: RecvBuf = {socket.ReceiveBufferSize} SendBuf = {socket.SendBufferSize}. If connections drop under heavy load, enable {nameof(MaximizeSendReceiveBuffersToOSLimit)} to increase it to OS limit. If they still drop, increase the OS limit.");
        }

        public void Start(ushort port)
        {
            // only start once
            if (socket != null)
            {
<<<<<<< HEAD
                Log.Warning("KCP: server already started!");
=======
                Log.Warning("[KCP] server already started!");
                return;
>>>>>>> 0e9edbd0
            }

            Log.Info($"[KCP] Starting server on port {port}");

            // listen
            if (DualMode)
            {
                // IPv6 socket with DualMode
                socket = new Socket(AddressFamily.InterNetworkV6, SocketType.Dgram, ProtocolType.Udp);
                socket.DualMode = true;
                socket.Bind(new IPEndPoint(IPAddress.IPv6Any, port));
            }
            else
            {
                // IPv4 socket
                socket = new Socket(AddressFamily.InterNetwork, SocketType.Dgram, ProtocolType.Udp);
                socket.Bind(new IPEndPoint(IPAddress.Any, port));
            }

<<<<<<< HEAD
            // configure socket buffer size.
            ConfigureSocketBufferSizes();
=======
            // configure buffer sizes:
            // if connections drop under heavy load, increase to OS limit.
            // if still not enough, increase the OS limit.
            if (MaximizeSendReceiveBuffersToOSLimit)
            {
                Common.MaximizeSocketBuffers(socket);
            }
            // otherwise still log the defaults for info.
            else Log.Info($"[KCP] Server: RecvBuf = {socket.ReceiveBufferSize} SendBuf = {socket.SendBufferSize}. If connections drop under heavy load, enable {nameof(MaximizeSendReceiveBuffersToOSLimit)} to increase it to OS limit. If they still drop, increase the OS limit.");
>>>>>>> 0e9edbd0
        }

        public void Send(int connectionId, ArraySegment<byte> segment, KcpChannel channel)
        {
            if (connections.TryGetValue(connectionId, out KcpServerConnection connection))
            {
                connection.SendData(segment, channel);
            }
        }

        public void Disconnect(int connectionId)
        {
            if (connections.TryGetValue(connectionId, out KcpServerConnection connection))
            {
                connection.Disconnect();
            }
        }

        // expose the whole IPEndPoint, not just the IP address. some need it.
        public IPEndPoint GetClientEndPoint(int connectionId)
        {
            if (connections.TryGetValue(connectionId, out KcpServerConnection connection))
            {
                return (connection.GetRemoteEndPoint() as IPEndPoint);
            }
            return null;
        }

        // EndPoint & Receive functions can be overwritten for where-allocation:
        // https://github.com/vis2k/where-allocation
        protected virtual int ReceiveFrom(byte[] buffer, out int connectionHash)
        {
            // NOTE: ReceiveFrom allocates.
            //   we pass our IPEndPoint to ReceiveFrom.
            //   receive from calls newClientEP.Create(socketAddr).
            //   IPEndPoint.Create always returns a new IPEndPoint.
            //   https://github.com/mono/mono/blob/f74eed4b09790a0929889ad7fc2cf96c9b6e3757/mcs/class/System/System.Net.Sockets/Socket.cs#L1761
            int read = socket.ReceiveFrom(buffer, 0, buffer.Length, SocketFlags.None, ref newClientEP);

            // calculate connectionHash from endpoint
            // NOTE: IPEndPoint.GetHashCode() allocates.
            //  it calls m_Address.GetHashCode().
            //  m_Address is an IPAddress.
            //  GetHashCode() allocates for IPv6:
            //  https://github.com/mono/mono/blob/bdd772531d379b4e78593587d15113c37edd4a64/mcs/class/referencesource/System/net/System/Net/IPAddress.cs#L699
            //
            // => using only newClientEP.Port wouldn't work, because
            //    different connections can have the same port.
            connectionHash = newClientEP.GetHashCode();
            return read;
        }

<<<<<<< HEAD
        protected virtual KcpServerConnection CreateConnection() =>
            new KcpServerConnection(socket, newClientEP, NoDelay, Interval, FastResend, CongestionWindow, SendWindowSize, ReceiveWindowSize, Timeout, MaxRetransmits);
=======
        // io - out.
        // virtual so it may be modified for relays, nonalloc workaround, etc.
        // relays may need to prefix connId (and remoteEndPoint would be same for all)
        protected virtual void RawSend(int connectionId, ArraySegment<byte> data)
        {
            // get the connection's endpoint
            if (!connections.TryGetValue(connectionId, out KcpServerConnection connection))
            {
                Debug.LogWarning($"[KCP] Server.RawSend: invalid connectionId={connectionId}");
                return;
            }

            // send to the the endpoint.
            // do not send to 'newClientEP', as that's always reused.
            // fixes https://github.com/MirrorNetworking/Mirror/issues/3296
            socket.SendTo(data.Array, data.Offset, data.Count, SocketFlags.None, connection.remoteEndPoint);
        }

        protected virtual KcpServerConnection CreateConnection(int connectionId)
        {
            // attach connectionId to RawSend.
            // kcp needs a simple RawSend(byte[]) function.
            Action<ArraySegment<byte>> RawSendWrap =
                data => RawSend(connectionId, data);

            KcpPeer peer = new KcpPeer(RawSendWrap, NoDelay, Interval, FastResend, CongestionWindow, SendWindowSize, ReceiveWindowSize, Timeout, MaxRetransmits);
            return new KcpServerConnection(peer, newClientEP);
        }
>>>>>>> 0e9edbd0

        // process incoming messages. should be called before updating the world.
        HashSet<int> connectionsToRemove = new HashSet<int>();
        public void TickIncoming()
        {
            while (socket != null && socket.Poll(0, SelectMode.SelectRead))
            {
                try
                {
                    // receive
                    int msgLength = ReceiveFrom(rawReceiveBuffer, out int connectionId);
                    //Log.Info($"KCP: server raw recv {msgLength} bytes = {BitConverter.ToString(buffer, 0, msgLength)}");

                    // IMPORTANT: detect if buffer was too small for the received
                    //            msgLength. otherwise the excess data would be
                    //            silently lost.
                    //            (see ReceiveFrom documentation)
                    if (msgLength <= rawReceiveBuffer.Length)
                    {
<<<<<<< HEAD
                        // is this a new connection?
                        if (!connections.TryGetValue(connectionId, out KcpServerConnection connection))
                        {
                            // create a new KcpConnection based on last received
                            // EndPoint. can be overwritten for where-allocation.
                            connection = CreateConnection();

                            // DO NOT add to connections yet. only if the first message
                            // is actually the kcp handshake. otherwise it's either:
                            // * random data from the internet
                            // * or from a client connection that we just disconnected
                            //   but that hasn't realized it yet, still sending data
                            //   from last session that we should absolutely ignore.
                            //
                            //
                            // TODO this allocates a new KcpConnection for each new
                            // internet connection. not ideal, but C# UDP Receive
                            // already allocated anyway.
                            //
                            // expecting a MAGIC byte[] would work, but sending the raw
                            // UDP message without kcp's reliability will have low
                            // probability of being received.
                            //
                            // for now, this is fine.

                            // setup authenticated event that also adds to connections
                            connection.OnAuthenticated = () =>
                            {
                                // only send handshake to client AFTER we received his
                                // handshake in OnAuthenticated.
                                // we don't want to reply to random internet messages
                                // with handshakes each time.
                                connection.SendHandshake();

                                // add to connections dict after being authenticated.
                                connections.Add(connectionId, connection);
                                Log.Info($"KCP: server added connection({connectionId})");

                                // setup Data + Disconnected events only AFTER the
                                // handshake. we don't want to fire OnServerDisconnected
                                // every time we receive invalid random data from the
                                // internet.

                                // setup data event
                                connection.OnData = (message, channel) =>
                                {
                                    // call mirror event
                                    //Log.Info($"KCP: OnServerDataReceived({connectionId}, {BitConverter.ToString(message.Array, message.Offset, message.Count)})");
                                    OnData.Invoke(connectionId, message, channel);
                                };

                                // setup disconnected event
                                connection.OnDisconnected = () =>
                                {
                                    // flag for removal
                                    // (can't remove directly because connection is updated
                                    //  and event is called while iterating all connections)
                                    connectionsToRemove.Add(connectionId);

                                    // call mirror event
                                    Log.Info($"KCP: OnServerDisconnected({connectionId})");
                                    OnDisconnected(connectionId);
                                };

                                // setup error event
                                connection.OnError = (error, reason) =>
                                {
                                    OnError(connectionId, error, reason);
                                };

                                // finally, call mirror OnConnected event
                                Log.Info($"KCP: OnServerConnected({connectionId})");
                                OnConnected(connectionId);
                            };

                            // now input the message & process received ones
                            // connected event was set up.
                            // tick will process the first message and adds the
                            // connection if it was the handshake.
                            connection.RawInput(rawReceiveBuffer, msgLength);
                            connection.TickIncoming();

                            // again, do not add to connections.
                            // if the first message wasn't the kcp handshake then
                            // connection will simply be garbage collected.
                        }
                        // existing connection: simply input the message into kcp
                        else
                        {
                            connection.RawInput(rawReceiveBuffer, msgLength);
                        }
                    }
                    else
                    {
                        Log.Error($"KCP Server: message of size {msgLength} does not fit into buffer of size {rawReceiveBuffer.Length}. The excess was silently dropped. Disconnecting connectionId={connectionId}.");
                        Disconnect(connectionId);
                    }
=======
                        // only send handshake to client AFTER we received his
                        // handshake in OnAuthenticated.
                        // we don't want to reply to random internet messages
                        // with handshakes each time.
                        connection.peer.SendHandshake();

                        // add to connections dict after being authenticated.
                        connections.Add(connectionId, connection);
                        Log.Info($"[KCP] server added connection({connectionId})");

                        // setup Data + Disconnected events only AFTER the
                        // handshake. we don't want to fire OnServerDisconnected
                        // every time we receive invalid random data from the
                        // internet.

                        // setup data event
                        connection.peer.OnData = (message, channel) =>
                        {
                            // call mirror event
                            //Log.Info($"KCP: OnServerDataReceived({connectionId}, {BitConverter.ToString(message.Array, message.Offset, message.Count)})");
                            OnData.Invoke(connectionId, message, channel);
                        };

                        // setup disconnected event
                        connection.peer.OnDisconnected = () =>
                        {
                            // flag for removal
                            // (can't remove directly because connection is updated
                            //  and event is called while iterating all connections)
                            connectionsToRemove.Add(connectionId);

                            // call mirror event
                            Log.Info($"[KCP] OnServerDisconnected({connectionId})");
                            OnDisconnected(connectionId);
                        };

                        // setup error event
                        connection.peer.OnError = (error, reason) =>
                        {
                            OnError(connectionId, error, reason);
                        };

                        // finally, call mirror OnConnected event
                        Log.Info($"[KCP] OnServerConnected({connectionId})");
                        OnConnected(connectionId);
                    };

                    // now input the message & process received ones
                    // connected event was set up.
                    // tick will process the first message and adds the
                    // connection if it was the handshake.
                    connection.peer.RawInput(rawReceiveBuffer, 0, size);
                    connection.peer.TickIncoming();

                    // again, do not add to connections.
                    // if the first message wasn't the kcp handshake then
                    // connection will simply be garbage collected.
>>>>>>> 0e9edbd0
                }
                // this is fine, the socket might have been closed in the other end
                catch (SocketException ex)
                {
                    // the other end closing the connection is not an 'error'.
                    // but connections should never just end silently.
                    // at least log a message for easier debugging.
                    Log.Info($"KCP ClientConnection: looks like the other end has closed the connection. This is fine: {ex}");
                }
            }
<<<<<<< HEAD
=======
            // this is fine, the socket might have been closed in the other end
            catch (SocketException ex)
            {
                // the other end closing the connection is not an 'error'.
                // but connections should never just end silently.
                // at least log a message for easier debugging.
                Log.Info($"[KCP] ClientConnection: looks like the other end has closed the connection. This is fine: {ex}");
            }
        }

        // process incoming messages. should be called before updating the world.
        // virtual because relay may need to inject their own ping or similar.
        HashSet<int> connectionsToRemove = new HashSet<int>();
        public virtual void TickIncoming()
        {
            while (RawPoll())
            {
                ProcessNext();
            }
>>>>>>> 0e9edbd0

            // process inputs for all server connections
            // (even if we didn't receive anything. need to tick ping etc.)
            foreach (KcpServerConnection connection in connections.Values)
            {
                connection.TickIncoming();
            }

            // remove disconnected connections
            // (can't do it in connection.OnDisconnected because Tick is called
            //  while iterating connections)
            foreach (int connectionId in connectionsToRemove)
            {
                connections.Remove(connectionId);
            }
            connectionsToRemove.Clear();
        }

        // process outgoing messages. should be called after updating the world.
        public void TickOutgoing()
        {
            // flush all server connections
            foreach (KcpServerConnection connection in connections.Values)
            {
                connection.TickOutgoing();
            }
        }

        // process incoming and outgoing for convenience.
        // => ideally call ProcessIncoming() before updating the world and
        //    ProcessOutgoing() after updating the world for minimum latency
        public void Tick()
        {
            TickIncoming();
            TickOutgoing();
        }

        public void Stop()
        {
            socket?.Close();
            socket = null;
        }
    }
}<|MERGE_RESOLUTION|>--- conflicted
+++ resolved
@@ -58,15 +58,15 @@
         protected Socket socket;
         EndPoint newClientEP;
 
-        // IMPORTANT: raw receive buffer always needs to be of 'MTU' size, even
-        //            if MaxMessageSize is larger. kcp always sends in MTU
-        //            segments and having a buffer smaller than MTU would
-        //            silently drop excess data.
-        //            => we need the mtu to fit channel + message!
+        // raw receive buffer always needs to be of 'MTU' size, even if
+        // MaxMessageSize is larger. kcp always sends in MTU segments and having
+        // a buffer smaller than MTU would silently drop excess data.
+        // => we need the mtu to fit channel + message!
         readonly byte[] rawReceiveBuffer = new byte[Kcp.MTU_DEF];
 
         // connections <connectionId, connection> where connectionId is EndPoint.GetHashCode
-        public Dictionary<int, KcpServerConnection> connections = new Dictionary<int, KcpServerConnection>();
+        public Dictionary<int, KcpServerConnection> connections =
+            new Dictionary<int, KcpServerConnection>();
 
         public KcpServer(Action<int> OnConnected,
                          Action<int, ArraySegment<byte>, KcpChannel> OnData,
@@ -79,7 +79,7 @@
                          bool CongestionWindow = true,
                          uint SendWindowSize = Kcp.WND_SND,
                          uint ReceiveWindowSize = Kcp.WND_RCV,
-                         int Timeout = KcpConnection.DEFAULT_TIMEOUT,
+                         int Timeout = KcpPeer.DEFAULT_TIMEOUT,
                          uint MaxRetransmits = Kcp.DEADLINK,
                          bool MaximizeSendReceiveBuffersToOSLimit = false)
         {
@@ -104,38 +104,15 @@
                           : new IPEndPoint(IPAddress.Any, 0);
         }
 
-        public bool IsActive() => socket != null;
-
-        // if connections drop under heavy load, increase to OS limit.
-        // if still not enough, increase the OS limit.
-        void ConfigureSocketBufferSizes()
-        {
-            if (MaximizeSendReceiveBuffersToOSLimit)
-            {
-                // log initial size for comparison.
-                // remember initial size for log comparison
-                int initialReceive = socket.ReceiveBufferSize;
-                int initialSend = socket.SendBufferSize;
-
-                socket.SetReceiveBufferToOSLimit();
-                socket.SetSendBufferToOSLimit();
-                Log.Info($"KcpServer: RecvBuf = {initialReceive}=>{socket.ReceiveBufferSize} ({socket.ReceiveBufferSize/initialReceive}x) SendBuf = {initialSend}=>{socket.SendBufferSize} ({socket.SendBufferSize/initialSend}x) increased to OS limits!");
-            }
-            // otherwise still log the defaults for info.
-            else Log.Info($"KcpServer: RecvBuf = {socket.ReceiveBufferSize} SendBuf = {socket.SendBufferSize}. If connections drop under heavy load, enable {nameof(MaximizeSendReceiveBuffersToOSLimit)} to increase it to OS limit. If they still drop, increase the OS limit.");
-        }
-
-        public void Start(ushort port)
+        public virtual bool IsActive() => socket != null;
+
+        public virtual void Start(ushort port)
         {
             // only start once
             if (socket != null)
             {
-<<<<<<< HEAD
-                Log.Warning("KCP: server already started!");
-=======
                 Log.Warning("[KCP] server already started!");
                 return;
->>>>>>> 0e9edbd0
             }
 
             Log.Info($"[KCP] Starting server on port {port}");
@@ -155,10 +132,6 @@
                 socket.Bind(new IPEndPoint(IPAddress.Any, port));
             }
 
-<<<<<<< HEAD
-            // configure socket buffer size.
-            ConfigureSocketBufferSizes();
-=======
             // configure buffer sizes:
             // if connections drop under heavy load, increase to OS limit.
             // if still not enough, increase the OS limit.
@@ -168,14 +141,13 @@
             }
             // otherwise still log the defaults for info.
             else Log.Info($"[KCP] Server: RecvBuf = {socket.ReceiveBufferSize} SendBuf = {socket.SendBufferSize}. If connections drop under heavy load, enable {nameof(MaximizeSendReceiveBuffersToOSLimit)} to increase it to OS limit. If they still drop, increase the OS limit.");
->>>>>>> 0e9edbd0
         }
 
         public void Send(int connectionId, ArraySegment<byte> segment, KcpChannel channel)
         {
             if (connections.TryGetValue(connectionId, out KcpServerConnection connection))
             {
-                connection.SendData(segment, channel);
+                connection.peer.SendData(segment, channel);
             }
         }
 
@@ -183,7 +155,7 @@
         {
             if (connections.TryGetValue(connectionId, out KcpServerConnection connection))
             {
-                connection.Disconnect();
+                connection.peer.Disconnect();
             }
         }
 
@@ -192,23 +164,33 @@
         {
             if (connections.TryGetValue(connectionId, out KcpServerConnection connection))
             {
-                return (connection.GetRemoteEndPoint() as IPEndPoint);
+                return connection.remoteEndPoint as IPEndPoint;
             }
             return null;
         }
 
-        // EndPoint & Receive functions can be overwritten for where-allocation:
+        // io - poll.
+        // return true if there is data to read.
+        // after which RawReceive will be called.
+        // virtual because for relays,
+        protected virtual bool RawPoll() =>
+            socket != null && socket.Poll(0, SelectMode.SelectRead);
+
+        // io - input.
+        // virtual so it may be modified for relays, nonalloc workaround, etc.
         // https://github.com/vis2k/where-allocation
-        protected virtual int ReceiveFrom(byte[] buffer, out int connectionHash)
+        // bool return because not all receives may be valid.
+        // for example, relay may expect a certain header.
+        protected virtual bool RawReceive(byte[] buffer, out int size, out int connectionId)
         {
             // NOTE: ReceiveFrom allocates.
             //   we pass our IPEndPoint to ReceiveFrom.
             //   receive from calls newClientEP.Create(socketAddr).
             //   IPEndPoint.Create always returns a new IPEndPoint.
             //   https://github.com/mono/mono/blob/f74eed4b09790a0929889ad7fc2cf96c9b6e3757/mcs/class/System/System.Net.Sockets/Socket.cs#L1761
-            int read = socket.ReceiveFrom(buffer, 0, buffer.Length, SocketFlags.None, ref newClientEP);
-
-            // calculate connectionHash from endpoint
+            size = socket.ReceiveFrom(buffer, 0, buffer.Length, SocketFlags.None, ref newClientEP);
+
+            // set connectionId to hash from endpoint
             // NOTE: IPEndPoint.GetHashCode() allocates.
             //  it calls m_Address.GetHashCode().
             //  m_Address is an IPAddress.
@@ -217,14 +199,10 @@
             //
             // => using only newClientEP.Port wouldn't work, because
             //    different connections can have the same port.
-            connectionHash = newClientEP.GetHashCode();
-            return read;
-        }
-
-<<<<<<< HEAD
-        protected virtual KcpServerConnection CreateConnection() =>
-            new KcpServerConnection(socket, newClientEP, NoDelay, Interval, FastResend, CongestionWindow, SendWindowSize, ReceiveWindowSize, Timeout, MaxRetransmits);
-=======
+            connectionId = newClientEP.GetHashCode();
+            return true;
+        }
+
         // io - out.
         // virtual so it may be modified for relays, nonalloc workaround, etc.
         // relays may need to prefix connId (and remoteEndPoint would be same for all)
@@ -253,125 +231,50 @@
             KcpPeer peer = new KcpPeer(RawSendWrap, NoDelay, Interval, FastResend, CongestionWindow, SendWindowSize, ReceiveWindowSize, Timeout, MaxRetransmits);
             return new KcpServerConnection(peer, newClientEP);
         }
->>>>>>> 0e9edbd0
-
-        // process incoming messages. should be called before updating the world.
-        HashSet<int> connectionsToRemove = new HashSet<int>();
-        public void TickIncoming()
-        {
-            while (socket != null && socket.Poll(0, SelectMode.SelectRead))
-            {
-                try
+
+        // receive + add + process once.
+        // best to call this as long as there is more data to receive.
+        void ProcessNext()
+        {
+            try
+            {
+                // receive from socket.
+                // returns amount of bytes written into buffer.
+                // throws SocketException if datagram was larger than buffer.
+                // https://learn.microsoft.com/en-us/dotnet/api/system.net.sockets.socket.receive?view=net-6.0
+                if (!RawReceive(rawReceiveBuffer, out int size, out int connectionId))
+                    return;
+
+                //Log.Info($"KCP: server raw recv {msgLength} bytes = {BitConverter.ToString(buffer, 0, msgLength)}");
+
+                // is this a new connection?
+                if (!connections.TryGetValue(connectionId, out KcpServerConnection connection))
                 {
-                    // receive
-                    int msgLength = ReceiveFrom(rawReceiveBuffer, out int connectionId);
-                    //Log.Info($"KCP: server raw recv {msgLength} bytes = {BitConverter.ToString(buffer, 0, msgLength)}");
-
-                    // IMPORTANT: detect if buffer was too small for the received
-                    //            msgLength. otherwise the excess data would be
-                    //            silently lost.
-                    //            (see ReceiveFrom documentation)
-                    if (msgLength <= rawReceiveBuffer.Length)
+                    // create a new KcpConnection based on last received
+                    // EndPoint. can be overwritten for where-allocation.
+                    connection = CreateConnection(connectionId);
+
+                    // DO NOT add to connections yet. only if the first message
+                    // is actually the kcp handshake. otherwise it's either:
+                    // * random data from the internet
+                    // * or from a client connection that we just disconnected
+                    //   but that hasn't realized it yet, still sending data
+                    //   from last session that we should absolutely ignore.
+                    //
+                    //
+                    // TODO this allocates a new KcpConnection for each new
+                    // internet connection. not ideal, but C# UDP Receive
+                    // already allocated anyway.
+                    //
+                    // expecting a MAGIC byte[] would work, but sending the raw
+                    // UDP message without kcp's reliability will have low
+                    // probability of being received.
+                    //
+                    // for now, this is fine.
+
+                    // setup authenticated event that also adds to connections
+                    connection.peer.OnAuthenticated = () =>
                     {
-<<<<<<< HEAD
-                        // is this a new connection?
-                        if (!connections.TryGetValue(connectionId, out KcpServerConnection connection))
-                        {
-                            // create a new KcpConnection based on last received
-                            // EndPoint. can be overwritten for where-allocation.
-                            connection = CreateConnection();
-
-                            // DO NOT add to connections yet. only if the first message
-                            // is actually the kcp handshake. otherwise it's either:
-                            // * random data from the internet
-                            // * or from a client connection that we just disconnected
-                            //   but that hasn't realized it yet, still sending data
-                            //   from last session that we should absolutely ignore.
-                            //
-                            //
-                            // TODO this allocates a new KcpConnection for each new
-                            // internet connection. not ideal, but C# UDP Receive
-                            // already allocated anyway.
-                            //
-                            // expecting a MAGIC byte[] would work, but sending the raw
-                            // UDP message without kcp's reliability will have low
-                            // probability of being received.
-                            //
-                            // for now, this is fine.
-
-                            // setup authenticated event that also adds to connections
-                            connection.OnAuthenticated = () =>
-                            {
-                                // only send handshake to client AFTER we received his
-                                // handshake in OnAuthenticated.
-                                // we don't want to reply to random internet messages
-                                // with handshakes each time.
-                                connection.SendHandshake();
-
-                                // add to connections dict after being authenticated.
-                                connections.Add(connectionId, connection);
-                                Log.Info($"KCP: server added connection({connectionId})");
-
-                                // setup Data + Disconnected events only AFTER the
-                                // handshake. we don't want to fire OnServerDisconnected
-                                // every time we receive invalid random data from the
-                                // internet.
-
-                                // setup data event
-                                connection.OnData = (message, channel) =>
-                                {
-                                    // call mirror event
-                                    //Log.Info($"KCP: OnServerDataReceived({connectionId}, {BitConverter.ToString(message.Array, message.Offset, message.Count)})");
-                                    OnData.Invoke(connectionId, message, channel);
-                                };
-
-                                // setup disconnected event
-                                connection.OnDisconnected = () =>
-                                {
-                                    // flag for removal
-                                    // (can't remove directly because connection is updated
-                                    //  and event is called while iterating all connections)
-                                    connectionsToRemove.Add(connectionId);
-
-                                    // call mirror event
-                                    Log.Info($"KCP: OnServerDisconnected({connectionId})");
-                                    OnDisconnected(connectionId);
-                                };
-
-                                // setup error event
-                                connection.OnError = (error, reason) =>
-                                {
-                                    OnError(connectionId, error, reason);
-                                };
-
-                                // finally, call mirror OnConnected event
-                                Log.Info($"KCP: OnServerConnected({connectionId})");
-                                OnConnected(connectionId);
-                            };
-
-                            // now input the message & process received ones
-                            // connected event was set up.
-                            // tick will process the first message and adds the
-                            // connection if it was the handshake.
-                            connection.RawInput(rawReceiveBuffer, msgLength);
-                            connection.TickIncoming();
-
-                            // again, do not add to connections.
-                            // if the first message wasn't the kcp handshake then
-                            // connection will simply be garbage collected.
-                        }
-                        // existing connection: simply input the message into kcp
-                        else
-                        {
-                            connection.RawInput(rawReceiveBuffer, msgLength);
-                        }
-                    }
-                    else
-                    {
-                        Log.Error($"KCP Server: message of size {msgLength} does not fit into buffer of size {rawReceiveBuffer.Length}. The excess was silently dropped. Disconnecting connectionId={connectionId}.");
-                        Disconnect(connectionId);
-                    }
-=======
                         // only send handshake to client AFTER we received his
                         // handshake in OnAuthenticated.
                         // we don't want to reply to random internet messages
@@ -429,19 +332,13 @@
                     // again, do not add to connections.
                     // if the first message wasn't the kcp handshake then
                     // connection will simply be garbage collected.
->>>>>>> 0e9edbd0
                 }
-                // this is fine, the socket might have been closed in the other end
-                catch (SocketException ex)
+                // existing connection: simply input the message into kcp
+                else
                 {
-                    // the other end closing the connection is not an 'error'.
-                    // but connections should never just end silently.
-                    // at least log a message for easier debugging.
-                    Log.Info($"KCP ClientConnection: looks like the other end has closed the connection. This is fine: {ex}");
+                    connection.peer.RawInput(rawReceiveBuffer, 0, size);
                 }
             }
-<<<<<<< HEAD
-=======
             // this is fine, the socket might have been closed in the other end
             catch (SocketException ex)
             {
@@ -461,13 +358,12 @@
             {
                 ProcessNext();
             }
->>>>>>> 0e9edbd0
 
             // process inputs for all server connections
             // (even if we didn't receive anything. need to tick ping etc.)
             foreach (KcpServerConnection connection in connections.Values)
             {
-                connection.TickIncoming();
+                connection.peer.TickIncoming();
             }
 
             // remove disconnected connections
@@ -481,25 +377,26 @@
         }
 
         // process outgoing messages. should be called after updating the world.
-        public void TickOutgoing()
+        // virtual because relay may need to inject their own ping or similar.
+        public virtual void TickOutgoing()
         {
             // flush all server connections
             foreach (KcpServerConnection connection in connections.Values)
             {
-                connection.TickOutgoing();
+                connection.peer.TickOutgoing();
             }
         }
 
         // process incoming and outgoing for convenience.
         // => ideally call ProcessIncoming() before updating the world and
         //    ProcessOutgoing() after updating the world for minimum latency
-        public void Tick()
+        public virtual void Tick()
         {
             TickIncoming();
             TickOutgoing();
         }
 
-        public void Stop()
+        public virtual void Stop()
         {
             socket?.Close();
             socket = null;
