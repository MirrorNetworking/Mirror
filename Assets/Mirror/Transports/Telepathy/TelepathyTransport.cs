// wraps Telepathy for use as HLAPI TransportLayer
using System;
using System.Net;
using System.Net.Sockets;
using UnityEngine;

// Replaced by Kcp November 2020
namespace Mirror
{
    [HelpURL("https://github.com/vis2k/Telepathy/blob/master/README.md")]
    [DisallowMultipleComponent]
    public class TelepathyTransport : Transport, PortTransport
    {
        // scheme used by this transport
        // "tcp4" means tcp with 4 bytes header, network byte order
        public const string Scheme = "tcp4";

        public ushort port = 7777;
        public ushort Port { get => port; set => port=value; }

        [Header("Common")]
        [Tooltip("Nagle Algorithm can be disabled by enabling NoDelay")]
        public bool NoDelay = true;

        [Tooltip("Send timeout in milliseconds.")]
        public int SendTimeout = 5000;

        [Tooltip("Receive timeout in milliseconds. High by default so users don't time out during scene changes.")]
        public int ReceiveTimeout = 30000;

        [Header("Server")]
        [Tooltip("Protect against allocation attacks by keeping the max message size small. Otherwise an attacker might send multiple fake packets with 2GB headers, causing the server to run out of memory after allocating multiple large packets.")]
        public int serverMaxMessageSize = 16 * 1024;

        [Tooltip("Server processes a limit amount of messages per tick to avoid a deadlock where it might end up processing forever if messages come in faster than we can process them.")]
        public int serverMaxReceivesPerTick = 10000;

        [Tooltip("Server send queue limit per connection for pending messages. Telepathy will disconnect a connection's queues reach that limit for load balancing. Better to kick one slow client than slowing down the whole server.")]
        public int serverSendQueueLimitPerConnection = 10000;

        [Tooltip("Server receive queue limit per connection for pending messages. Telepathy will disconnect a connection's queues reach that limit for load balancing. Better to kick one slow client than slowing down the whole server.")]
        public int serverReceiveQueueLimitPerConnection = 10000;

        [Header("Client")]
        [Tooltip("Protect against allocation attacks by keeping the max message size small. Otherwise an attacker host might send multiple fake packets with 2GB headers, causing the connected clients to run out of memory after allocating multiple large packets.")]
        public int clientMaxMessageSize = 16 * 1024;

        [Tooltip("Client processes a limit amount of messages per tick to avoid a deadlock where it might end up processing forever if messages come in faster than we can process them.")]
        public int clientMaxReceivesPerTick = 1000;

        [Tooltip("Client send queue limit for pending messages. Telepathy will disconnect if the connection's queues reach that limit in order to avoid ever growing latencies.")]
        public int clientSendQueueLimit = 10000;

        [Tooltip("Client receive queue limit for pending messages. Telepathy will disconnect if the connection's queues reach that limit in order to avoid ever growing latencies.")]
        public int clientReceiveQueueLimit = 10000;

        Telepathy.Client client;
        Telepathy.Server server;

        // scene change message needs to halt  message processing immediately
        // Telepathy.Tick() has a enabledCheck parameter that we can use, but
        // let's only allocate it once.
        Func<bool> enabledCheck;

        void Awake()
        {
            // tell Telepathy to use Unity's Debug.Log
            Telepathy.Log.Info = Debug.Log;
            Telepathy.Log.Warning = Debug.LogWarning;
            Telepathy.Log.Error = Debug.LogError;

            // allocate enabled check only once
            enabledCheck = () => enabled;

            Debug.Log("TelepathyTransport initialized!");
        }

        public override bool Available() =>
#if UNITY_WEBGL
            false;
#else
            true;
#endif

        // client
        private void CreateClient()
        {
            // create client
            client = new Telepathy.Client(clientMaxMessageSize);
            // client hooks
            // other systems hook into transport events in OnCreate or
            // OnStartRunning in no particular order. the only way to avoid
            // race conditions where telepathy uses OnConnected before another
            // system's hook (e.g. statistics OnData) was added is to wrap
            // them all in a lambda and always call the latest hook.
            // (= lazy call)
            client.OnConnected = () => OnClientConnected.Invoke();
            client.OnData = (segment) => OnClientDataReceived.Invoke(segment, Channels.Reliable);
            // fix: https://github.com/vis2k/Mirror/issues/3287
            // Telepathy may call OnDisconnected twice.
            // Mirror may have cleared the callback already, so use "?." here.
            client.OnDisconnected = () => OnClientDisconnected?.Invoke();

            // client configuration
            client.NoDelay = NoDelay;
            client.SendTimeout = SendTimeout;
            client.ReceiveTimeout = ReceiveTimeout;
            client.SendQueueLimit = clientSendQueueLimit;
            client.ReceiveQueueLimit = clientReceiveQueueLimit;
        }
        public override bool ClientConnected() => client != null && client.Connected;
        public override void ClientConnect(string address)
        {
            CreateClient();
            client.Connect(address, port);
        }

        public override void ClientConnect(Uri uri)
        {
            CreateClient();
            if (uri.Scheme != Scheme)
                throw new ArgumentException($"Invalid url {uri}, use {Scheme}://host:port instead", nameof(uri));

            int serverPort = uri.IsDefaultPort ? port : uri.Port;
            client.Connect(uri.Host, serverPort);
        }
        public override void ClientSend(ArraySegment<byte> segment, int channelId)
        {
            client?.Send(segment);

            // call event. might be null if no statistics are listening etc.
            OnClientDataSent?.Invoke(segment, Channels.Reliable);
        }
        public override void ClientDisconnect()
        {
            client?.Disconnect();
            client = null;
            // client triggers the disconnected event in client.Tick() which won't be run anymore
            OnClientDisconnected?.Invoke();
        }

        // messages should always be processed in early update
        public override void ClientEarlyUpdate()
        {
            // note: we need to check enabled in case we set it to false
            // when LateUpdate already started.
            // (https://github.com/vis2k/Mirror/pull/379)
            if (!enabled) return;

            // process a maximum amount of client messages per tick
            // IMPORTANT: check .enabled to stop processing immediately after a
            //            scene change message arrives!
            client?.Tick(clientMaxReceivesPerTick, enabledCheck);
        }

        // server
        public override Uri ServerUri()
        {
            UriBuilder builder = new UriBuilder();
            builder.Scheme = Scheme;
            builder.Host = Dns.GetHostName();
            builder.Port = port;
            return builder.Uri;
        }
        public override bool ServerActive() => server != null && server.Active;
        public override void ServerStart()
        {
            // create server
            server = new Telepathy.Server(serverMaxMessageSize);

            // server hooks
            // other systems hook into transport events in OnCreate or
            // OnStartRunning in no particular order. the only way to avoid
            // race conditions where telepathy uses OnConnected before another
            // system's hook (e.g. statistics OnData) was added is to wrap
            // them all in a lambda and always call the latest hook.
            // (= lazy call)
            server.OnConnected = (connectionId) => OnServerConnected.Invoke(connectionId);
            server.OnData = (connectionId, segment) => OnServerDataReceived.Invoke(connectionId, segment, Channels.Reliable);
            server.OnDisconnected = (connectionId) => OnServerDisconnected.Invoke(connectionId);

            // server configuration
            server.NoDelay = NoDelay;
            server.SendTimeout = SendTimeout;
            server.ReceiveTimeout = ReceiveTimeout;
            server.SendQueueLimit = serverSendQueueLimitPerConnection;
            server.ReceiveQueueLimit = serverReceiveQueueLimitPerConnection;

            server.Start(port);
        }

        public override void ServerSend(int connectionId, ArraySegment<byte> segment, int channelId)
        {
            server?.Send(connectionId, segment);

            // call event. might be null if no statistics are listening etc.
            OnServerDataSent?.Invoke(connectionId, segment, Channels.Reliable);
        }
        public override void ServerDisconnect(int connectionId) => server?.Disconnect(connectionId);
        public override string ServerGetClientAddress(int connectionId)
        {
            try
            {
                return server?.GetClientAddress(connectionId);
            }
            catch (SocketException)
            {
                // using server.listener.LocalEndpoint causes an Exception
                // in UWP + Unity 2019:
                //   Exception thrown at 0x00007FF9755DA388 in UWF.exe:
                //   Microsoft C++ exception: Il2CppExceptionWrapper at memory
                //   location 0x000000E15A0FCDD0. SocketException: An address
                //   incompatible with the requested protocol was used at
                //   System.Net.Sockets.Socket.get_LocalEndPoint ()
                // so let's at least catch it and recover
                return "unknown";
            }
        }
        public override void ServerStop()
        {
            server?.Stop();
            server = null;
        }

        // messages should always be processed in early update
        public override void ServerEarlyUpdate()
        {
            // note: we need to check enabled in case we set it to false
            // when LateUpdate already started.
            // (https://github.com/vis2k/Mirror/pull/379)
            if (!enabled) return;

            // process a maximum amount of server messages per tick
            // IMPORTANT: check .enabled to stop processing immediately after a
            //            scene change message arrives!
            server?.Tick(serverMaxReceivesPerTick, enabledCheck);
        }

        // common
        public override void Shutdown()
        {
            Debug.Log("TelepathyTransport Shutdown()");
            client?.Disconnect();
            client = null;
            server?.Stop();
            server = null;
        }

        public override int GetMaxPacketSize(int channelId)
        {
            return serverMaxMessageSize;
        }

<<<<<<< HEAD
        public override string ToString() => $"Telepathy [{port}]";
        //{
        //    if (server != null && server.Active && server.listener != null)
        //    {
        //        // printing server.listener.LocalEndpoint causes an Exception
        //        // in UWP + Unity 2019:
        //        //   Exception thrown at 0x00007FF9755DA388 in UWF.exe:
        //        //   Microsoft C++ exception: Il2CppExceptionWrapper at memory
        //        //   location 0x000000E15A0FCDD0. SocketException: An address
        //        //   incompatible with the requested protocol was used at
        //        //   System.Net.Sockets.Socket.get_LocalEndPoint ()
        //        // so let's use the regular port instead.
        //        return $"Telepathy Server port: {port}";
        //    }
        //    else if (client != null && (client.Connecting || client.Connected))
        //    {
        //        return $"Telepathy Client port: {port}";
        //    }
        //    return "Telepathy (inactive/disconnected)";
        //}
=======
        // Keep it short and simple so it looks nice in the HUD.
        //
        // printing server.listener.LocalEndpoint causes an Exception
        // in UWP + Unity 2019:
        //   Exception thrown at 0x00007FF9755DA388 in UWF.exe:
        //   Microsoft C++ exception: Il2CppExceptionWrapper at memory
        //   location 0x000000E15A0FCDD0. SocketException: An address
        //   incompatible with the requested protocol was used at
        //   System.Net.Sockets.Socket.get_LocalEndPoint ()
        // so just use the regular port instead.
        public override string ToString() => $"Telepathy [{port}]";
>>>>>>> b7bfee3a
    }
}<|MERGE_RESOLUTION|>--- conflicted
+++ resolved
@@ -251,28 +251,6 @@
             return serverMaxMessageSize;
         }
 
-<<<<<<< HEAD
-        public override string ToString() => $"Telepathy [{port}]";
-        //{
-        //    if (server != null && server.Active && server.listener != null)
-        //    {
-        //        // printing server.listener.LocalEndpoint causes an Exception
-        //        // in UWP + Unity 2019:
-        //        //   Exception thrown at 0x00007FF9755DA388 in UWF.exe:
-        //        //   Microsoft C++ exception: Il2CppExceptionWrapper at memory
-        //        //   location 0x000000E15A0FCDD0. SocketException: An address
-        //        //   incompatible with the requested protocol was used at
-        //        //   System.Net.Sockets.Socket.get_LocalEndPoint ()
-        //        // so let's use the regular port instead.
-        //        return $"Telepathy Server port: {port}";
-        //    }
-        //    else if (client != null && (client.Connecting || client.Connected))
-        //    {
-        //        return $"Telepathy Client port: {port}";
-        //    }
-        //    return "Telepathy (inactive/disconnected)";
-        //}
-=======
         // Keep it short and simple so it looks nice in the HUD.
         //
         // printing server.listener.LocalEndpoint causes an Exception
@@ -284,6 +262,5 @@
         //   System.Net.Sockets.Socket.get_LocalEndPoint ()
         // so just use the regular port instead.
         public override string ToString() => $"Telepathy [{port}]";
->>>>>>> b7bfee3a
     }
 }