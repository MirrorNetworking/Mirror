--- conflicted
+++ resolved
@@ -43,7 +43,6 @@
         // next multiplexed id counter. start at 1 because 0 is reserved for host.
         int nextMultiplexedId = 1;
 
-<<<<<<< HEAD
         // prevent log flood from OnGUI or similar per-frame updates
         bool alreadyWarned;
 
@@ -87,14 +86,14 @@
                     }
 #endif
             }
-=======
+        }
+
         void OnValidate()
         {
             // Warn user if SimpleWebTransport is not the last transport in the
             // list to prevent confusion from having transports out of order.
             if (transports.Length > 1 && transports.Any(transport => transport is SimpleWeb.SimpleWebTransport) && transports.Last() is not SimpleWeb.SimpleWebTransport)
                 Debug.LogFormat(LogType.Warning, LogOption.NoStacktrace, gameObject, "MultiplexTransport: SimpleWebTransport should be the last transport in the list.");
->>>>>>> f863b27a
         }
 
         // add to bidirection lookup. returns the multiplexed connectionId.
